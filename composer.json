--- conflicted
+++ resolved
@@ -21,13 +21,8 @@
 	},
 	"prefer-stable": true,
 	"require": {
-<<<<<<< HEAD
-		"composer/semver": "1.4.2",
-		"cssjanus/cssjanus": "1.3.0",
-=======
 		"composer/semver": "3.2.4",
 		"cssjanus/cssjanus": "2.1.0",
->>>>>>> d3bf11f5
 		"ext-ctype": "*",
 		"ext-dom": "*",
 		"ext-fileinfo": "*",
