#!/usr/bin/env php
<?php
/**
 * Run all updaters.
 *
 * This is used when the database schema is modified and we need to apply patches.
 *
 * This program is free software; you can redistribute it and/or modify
 * it under the terms of the GNU General Public License as published by
 * the Free Software Foundation; either version 2 of the License, or
 * (at your option) any later version.
 *
 * This program is distributed in the hope that it will be useful,
 * but WITHOUT ANY WARRANTY; without even the implied warranty of
 * MERCHANTABILITY or FITNESS FOR A PARTICULAR PURPOSE. See the
 * GNU General Public License for more details.
 *
 * You should have received a copy of the GNU General Public License along
 * with this program; if not, write to the Free Software Foundation, Inc.,
 * 51 Franklin Street, Fifth Floor, Boston, MA 02110-1301, USA.
 * http://www.gnu.org/copyleft/gpl.html
 *
 * @file
 * @todo document
 * @ingroup Maintenance
 */

// NO_AUTOLOAD -- due to hashbang above

require_once __DIR__ . '/Maintenance.php';

use MediaWiki\MediaWikiServices;
use Wikimedia\Rdbms\DatabaseSqlite;

/**
 * Maintenance script to run database schema updates.
 *
 * @ingroup Maintenance
 */
class UpdateMediaWiki extends Maintenance {
	public function __construct() {
		parent::__construct();
		$this->addDescription( 'MediaWiki database updater' );
		$this->addOption( 'skip-compat-checks', 'Skips compatibility checks, mostly for developers' );
		$this->addOption( 'quick', 'Skip 5 second countdown before starting' );
		$this->addOption( 'doshared', 'Also update shared tables' );
		$this->addOption( 'noschema', 'Only do the updates that are not done during schema updates' );
		$this->addOption(
			'schema',
			'Output SQL to do the schema updates instead of doing them. Works '
				. 'even when $wgAllowSchemaUpdates is false',
			false,
			true
		);
		$this->addOption( 'force', 'Override when $wgAllowSchemaUpdates disables this script' );
		$this->addOption(
			'skip-external-dependencies',
			'Skips checking whether external dependencies are up to date, mostly for developers'
		);
	}

	public function getDbType() {
		return Maintenance::DB_ADMIN;
	}

	private function compatChecks() {
		$minimumPcreVersion = Installer::MINIMUM_PCRE_VERSION;

		$pcreVersion = explode( ' ', PCRE_VERSION, 2 )[0];
		if ( version_compare( $pcreVersion, $minimumPcreVersion, '<' ) ) {
			$this->fatalError(
				"PCRE $minimumPcreVersion or later is required.\n" .
				"Your PHP binary is linked with PCRE $pcreVersion.\n\n" .
				"More information:\n" .
				"https://www.mediawiki.org/wiki/Manual:Errors_and_symptoms/PCRE\n\n" .
				"ABORTING.\n" );
		}
	}

	public function execute() {
		global $wgLang, $wgAllowSchemaUpdates, $wgMessagesDirs;

		if ( !$wgAllowSchemaUpdates
			&& !( $this->hasOption( 'force' )
				|| $this->hasOption( 'schema' )
				|| $this->hasOption( 'noschema' ) )
		) {
			$this->fatalError( "Do not run update.php on this wiki. If you're seeing this you should\n"
				. "probably ask for some help in performing your schema updates or use\n"
				. "the --noschema and --schema options to get an SQL file for someone\n"
				. "else to inspect and run.\n\n"
				. "If you know what you are doing, you can continue with --force\n" );
		}

		$this->fileHandle = null;
		if ( substr( $this->getOption( 'schema' ), 0, 2 ) === "--" ) {
			$this->fatalError( "The --schema option requires a file as an argument.\n" );
		} elseif ( $this->hasOption( 'schema' ) ) {
			$file = $this->getOption( 'schema' );
			$this->fileHandle = fopen( $file, "w" );
			if ( $this->fileHandle === false ) {
				$err = error_get_last();
				$this->fatalError( "Problem opening the schema file for writing: $file\n\t{$err['message']}" );
			}
		}

		// T206765: We need to load the installer i18n files as some of errors come installer/updater code
		$wgMessagesDirs['MediawikiInstaller'] = dirname( __DIR__ ) . '/includes/installer/i18n';

		$lang = MediaWikiServices::getInstance()->getLanguageFactory()->getLanguage( 'en' );
		// Set global language to ensure localised errors are in English (T22633)
		RequestContext::getMain()->setLanguage( $lang );

		// BackCompat
		$wgLang = $lang;

		define( 'MW_UPDATER', true );

		$this->output( 'MediaWiki ' . MW_VERSION . " Updater\n\n" );

		MediaWikiServices::getInstance()->getDBLoadBalancerFactory()->waitForReplication();

		if ( !$this->hasOption( 'skip-compat-checks' ) ) {
			$this->compatChecks();
		} else {
			$this->output( "Skipping compatibility checks, proceed at your own risk (Ctrl+C to abort)\n" );
			$this->countDown( 5 );
		}

		// Check external dependencies are up to date
		if ( !$this->hasOption( 'skip-external-dependencies' ) ) {
			$composerLockUpToDate = $this->runChild( CheckComposerLockUpToDate::class );
			$composerLockUpToDate->execute();
		} else {
			$this->output(
				"Skipping checking whether external dependencies are up to date, proceed at your own risk\n"
			);
		}

		# Attempt to connect to the database as a privileged user
		# This will vomit up an error if there are permissions problems
		$db = $this->getDB( DB_PRIMARY );

		# Check to see whether the database server meets the minimum requirements
		/** @var DatabaseInstaller $dbInstallerClass */
		$dbInstallerClass = Installer::getDBInstallerClass( $db->getType() );
		$status = $dbInstallerClass::meetsMinimumRequirement( $db->getServerVersion() );
		if ( !$status->isOK() ) {
			// This might output some wikitext like <strong> but it should be comprehensible
			$text = $status->getWikiText();
			$this->fatalError( $text );
		}

		$dbDomain = WikiMap::getCurrentWikiDbDomain()->getId();
		$this->output( "Going to run database updates for $dbDomain\n" );
		if ( $db->getType() === 'sqlite' ) {
			/** @var DatabaseSqlite $db */
			'@phan-var DatabaseSqlite $db';
			$this->output( "Using SQLite file: '{$db->getDbFilePath()}'\n" );
		}
		$this->output( "Depending on the size of your database this may take a while!\n" );

		if ( !$this->hasOption( 'quick' ) ) {
			$this->output( "Abort with control-c in the next five seconds "
				. "(skip this countdown with --quick) ..." );
			$this->countDown( 5 );
		}

		$time1 = microtime( true );

		$shared = $this->hasOption( 'doshared' );

		$updates = [ 'core', 'extensions' ];
		if ( !$this->hasOption( 'schema' ) ) {
			if ( $this->hasOption( 'noschema' ) ) {
				$updates[] = 'noschema';
			}
			$updates[] = 'stats';
		}

		$updater = DatabaseUpdater::newForDB( $db, $shared, $this );

		// Avoid upgrading from versions older than 1.27
		// Using an implicit marker (bot_passwords table didn't exist until 1.27)
		// TODO: Use an explicit marker
		// See T259771
		if ( !$updater->tableExists( 'bot_passwords' ) ) {
			$this->fatalError(
				"Can not upgrade from versions older than 1.27, please upgrade to that version or later first."
			);
		}

		$updater->doUpdates( $updates );

		foreach ( $updater->getPostDatabaseUpdateMaintenance() as $maint ) {
			$child = $this->runChild( $maint );

			// LoggedUpdateMaintenance is checking the updatelog itself
			$isLoggedUpdate = $child instanceof LoggedUpdateMaintenance;

			if ( !$isLoggedUpdate && $updater->updateRowExists( $maint ) ) {
				continue;
			}

			$child->execute();
			if ( !$isLoggedUpdate ) {
				$updater->insertUpdateRow( $maint );
			}
		}

		$updater->setFileAccess();

		$updater->purgeCache();

		$time2 = microtime( true );

		$timeDiff = $lang->formatTimePeriod( $time2 - $time1 );
		$this->output( "\nDone in $timeDiff.\n" );
	}

	protected function afterFinalSetup() {
		global $wgLocalisationCacheConf;

		# Don't try to access the database
		# This needs to be disabled early since extensions will try to use the l10n
		# cache from $wgExtensionFunctions (T22471)
		$wgLocalisationCacheConf = [
			'class' => LocalisationCache::class,
			'storeClass' => LCStoreNull::class,
			'storeDirectory' => false,
			'manualRecache' => false,
		];
	}

	/**
	 * @throws FatalError
	 * @throws MWException
	 * @suppress PhanPluginDuplicateConditionalNullCoalescing
	 */
	public function validateParamsAndArgs() {
		// Allow extensions to add additional params.
		$params = [];
<<<<<<< HEAD
		Hooks::run( 'MaintenanceUpdateAddParams', [ &$params ] );
=======
		$this->getHookRunner()->onMaintenanceUpdateAddParams( $params );
>>>>>>> d3bf11f5

		// This executes before the PHP version check, so don't use null coalesce (??).
		// Keeping this compatible with older PHP versions lets us reach the code that
		// displays a more helpful error.
		foreach ( $params as $name => $param ) {
			$this->addOption(
				$name,
				$param['desc'],
				isset( $param['require'] ) ? $param['require'] : false,
				isset( $param['withArg'] ) ? $param['withArg'] : false,
				isset( $param['shortName'] ) ? $param['shortName'] : false,
				isset( $param['multiOccurrence'] ) ? $param['multiOccurrence'] : false
			);
		}

		parent::validateParamsAndArgs();
	}
}

$maintClass = UpdateMediaWiki::class;
require_once RUN_MAINTENANCE_IF_MAIN;<|MERGE_RESOLUTION|>--- conflicted
+++ resolved
@@ -240,11 +240,7 @@
 	public function validateParamsAndArgs() {
 		// Allow extensions to add additional params.
 		$params = [];
-<<<<<<< HEAD
-		Hooks::run( 'MaintenanceUpdateAddParams', [ &$params ] );
-=======
 		$this->getHookRunner()->onMaintenanceUpdateAddParams( $params );
->>>>>>> d3bf11f5
 
 		// This executes before the PHP version check, so don't use null coalesce (??).
 		// Keeping this compatible with older PHP versions lets us reach the code that
