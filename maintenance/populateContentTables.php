--- conflicted
+++ resolved
@@ -21,10 +21,7 @@
 
 use MediaWiki\MediaWikiServices;
 use MediaWiki\Revision\SlotRecord;
-<<<<<<< HEAD
-=======
 use MediaWiki\Storage\BlobAccessException;
->>>>>>> d3bf11f5
 use MediaWiki\Storage\BlobStore;
 use MediaWiki\Storage\NameTableStore;
 use MediaWiki\Storage\SqlBlobStore;
@@ -76,18 +73,11 @@
 	}
 
 	private function initServices() {
-<<<<<<< HEAD
-		$this->dbw = $this->getDB( DB_MASTER );
-		$this->contentModelStore = MediaWikiServices::getInstance()->getContentModelStore();
-		$this->slotRoleStore = MediaWikiServices::getInstance()->getSlotRoleStore();
-		$this->blobStore = MediaWikiServices::getInstance()->getBlobStore();
-=======
 		$this->dbw = $this->getDB( DB_PRIMARY );
 		$services = MediaWikiServices::getInstance();
 		$this->contentModelStore = $services->getContentModelStore();
 		$this->slotRoleStore = $services->getSlotRoleStore();
 		$this->blobStore = $services->getBlobStore();
->>>>>>> d3bf11f5
 
 		// Don't trust the cache for the NameTableStores, in case something went
 		// wrong during a previous run (see T224949#5325895).
@@ -286,10 +276,6 @@
 
 				if ( !isset( $map[$key] ) ) {
 					$this->fillMissingFields( $row, $model, $address );
-<<<<<<< HEAD
-
-=======
->>>>>>> d3bf11f5
 					$map[$key] = false;
 					$contentRows[] = [
 						'content_size' => (int)$row->len,
@@ -375,19 +361,11 @@
 	 * Compute any missing fields in $row.
 	 * The way the missing values are computed must correspond to the way this is done in SlotRecord.
 	 *
-<<<<<<< HEAD
-	 * @param object $row to be modified
-	 * @param string $model
-	 * @param string $address
-	 */
-	private function fillMissingFields( $row, $model, $address ) {
-=======
 	 * @param stdClass $row to be modified
 	 * @param string $model
 	 * @param string &$address
 	 */
 	private function fillMissingFields( $row, $model, &$address ) {
->>>>>>> d3bf11f5
 		if ( !isset( $row->content_model ) ) {
 			// just for completeness
 			$row->content_model = $model;
@@ -398,16 +376,6 @@
 			return;
 		}
 
-<<<<<<< HEAD
-		$blob = $this->blobStore->getBlob( $address );
-
-		if ( !isset( $row->len ) ) {
-			// NOTE: The nominal size of the content may not be the length of the raw blob.
-			$handler = ContentHandler::getForModelID( $model );
-			$content = $handler->unserializeContent( $blob );
-
-			$row->len = $content->getSize();
-=======
 		try {
 			$blob = $this->blobStore->getBlob( $address );
 		} catch ( BlobAccessException $e ) {
@@ -418,7 +386,6 @@
 		if ( !isset( $row->len ) ) {
 			// NOTE: The nominal size of the content may not be the length of the raw blob.
 			$row->len = ContentHandler::makeContent( $blob, null, $model )->getSize();
->>>>>>> d3bf11f5
 		}
 
 		if ( !isset( $row->sha1 ) || $row->sha1 === '' ) {
