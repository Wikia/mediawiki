<?php
/**
 * Rebuild recent changes from scratch.  This takes several hours,
 * depending on the database size and server configuration.
 *
 * This program is free software; you can redistribute it and/or modify
 * it under the terms of the GNU General Public License as published by
 * the Free Software Foundation; either version 2 of the License, or
 * (at your option) any later version.
 *
 * This program is distributed in the hope that it will be useful,
 * but WITHOUT ANY WARRANTY; without even the implied warranty of
 * MERCHANTABILITY or FITNESS FOR A PARTICULAR PURPOSE. See the
 * GNU General Public License for more details.
 *
 * You should have received a copy of the GNU General Public License along
 * with this program; if not, write to the Free Software Foundation, Inc.,
 * 51 Franklin Street, Fifth Floor, Boston, MA 02110-1301, USA.
 * http://www.gnu.org/copyleft/gpl.html
 *
 * @file
 * @ingroup Maintenance
 * @todo Document
 */

require_once __DIR__ . '/Maintenance.php';

use MediaWiki\MediaWikiServices;
use Wikimedia\Rdbms\IDatabase;
use Wikimedia\Rdbms\ILBFactory;

/**
 * Maintenance script that rebuilds recent changes from scratch.
 *
 * @ingroup Maintenance
 */
class RebuildRecentchanges extends Maintenance {
	/** @var int UNIX timestamp */
	private $cutoffFrom;
	/** @var int UNIX timestamp */
	private $cutoffTo;

	public function __construct() {
		parent::__construct();
		$this->addDescription( 'Rebuild recent changes' );

		$this->addOption(
			'from',
			"Only rebuild rows in requested time range (in YYYYMMDDHHMMSS format)",
			false,
			true
		);
		$this->addOption(
			'to',
			"Only rebuild rows in requested time range (in YYYYMMDDHHMMSS format)",
			false,
			true
		);
		$this->setBatchSize( 200 );
	}

	public function execute() {
		if (
			( $this->hasOption( 'from' ) && !$this->hasOption( 'to' ) ) ||
			( !$this->hasOption( 'from' ) && $this->hasOption( 'to' ) )
		) {
			$this->fatalError( "Both 'from' and 'to' must be given, or neither" );
		}

		$lbFactory = MediaWikiServices::getInstance()->getDBLoadBalancerFactory();
		$this->rebuildRecentChangesTablePass1( $lbFactory );
		$this->rebuildRecentChangesTablePass2( $lbFactory );
		$this->rebuildRecentChangesTablePass3( $lbFactory );
		$this->rebuildRecentChangesTablePass4( $lbFactory );
		$this->rebuildRecentChangesTablePass5( $lbFactory );
		if ( !( $this->hasOption( 'from' ) && $this->hasOption( 'to' ) ) ) {
			$this->purgeFeeds();
		}
		$this->output( "Done.\n" );
	}

	/**
	 * Rebuild pass 1: Insert `recentchanges` entries for page revisions.
	 *
	 * @param ILBFactory $lbFactory
	 */
	private function rebuildRecentChangesTablePass1( ILBFactory $lbFactory ) {
		$dbw = $this->getDB( DB_PRIMARY );
		$commentStore = CommentStore::getStore();

		if ( $this->hasOption( 'from' ) && $this->hasOption( 'to' ) ) {
			$this->cutoffFrom = wfTimestamp( TS_UNIX, $this->getOption( 'from' ) );
			$this->cutoffTo = wfTimestamp( TS_UNIX, $this->getOption( 'to' ) );

			$sec = $this->cutoffTo - $this->cutoffFrom;
			$days = $sec / 24 / 3600;
			$this->output( "Rebuilding range of $sec seconds ($days days)\n" );
		} else {
			global $wgRCMaxAge;

			$days = $wgRCMaxAge / 24 / 3600;
			$this->output( "Rebuilding \$wgRCMaxAge=$wgRCMaxAge seconds ($days days)\n" );

			$this->cutoffFrom = time() - $wgRCMaxAge;
			$this->cutoffTo = time();
		}

		$this->output( "Clearing recentchanges table for time range...\n" );
		$rcids = $dbw->selectFieldValues(
			'recentchanges',
			'rc_id',
			[
				'rc_timestamp > ' . $dbw->addQuotes( $dbw->timestamp( $this->cutoffFrom ) ),
				'rc_timestamp < ' . $dbw->addQuotes( $dbw->timestamp( $this->cutoffTo ) )
			],
			__METHOD__
		);
		foreach ( array_chunk( $rcids, $this->getBatchSize() ) as $rcidBatch ) {
			$dbw->delete( 'recentchanges', [ 'rc_id' => $rcidBatch ], __METHOD__ );
			$lbFactory->waitForReplication();
		}

		$this->output( "Loading from page and revision tables...\n" );

		$commentQuery = $commentStore->getJoin( 'rev_comment' );
		$actorQuery = ActorMigration::newMigration()->getJoin( 'rev_user' );
		$res = $dbw->select(
			[ 'revision', 'page' ] + $commentQuery['tables'] + $actorQuery['tables'],
			[
				'rev_timestamp',
				'rev_minor_edit',
				'rev_id',
				'rev_deleted',
				'page_namespace',
				'page_title',
				'page_is_new',
				'page_id'
			] + $commentQuery['fields'] + $actorQuery['fields'],
			[
				'rev_timestamp > ' . $dbw->addQuotes( $dbw->timestamp( $this->cutoffFrom ) ),
				'rev_timestamp < ' . $dbw->addQuotes( $dbw->timestamp( $this->cutoffTo ) )
			],
			__METHOD__,
			[ 'ORDER BY' => 'rev_timestamp DESC' ],
			[
				'page' => [ 'JOIN', 'rev_page=page_id' ],
			] + $commentQuery['joins'] + $actorQuery['joins']
		);

		$this->output( "Inserting from page and revision tables...\n" );
		$inserted = 0;
		foreach ( $res as $row ) {
			$comment = $commentStore->getComment( 'rev_comment', $row );
			$dbw->insert(
				'recentchanges',
				[
					'rc_timestamp' => $row->rev_timestamp,
					'rc_actor' => $row->rev_actor,
					'rc_namespace' => $row->page_namespace,
					'rc_title' => $row->page_title,
					'rc_minor' => $row->rev_minor_edit,
					'rc_bot' => 0,
					'rc_new' => $row->page_is_new,
					'rc_cur_id' => $row->page_id,
					'rc_this_oldid' => $row->rev_id,
					'rc_last_oldid' => 0, // is this ok?
					'rc_type' => $row->page_is_new ? RC_NEW : RC_EDIT,
					'rc_source' => $row->page_is_new ? RecentChange::SRC_NEW : RecentChange::SRC_EDIT,
					'rc_deleted' => $row->rev_deleted
				] + $commentStore->insert( $dbw, 'rc_comment', $comment ),
				__METHOD__
			);

			$rcid = $dbw->insertId();
			$dbw->update(
				'change_tag',
				[ 'ct_rc_id' => $rcid ],
				[ 'ct_rev_id' => $row->rev_id ],
				__METHOD__
			);

<<<<<<< HEAD
			$rcid = $dbw->insertId();
			$dbw->update(
				'change_tag',
				[ 'ct_rc_id' => $rcid ],
				[ 'ct_rev_id' => $row->rev_id ],
				__METHOD__
			);

=======
>>>>>>> d3bf11f5
			if ( ( ++$inserted % $this->getBatchSize() ) == 0 ) {
				$lbFactory->waitForReplication();
			}
		}
	}

	/**
	 * Rebuild pass 2: Enhance entries for page revisions with references to the previous revision
	 * (rc_last_oldid, rc_new etc.) and size differences (rc_old_len, rc_new_len).
	 *
	 * @param ILBFactory $lbFactory
	 */
	private function rebuildRecentChangesTablePass2( ILBFactory $lbFactory ) {
		$dbw = $this->getDB( DB_PRIMARY );

		$this->output( "Updating links and size differences...\n" );

		# Fill in the rc_last_oldid field, which points to the previous edit
		$res = $dbw->select(
			'recentchanges',
			[ 'rc_cur_id', 'rc_this_oldid', 'rc_timestamp' ],
			[
				"rc_timestamp > " . $dbw->addQuotes( $dbw->timestamp( $this->cutoffFrom ) ),
				"rc_timestamp < " . $dbw->addQuotes( $dbw->timestamp( $this->cutoffTo ) )
			],
			__METHOD__,
			[ 'ORDER BY' => [ 'rc_cur_id', 'rc_timestamp' ] ]
		);

		$lastCurId = 0;
		$lastOldId = 0;
		$lastSize = null;
		$updated = 0;
		foreach ( $res as $row ) {
			$new = 0;

			if ( $row->rc_cur_id != $lastCurId ) {
				# Switch! Look up the previous last edit, if any
				$lastCurId = intval( $row->rc_cur_id );
				$emit = $row->rc_timestamp;

				$revRow = $dbw->selectRow(
					'revision',
					[ 'rev_id', 'rev_len' ],
					[ 'rev_page' => $lastCurId, "rev_timestamp < " . $dbw->addQuotes( $emit ) ],
					__METHOD__,
					[ 'ORDER BY' => 'rev_timestamp DESC' ]
				);
				if ( $revRow ) {
					$lastOldId = intval( $revRow->rev_id );
					# Grab the last text size if available
					$lastSize = $revRow->rev_len !== null ? intval( $revRow->rev_len ) : null;
				} else {
					# No previous edit
					$lastOldId = 0;
					$lastSize = 0;
					$new = 1; // probably true
				}
			}

			if ( $lastCurId == 0 ) {
				$this->output( "Uhhh, something wrong? No curid\n" );
			} else {
				# Grab the entry's text size
				$size = (int)$dbw->selectField(
					'revision',
					'rev_len',
					[ 'rev_id' => $row->rc_this_oldid ],
					__METHOD__
				);

				$dbw->update(
					'recentchanges',
					[
						'rc_last_oldid' => $lastOldId,
						'rc_new' => $new,
						'rc_type' => $new ? RC_NEW : RC_EDIT,
						'rc_source' => $new === 1 ? RecentChange::SRC_NEW : RecentChange::SRC_EDIT,
						'rc_old_len' => $lastSize,
						'rc_new_len' => $size,
					],
					[
						'rc_cur_id' => $lastCurId,
						'rc_this_oldid' => $row->rc_this_oldid,
						'rc_timestamp' => $row->rc_timestamp // index usage
					],
					__METHOD__
				);

				$lastOldId = intval( $row->rc_this_oldid );
				$lastSize = $size;

				if ( ( ++$updated % $this->getBatchSize() ) == 0 ) {
					$lbFactory->waitForReplication();
				}
			}
		}
	}

	/**
	 * Rebuild pass 3: Insert `recentchanges` entries for action logs.
	 *
	 * @param ILBFactory $lbFactory
	 */
	private function rebuildRecentChangesTablePass3( ILBFactory $lbFactory ) {
		global $wgLogRestrictions, $wgFilterLogTypes;

		$dbw = $this->getDB( DB_PRIMARY );
		$commentStore = CommentStore::getStore();
		$nonRCLogs = array_merge( array_keys( $wgLogRestrictions ),
			array_keys( $wgFilterLogTypes ),
			[ 'create' ] );

		$this->output( "Loading from user and logging tables...\n" );

		$commentQuery = $commentStore->getJoin( 'log_comment' );
		$res = $dbw->select(
			[ 'logging' ] + $commentQuery['tables'],
			[
				'log_timestamp',
				'log_actor',
				'log_namespace',
				'log_title',
				'log_page',
				'log_type',
				'log_action',
				'log_id',
				'log_params',
				'log_deleted'
			] + $commentQuery['fields'],
			[
				'log_timestamp > ' . $dbw->addQuotes( $dbw->timestamp( $this->cutoffFrom ) ),
				'log_timestamp < ' . $dbw->addQuotes( $dbw->timestamp( $this->cutoffTo ) ),
				// Some logs don't go in RC since they are private, or are included in the filterable log types.
				'log_type' => array_diff( LogPage::validTypes(), $nonRCLogs ),
			],
			__METHOD__,
			[ 'ORDER BY' => 'log_timestamp DESC' ],
			$commentQuery['joins']
		);

		$field = $dbw->fieldInfo( 'recentchanges', 'rc_cur_id' );

		$inserted = 0;
		foreach ( $res as $row ) {
			$comment = $commentStore->getComment( 'log_comment', $row );
			$dbw->insert(
				'recentchanges',
				[
					'rc_timestamp' => $row->log_timestamp,
					'rc_actor' => $row->log_actor,
					'rc_namespace' => $row->log_namespace,
					'rc_title' => $row->log_title,
					'rc_minor' => 0,
					'rc_bot' => 0,
					'rc_patrolled' => $row->log_type == 'upload' ? 0 : 2,
					'rc_new' => 0,
					'rc_this_oldid' => 0,
					'rc_last_oldid' => 0,
					'rc_type' => RC_LOG,
					'rc_source' => RecentChange::SRC_LOG,
					'rc_cur_id' => $field->isNullable()
						? $row->log_page
						: (int)$row->log_page, // NULL => 0,
					'rc_log_type' => $row->log_type,
					'rc_log_action' => $row->log_action,
					'rc_logid' => $row->log_id,
					'rc_params' => $row->log_params,
					'rc_deleted' => $row->log_deleted
				] + $commentStore->insert( $dbw, 'rc_comment', $comment ),
				__METHOD__
			);

			$rcid = $dbw->insertId();
			$dbw->update(
				'change_tag',
				[ 'ct_rc_id' => $rcid ],
				[ 'ct_log_id' => $row->log_id ],
				__METHOD__
			);

			$rcid = $dbw->insertId();
			$dbw->update(
				'change_tag',
				[ 'ct_rc_id' => $rcid ],
				[ 'ct_log_id' => $row->log_id ],
				__METHOD__
			);

			if ( ( ++$inserted % $this->getBatchSize() ) == 0 ) {
				$lbFactory->waitForReplication();
			}
		}
	}

	/**
	 * Find rc_id values that have a user with one of the specified groups
	 *
	 * @param IDatabase $db
	 * @param string[] $groups
	 * @param array $conds Extra query conditions
	 * @return int[]
	 */
	private function findRcIdsWithGroups( $db, $groups, $conds = [] ) {
		if ( !count( $groups ) ) {
			return [];
		}
		return $db->selectFieldValues(
			[ 'recentchanges', 'actor', 'user_groups' ],
			'rc_id',
			$conds + [
				"rc_timestamp > " . $db->addQuotes( $db->timestamp( $this->cutoffFrom ) ),
				"rc_timestamp < " . $db->addQuotes( $db->timestamp( $this->cutoffTo ) ),
				'ug_group' => $groups
			],
			__METHOD__,
			[ 'DISTINCT' ],
			[
				'actor' => [ 'JOIN', 'actor_id=rc_actor' ],
				'user_groups' => [ 'JOIN', 'ug_user=actor_user' ]
			]
		);
	}

	/**
	 * Rebuild pass 4: Mark bot and autopatrolled entries.
	 *
	 * @param ILBFactory $lbFactory
	 */
	private function rebuildRecentChangesTablePass4( ILBFactory $lbFactory ) {
		global $wgUseRCPatrol, $wgUseNPPatrol, $wgUseFilePatrol, $wgMiserMode;

		$dbw = $this->getDB( DB_PRIMARY );

		# @FIXME: recognize other bot account groups (not the same as users with 'bot' rights)
		# @NOTE: users with 'bot' rights choose when edits are bot edits or not. That information
		# may be lost at this point (aside from joining on the patrol log table entries).
		$botgroups = [ 'bot' ];
		$autopatrolgroups = ( $wgUseRCPatrol || $wgUseNPPatrol || $wgUseFilePatrol ) ?
			MediaWikiServices::getInstance()->getGroupPermissionsLookup()
			->getGroupsWithPermission( 'autopatrol' ) : [];

		# Flag our recent bot edits
		// @phan-suppress-next-line PhanRedundantCondition
		if ( $botgroups ) {
			$this->output( "Flagging bot account edits...\n" );

			# Fill in the rc_bot field
			$rcids = $this->findRcIdsWithGroups( $dbw, $botgroups );

			foreach ( array_chunk( $rcids, $this->getBatchSize() ) as $rcidBatch ) {
				$dbw->update(
					'recentchanges',
					[ 'rc_bot' => 1 ],
					[ 'rc_id' => $rcidBatch ],
					__METHOD__
				);
				$lbFactory->waitForReplication();
			}
		}

		# Flag our recent autopatrolled edits
		if ( !$wgMiserMode && $autopatrolgroups ) {
			$this->output( "Flagging auto-patrolled edits...\n" );

			$conds = [ 'rc_patrolled' => 0 ];
			if ( !$wgUseRCPatrol ) {
				$subConds = [];
				if ( $wgUseNPPatrol ) {
					$subConds[] = 'rc_source = ' . $dbw->addQuotes( RecentChange::SRC_NEW );
				}
				if ( $wgUseFilePatrol ) {
					$subConds[] = 'rc_log_type = ' . $dbw->addQuotes( 'upload' );
				}
				$conds[] = $dbw->makeList( $subConds, IDatabase::LIST_OR );
			}

<<<<<<< HEAD
			# Fill in the rc_patrolled field
			if ( $patrolusers ) {
				$actorQuery = ActorMigration::newMigration()->getWhere( $dbw, 'rc_user', $patrolusers, false );
				foreach ( $actorQuery['orconds'] as $cond ) {
					$dbw->update(
						'recentchanges',
						[ 'rc_patrolled' => 2 ],
						[
							$cond,
							'rc_timestamp > ' . $dbw->addQuotes( $dbw->timestamp( $this->cutoffFrom ) ),
							'rc_timestamp < ' . $dbw->addQuotes( $dbw->timestamp( $this->cutoffTo ) ),
							'rc_patrolled' => 0
						],
						__METHOD__
					);
					$lbFactory->waitForReplication();
				}
=======
			$rcids = $this->findRcIdsWithGroups( $dbw, $autopatrolgroups, $conds );
			foreach ( array_chunk( $rcids, $this->getBatchSize() ) as $rcidBatch ) {
				$dbw->update(
					'recentchanges',
					[ 'rc_patrolled' => 2 ],
					[ 'rc_id' => $rcidBatch ],
					__METHOD__
				);
				$lbFactory->waitForReplication();
>>>>>>> d3bf11f5
			}
		}
	}

	/**
	 * Rebuild pass 5: Delete duplicate entries where we generate both a page revision and a log
	 * entry for a single action (upload, move, protect, import, etc.).
	 *
	 * @param ILBFactory $lbFactory
	 */
	private function rebuildRecentChangesTablePass5( ILBFactory $lbFactory ) {
		$dbw = $this->getDB( DB_PRIMARY );

		$this->output( "Removing duplicate revision and logging entries...\n" );

		$res = $dbw->select(
			[ 'logging', 'log_search' ],
			[ 'ls_value', 'ls_log_id' ],
			[
				'ls_log_id = log_id',
				'ls_field' => 'associated_rev_id',
				'log_type != ' . $dbw->addQuotes( 'create' ),
				'log_timestamp > ' . $dbw->addQuotes( $dbw->timestamp( $this->cutoffFrom ) ),
				'log_timestamp < ' . $dbw->addQuotes( $dbw->timestamp( $this->cutoffTo ) ),
			],
			__METHOD__
		);

		$updates = 0;
		foreach ( $res as $row ) {
			$rev_id = $row->ls_value;
			$log_id = $row->ls_log_id;

			// Mark the logging row as having an associated rev id
			$dbw->update(
				'recentchanges',
				/*SET*/ [ 'rc_this_oldid' => $rev_id ],
				/*WHERE*/ [ 'rc_logid' => $log_id ],
				__METHOD__
			);

			// Delete the revision row
			$dbw->delete(
				'recentchanges',
				/*WHERE*/ [ 'rc_this_oldid' => $rev_id, 'rc_logid' => 0 ],
				__METHOD__
			);

			if ( ( ++$updates % $this->getBatchSize() ) == 0 ) {
				$lbFactory->waitForReplication();
			}
		}
	}

	/**
	 * Purge cached feeds in $wanCache
	 */
	private function purgeFeeds() {
		global $wgFeedClasses;

		$this->output( "Deleting feed timestamps.\n" );

		$wanCache = MediaWikiServices::getInstance()->getMainWANObjectCache();
		foreach ( $wgFeedClasses as $feed => $className ) {
			$wanCache->delete( $wanCache->makeKey( 'rcfeed', $feed, 'timestamp' ) ); # Good enough for now.
		}
	}
}

$maintClass = RebuildRecentchanges::class;
require_once RUN_MAINTENANCE_IF_MAIN;<|MERGE_RESOLUTION|>--- conflicted
+++ resolved
@@ -179,17 +179,6 @@
 				__METHOD__
 			);
 
-<<<<<<< HEAD
-			$rcid = $dbw->insertId();
-			$dbw->update(
-				'change_tag',
-				[ 'ct_rc_id' => $rcid ],
-				[ 'ct_rev_id' => $row->rev_id ],
-				__METHOD__
-			);
-
-=======
->>>>>>> d3bf11f5
 			if ( ( ++$inserted % $this->getBatchSize() ) == 0 ) {
 				$lbFactory->waitForReplication();
 			}
@@ -371,14 +360,6 @@
 				__METHOD__
 			);
 
-			$rcid = $dbw->insertId();
-			$dbw->update(
-				'change_tag',
-				[ 'ct_rc_id' => $rcid ],
-				[ 'ct_log_id' => $row->log_id ],
-				__METHOD__
-			);
-
 			if ( ( ++$inserted % $this->getBatchSize() ) == 0 ) {
 				$lbFactory->waitForReplication();
 			}
@@ -467,25 +448,6 @@
 				$conds[] = $dbw->makeList( $subConds, IDatabase::LIST_OR );
 			}
 
-<<<<<<< HEAD
-			# Fill in the rc_patrolled field
-			if ( $patrolusers ) {
-				$actorQuery = ActorMigration::newMigration()->getWhere( $dbw, 'rc_user', $patrolusers, false );
-				foreach ( $actorQuery['orconds'] as $cond ) {
-					$dbw->update(
-						'recentchanges',
-						[ 'rc_patrolled' => 2 ],
-						[
-							$cond,
-							'rc_timestamp > ' . $dbw->addQuotes( $dbw->timestamp( $this->cutoffFrom ) ),
-							'rc_timestamp < ' . $dbw->addQuotes( $dbw->timestamp( $this->cutoffTo ) ),
-							'rc_patrolled' => 0
-						],
-						__METHOD__
-					);
-					$lbFactory->waitForReplication();
-				}
-=======
 			$rcids = $this->findRcIdsWithGroups( $dbw, $autopatrolgroups, $conds );
 			foreach ( array_chunk( $rcids, $this->getBatchSize() ) as $rcidBatch ) {
 				$dbw->update(
@@ -495,7 +457,6 @@
 					__METHOD__
 				);
 				$lbFactory->waitForReplication();
->>>>>>> d3bf11f5
 			}
 		}
 	}
