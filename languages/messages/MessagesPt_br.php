<?php
/** Brazilian Portuguese (português do Brasil)
 *
 * See MessagesQqq.php for message documentation incl. usage of parameters
 * To improve a translation please visit http://translatewiki.net
 *
 * @ingroup Language
 * @file
 *
 * @author Alcali
 * @author Alchimista
 * @author Bani
 * @author Brion
 * @author BrunaaAa
 * @author Brunoy Anastasiya Seryozhenko
 * @author Capmo
 * @author Carla404
 * @author Chicocvenancio
 * @author Crazymadlover
 * @author Daemorris
 * @author Danielsouzat
 * @author Diego Queiroz
 * @author Eduardo.mps
 * @author Emufarmers
 * @author Everton137
 * @author Francisco Leandro
 * @author GKnedo
 * @author Giro720
 * @author GoEThe
 * @author Hamilton Abreu
 * @author Helder.wiki
 * @author Jaideraf
 * @author Jesielt
 * @author Jorge Morais
 * @author Kaganer
 * @author Leonardo.stabile
 * @author LeonardoG
 * @author Lijealso
 * @author Luckas Blade
 * @author Malafaya
 * @author ManoDbo
 * @author McDutchie
 * @author MetalBrasil
 * @author Pedroca cerebral
 * @author Ppena
 * @author Rafael Vargas
 * @author Raylton P. Sousa
 * @author Rodrigo Calanca Nishino
 * @author Sir Lestaty de Lioncourt
 * @author Teles
 * @author TheGabrielZaum
 * @author Urhixidur
 * @author Vuln
 * @author Waldir
 * @author Yves Marques Junqueira
 * @author לערי ריינהארט
 * @author 555
 */

$fallback = 'pt';

$namespaceNames = array(
	NS_MEDIA            => 'Mídia',
	NS_SPECIAL          => 'Especial',
	NS_TALK             => 'Discussão',
	NS_USER             => 'Usuário',
	NS_USER_TALK        => 'Usuário_Discussão',
	NS_PROJECT_TALK     => '$1_Discussão',
	NS_FILE             => 'Arquivo',
	NS_FILE_TALK        => 'Arquivo_Discussão',
	NS_MEDIAWIKI        => 'MediaWiki',
	NS_MEDIAWIKI_TALK   => 'MediaWiki_Discussão',
	NS_TEMPLATE         => 'Predefinição',
	NS_TEMPLATE_TALK    => 'Predefinição_Discussão',
	NS_HELP             => 'Ajuda',
	NS_HELP_TALK        => 'Ajuda_Discussão',
	NS_CATEGORY         => 'Categoria',
	NS_CATEGORY_TALK    => 'Categoria_Discussão',
);

$namespaceAliases = array(
	'Imagem' => NS_FILE,
	'Imagem_Discussão' => NS_FILE_TALK,
	'Ficheiro' => NS_FILE,
	'Ficheiro_Discussão' => NS_FILE_TALK,
);

$namespaceGenderAliases = array(
	NS_USER => array( 'male' => 'Usuário', 'female' => 'Usuária' ),
	NS_USER_TALK => array( 'male' => 'Usuário_Discussão', 'female' => 'Usuária_Discussão' ),
);

$defaultDateFormat = 'dmy';

$dateFormats = array(

	'dmy time' => 'H"h"i"min"',
	'dmy date' => 'j "de" F "de" Y',
	'dmy both' => 'H"h"i"min" "de" j "de" F "de" Y',

);

$separatorTransformTable = array( ',' => "\xc2\xa0", '.' => ',' );

$specialPageAliases = array(
	'Activeusers'               => array( 'Usuários_ativos' ),
	'Allmessages'               => array( 'Todas_as_mensagens', 'Todas_mensagens' ),
	'Allpages'                  => array( 'Todas_as_páginas', 'Todos_os_artigos', 'Todas_páginas', 'Todos_artigos' ),
	'Ancientpages'              => array( 'Páginas_inativas', 'Artigos_inativos' ),
	'Badtitle'                  => array( 'Título_inválido' ),
	'Blankpage'                 => array( 'Página_em_branco' ),
	'Block'                     => array( 'Bloquear', 'Bloquear_IP', 'Bloquear_utilizador', 'Bloquear_usuário' ),
	'Blockme'                   => array( 'Bloquear-me', 'Auto-bloqueio' ),
	'Booksources'               => array( 'Fontes_de_livros' ),
	'BrokenRedirects'           => array( 'Redirecionamentos_quebrados' ),
	'Categories'                => array( 'Categorias' ),
	'ChangePassword'            => array( 'Trocar_senha', 'Repor_senha' ),
	'ComparePages'              => array( 'Comparar_páginas' ),
	'Confirmemail'              => array( 'Confirmar_e-mail', 'Confirmar_email' ),
	'Contributions'             => array( 'Contribuições' ),
	'CreateAccount'             => array( 'Criar_conta' ),
	'Deadendpages'              => array( 'Páginas_sem_saída', 'Artigos_sem_saída' ),
	'DeletedContributions'      => array( 'Contribuições_eliminadas', 'Edições_eliminadas' ),
	'Disambiguations'           => array( 'Páginas_de_desambiguação', 'Desambiguar', 'Desambiguações' ),
	'DoubleRedirects'           => array( 'Redirecionamentos_duplos' ),
	'EditWatchlist'             => array( 'Editar_lista_de_páginas_vigiadas' ),
	'Emailuser'                 => array( 'Contatar_usuário', 'Contactar_usuário', 'Contactar_utilizador' ),
	'Export'                    => array( 'Exportar' ),
	'Fewestrevisions'           => array( 'Páginas_com_menos_edições', 'Artigos_com_menos_edições', 'Artigos_menos_editados' ),
	'FileDuplicateSearch'       => array( 'Busca_de_arquivos_duplicados', 'Busca_de_ficheiros_duplicados' ),
	'Filepath'                  => array( 'Diretório_de_arquivo', 'Diretório_de_ficheiro' ),
	'Import'                    => array( 'Importar' ),
	'Invalidateemail'           => array( 'Invalidar_e-mail' ),
	'BlockList'                 => array( 'Registro_de_bloqueios', 'IPs_bloqueados', 'Utilizadores_bloqueados', 'Usuários_bloqueados', 'Registo_de_bloqueios' ),
	'LinkSearch'                => array( 'Pesquisar_links' ),
	'Listadmins'                => array( 'Lista_de_administradores', 'Administradores', 'Admins', 'Lista_de_admins' ),
	'Listbots'                  => array( 'Lista_de_robôs', 'Bots', 'Lista_de_bots' ),
	'Listfiles'                 => array( 'Lista_de_arquivos', 'Lista_de_imagens', 'Lista_de_ficheiros' ),
	'Listgrouprights'           => array( 'Listar_privilégios_de_grupos' ),
	'Listredirects'             => array( 'Lista_de_redirecionamentos', 'Redirecionamentos' ),
	'Listusers'                 => array( 'Lista_de_usuários', 'Lista_de_utilizadores' ),
	'Lockdb'                    => array( 'Bloquear_banco_de_dados', 'Bloquear_a_base_de_dados' ),
	'Log'                       => array( 'Registro', 'Registos', 'Registros', 'Registo' ),
	'Lonelypages'               => array( 'Páginas_órfãs', 'Artigos_órfãos', 'Páginas_sem_afluentes', 'Artigos_sem_afluentes' ),
	'Longpages'                 => array( 'Páginas_longas', 'Artigos_extensos' ),
	'MergeHistory'              => array( 'Fundir_históricos', 'Fundir_edições' ),
	'MIMEsearch'                => array( 'Busca_MIME' ),
	'Mostcategories'            => array( 'Páginas_com_mais_categorias', 'Artigos_com_mais_categorias' ),
	'Mostimages'                => array( 'Imagens_com_mais_afluentes', 'Ficheiros_com_mais_afluentes', 'Arquivos_com_mais_afluentes' ),
	'Mostlinked'                => array( 'Páginas_com_mais_afluentes', 'Artigos_com_mais_afluentes' ),
	'Mostlinkedcategories'      => array( 'Categorias_com_mais_afluentes' ),
	'Mostlinkedtemplates'       => array( 'Predefinições_com_mais_afluentes' ),
	'Mostrevisions'             => array( 'Páginas_com_mais_edições', 'Artigos_com_mais_edições' ),
	'Movepage'                  => array( 'Mover_página', 'Mover', 'Mover_artigo' ),
	'Mycontributions'           => array( 'Minhas_contribuições', 'Minhas_edições' ),
	'Mypage'                    => array( 'Minha_página' ),
	'Mytalk'                    => array( 'Minha_discussão' ),
	'Newimages'                 => array( 'Arquivos_novos', 'Imagens_novas', 'Ficheiros_novos' ),
	'Newpages'                  => array( 'Páginas_novas', 'Artigos_novos' ),
	'Popularpages'              => array( 'Páginas_populares', 'Artigos_populares' ),
	'Preferences'               => array( 'Preferências' ),
	'Prefixindex'               => array( 'Índice_de_prefixo', 'Índice_por_prefixo' ),
	'Protectedpages'            => array( 'Páginas_protegidas', 'Artigos_protegidos' ),
	'Protectedtitles'           => array( 'Títulos_protegidos' ),
	'Randompage'                => array( 'Aleatória', 'Aleatório', 'Página_aleatória', 'Artigo_aleatório' ),
	'Randomredirect'            => array( 'Redirecionamento_aleatório' ),
	'Recentchanges'             => array( 'Mudanças_recentes', 'Recentes' ),
	'Recentchangeslinked'       => array( 'Mudanças_relacionadas', 'Novidades_relacionadas' ),
	'Revisiondelete'            => array( 'Eliminar_edição', 'Eliminar_revisão', 'Apagar_edição', 'Apagar_revisão' ),
	'Search'                    => array( 'Busca', 'Buscar', 'Procurar', 'Pesquisar', 'Pesquisa' ),
	'Shortpages'                => array( 'Páginas_curtas', 'Artigos_curtos' ),
	'Specialpages'              => array( 'Páginas_especiais' ),
	'Statistics'                => array( 'Estatísticas' ),
	'Tags'                      => array( 'Etiquetas' ),
	'Unblock'                   => array( 'Desbloquear' ),
	'Uncategorizedcategories'   => array( 'Categorias_sem_categorias' ),
	'Uncategorizedimages'       => array( 'Arquivos_sem_categorias', 'Imagens_sem_categorias', 'Ficheiros_sem_categorias' ),
	'Uncategorizedpages'        => array( 'Páginas_sem_categorias', 'Artigos_sem_categorias' ),
	'Uncategorizedtemplates'    => array( 'Predefinições_não_categorizadas', 'Predefinições_sem_categorias' ),
	'Undelete'                  => array( 'Restaurar', 'Restaurar_páginas_eliminadas', 'Restaurar_artigos_eliminados' ),
	'Unlockdb'                  => array( 'Desbloquear_banco_de_dados', 'Desbloquear_a_base_de_dados' ),
	'Unusedcategories'          => array( 'Categorias_não_utilizadas', 'Categorias_sem_uso' ),
	'Unusedimages'              => array( 'Arquivos_sem_uso', 'Arquivos_não_utilizados', 'Imagens_sem_uso', 'Imagens_não_utilizadas', 'Ficheiros_sem_uso', 'Ficheiros_não_utilizados' ),
	'Unusedtemplates'           => array( 'Predefinições_sem_uso', 'Predefinições_não_utilizadas' ),
	'Unwatchedpages'            => array( 'Páginas_não-vigiadas', 'Páginas_não_vigiadas', 'Artigos_não-vigiados', 'Artigos_não_vigiados' ),
	'Upload'                    => array( 'Carregar_arquivo', 'Carregar_imagem', 'Carregar_ficheiro', 'Enviar' ),
	'Userlogin'                 => array( 'Autenticar-se', 'Entrar', 'Login' ),
	'Userlogout'                => array( 'Sair', 'Logout' ),
	'Userrights'                => array( 'Privilégios', 'Direitos', 'Estatutos' ),
	'Version'                   => array( 'Versão', 'Sobre' ),
	'Wantedcategories'          => array( 'Categorias_pedidas', 'Categorias_em_falta', 'Categorias_inexistentes' ),
	'Wantedfiles'               => array( 'Arquivos_pedidos', 'Arquivos_em_falta', 'Ficheiros_em_falta', 'Imagens_em_falta' ),
	'Wantedpages'               => array( 'Páginas_pedidas', 'Páginas_em_falta', 'Artigos_em_falta', 'Artigos_pedidos' ),
	'Wantedtemplates'           => array( 'Predefinições_pedidas', 'Predefinições_em_falta' ),
	'Watchlist'                 => array( 'Páginas_vigiadas', 'Artigos_vigiados', 'Vigiados' ),
	'Whatlinkshere'             => array( 'Páginas_afluentes', 'Artigos_afluentes' ),
	'Withoutinterwiki'          => array( 'Páginas_sem_interwikis', 'Artigos_sem_interwikis' ),
);

$magicWords = array(
	'redirect'                  => array( '0', '#REDIRECIONAMENTO', '#REDIRECT' ),
	'notoc'                     => array( '0', '__SEMTDC__', '__SEMSUMÁRIO__', '__NOTOC__' ),
	'nogallery'                 => array( '0', '__SEMGALERIA__', '__NOGALLERY__' ),
	'forcetoc'                  => array( '0', '__FORCARTDC__', '__FORCARSUMARIO__', '__FORÇARTDC__', '__FORÇARSUMÁRIO__', '__FORCETOC__' ),
	'toc'                       => array( '0', '__TDC__', '__SUMARIO__', '__SUMÁRIO__', '__TOC__' ),
	'noeditsection'             => array( '0', '__NAOEDITARSECAO__', '__NÃOEDITARSEÇÃO__', '__SEMEDITARSEÇÃO__', '__SEMEDITARSECAO__', '__NOEDITSECTION__' ),
	'noheader'                  => array( '0', '__SEMCABECALHO__', '__SEMCABEÇALHO__', '__SEMTITULO__', '__SEMTÍTULO__', '__NOHEADER__' ),
	'currentmonth'              => array( '1', 'MESATUAL', 'MESATUAL2', 'CURRENTMONTH', 'CURRENTMONTH2' ),
	'currentmonth1'             => array( '1', 'MESATUAL1', 'CURRENTMONTH1' ),
	'currentmonthname'          => array( '1', 'NOMEDOMESATUAL', 'CURRENTMONTHNAME' ),
	'currentmonthabbrev'        => array( '1', 'MESATUALABREV', 'MESATUALABREVIADO', 'ABREVIATURADOMESATUAL', 'CURRENTMONTHABBREV' ),
	'currentday'                => array( '1', 'DIAATUAL', 'CURRENTDAY' ),
	'currentday2'               => array( '1', 'DIAATUAL2', 'CURRENTDAY2' ),
	'currentdayname'            => array( '1', 'NOMEDODIAATUAL', 'CURRENTDAYNAME' ),
	'currentyear'               => array( '1', 'ANOATUAL', 'CURRENTYEAR' ),
	'currenttime'               => array( '1', 'HORARIOATUAL', 'CURRENTTIME' ),
	'currenthour'               => array( '1', 'HORAATUAL', 'CURRENTHOUR' ),
	'localmonth'                => array( '1', 'MESLOCAL', 'LOCALMONTH', 'LOCALMONTH2' ),
	'localmonth1'               => array( '1', 'MESLOCAL1', 'LOCALMONTH1' ),
	'localmonthname'            => array( '1', 'NOMEDOMESLOCAL', 'LOCALMONTHNAME' ),
	'localmonthabbrev'          => array( '1', 'MESLOCALABREV', 'MESLOCALABREVIADO', 'ABREVIATURADOMESLOCAL', 'LOCALMONTHABBREV' ),
	'localday'                  => array( '1', 'DIALOCAL', 'LOCALDAY' ),
	'localday2'                 => array( '1', 'DIALOCAL2', 'LOCALDAY2' ),
	'localdayname'              => array( '1', 'NOMEDODIALOCAL', 'LOCALDAYNAME' ),
	'localyear'                 => array( '1', 'ANOLOCAL', 'LOCALYEAR' ),
	'localtime'                 => array( '1', 'HORARIOLOCAL', 'LOCALTIME' ),
	'localhour'                 => array( '1', 'HORALOCAL', 'LOCALHOUR' ),
	'numberofpages'             => array( '1', 'NUMERODEPAGINAS', 'NÚMERODEPÁGINAS', 'NUMBEROFPAGES' ),
	'numberofarticles'          => array( '1', 'NUMERODEARTIGOS', 'NÚMERODEARTIGOS', 'NUMBEROFARTICLES' ),
	'numberoffiles'             => array( '1', 'NUMERODEARQUIVOS', 'NÚMERODEARQUIVOS', 'NUMBEROFFILES' ),
	'numberofusers'             => array( '1', 'NUMERODEUSUARIOS', 'NÚMERODEUSUÁRIOS', 'NUMBEROFUSERS' ),
	'numberofactiveusers'       => array( '1', 'NUMERODEUSUARIOSATIVOS', 'NÚMERODEUSUÁRIOSATIVOS', 'NUMBEROFACTIVEUSERS' ),
	'numberofedits'             => array( '1', 'NUMERODEEDICOES', 'NÚMERODEEDIÇÕES', 'NUMBEROFEDITS' ),
	'numberofviews'             => array( '1', 'NUMERODEEXIBICOES', 'NÚMERODEEXIBIÇÕES', 'NUMBEROFVIEWS' ),
	'pagename'                  => array( '1', 'NOMEDAPAGINA', 'NOMEDAPÁGINA', 'PAGENAME' ),
	'pagenamee'                 => array( '1', 'NOMEDAPAGINAC', 'NOMEDAPÁGINAC', 'PAGENAMEE' ),
	'namespace'                 => array( '1', 'DOMINIO', 'DOMÍNIO', 'ESPACONOMINAL', 'ESPAÇONOMINAL', 'NAMESPACE' ),
	'namespacee'                => array( '1', 'DOMINIOC', 'DOMÍNIOC', 'ESPACONOMINALC', 'ESPAÇONOMINALC', 'NAMESPACEE' ),
	'talkspace'                 => array( '1', 'PAGINADEDISCUSSAO', 'PÁGINADEDISCUSSÃO', 'TALKSPACE' ),
	'talkspacee'                => array( '1', 'PAGINADEDISCUSSAOC', 'PÁGINADEDISCUSSÃOC', 'TALKSPACEE' ),
	'subjectspace'              => array( '1', 'PAGINADECONTEUDO', 'PAGINADECONTEÚDO', 'SUBJECTSPACE', 'ARTICLESPACE' ),
	'subjectspacee'             => array( '1', 'PAGINADECONTEUDOC', 'PAGINADECONTEÚDOC', 'SUBJECTSPACEE', 'ARTICLESPACEE' ),
	'fullpagename'              => array( '1', 'NOMECOMPLETODAPAGINA', 'NOMECOMPLETODAPÁGINA', 'FULLPAGENAME' ),
	'fullpagenamee'             => array( '1', 'NOMECOMPLETODAPAGINAC', 'NOMECOMPLETODAPÁGINAC', 'FULLPAGENAMEE' ),
	'subpagename'               => array( '1', 'NOMEDASUBPAGINA', 'NOMEDASUBPÁGINA', 'SUBPAGENAME' ),
	'subpagenamee'              => array( '1', 'NOMEDASUBPAGINAC', 'NOMEDASUBPÁGINAC', 'SUBPAGENAMEE' ),
	'basepagename'              => array( '1', 'NOMEDAPAGINABASE', 'NOMEDAPÁGINABASE', 'BASEPAGENAME' ),
	'basepagenamee'             => array( '1', 'NOMEDAPAGINABASEC', 'NOMEDAPÁGINABASEC', 'BASEPAGENAMEE' ),
	'talkpagename'              => array( '1', 'NOMEDAPAGINADEDISCUSSAO', 'NOMEDAPÁGINADEDISCUSSÃO', 'TALKPAGENAME' ),
	'talkpagenamee'             => array( '1', 'NOMEDAPAGINADEDISCUSSAOC', 'NOMEDAPÁGINADEDISCUSSÃOC', 'TALKPAGENAMEE' ),
	'subjectpagename'           => array( '1', 'NOMEDAPAGINADECONTEUDO', 'NOMEDAPÁGINADECONTEÚDO', 'SUBJECTPAGENAME', 'ARTICLEPAGENAME' ),
	'subjectpagenamee'          => array( '1', 'NOMEDAPAGINADECONTEUDOC', 'NOMEDAPÁGINADECONTEÚDOC', 'SUBJECTPAGENAMEE', 'ARTICLEPAGENAMEE' ),
	'img_thumbnail'             => array( '1', 'miniaturadaimagem', 'miniatura', 'thumbnail', 'thumb' ),
	'img_manualthumb'           => array( '1', 'miniaturadaimagem=$1', 'miniatura=$1', 'thumbnail=$1', 'thumb=$1' ),
	'img_right'                 => array( '1', 'direita', 'right' ),
	'img_left'                  => array( '1', 'esquerda', 'left' ),
	'img_none'                  => array( '1', 'nenhum', 'none' ),
	'img_center'                => array( '1', 'centro', 'center', 'centre' ),
	'img_framed'                => array( '1', 'commoldura', 'comborda', 'framed', 'enframed', 'frame' ),
	'img_frameless'             => array( '1', 'semmoldura', 'semborda', 'frameless' ),
	'img_page'                  => array( '1', 'página=$1', 'página $1', 'page=$1', 'page $1' ),
	'img_upright'               => array( '1', 'superiordireito', 'superiordireito=$1', 'superiordireito $1', 'upright', 'upright=$1', 'upright $1' ),
	'img_border'                => array( '1', 'borda', 'border' ),
	'img_baseline'              => array( '1', 'linhadebase', 'baseline' ),
	'img_top'                   => array( '1', 'acima', 'top' ),
	'img_middle'                => array( '1', 'meio', 'middle' ),
	'img_bottom'                => array( '1', 'abaixo', 'bottom' ),
	'img_link'                  => array( '1', 'ligação=$1', 'link=$1' ),
	'sitename'                  => array( '1', 'NOMEDOSITE', 'NOMEDOSÍTIO', 'NOMEDOSITIO', 'SITENAME' ),
	'server'                    => array( '0', 'SERVIDOR', 'SERVER' ),
	'servername'                => array( '0', 'NOMEDOSERVIDOR', 'SERVERNAME' ),
	'scriptpath'                => array( '0', 'CAMINHODOSCRIPT', 'SCRIPTPATH' ),
	'gender'                    => array( '0', 'GENERO', 'GÊNERO', 'GENDER:' ),
	'notitleconvert'            => array( '0', '__SEMCONVERTERTITULO__', '__SEMCONVERTERTÍTULO__', '__SEMCT__', '__NOTITLECONVERT__', '__NOTC__' ),
	'nocontentconvert'          => array( '0', '__SEMCONVERTERCONTEUDO__', '__SEMCONVERTERCONTEÚDO__', '__SEMCC__', '__NOCONTENTCONVERT__', '__NOCC__' ),
	'currentweek'               => array( '1', 'SEMANAATUAL', 'CURRENTWEEK' ),
	'currentdow'                => array( '1', 'DIADASEMANAATUAL', 'CURRENTDOW' ),
	'localweek'                 => array( '1', 'SEMANALOCAL', 'LOCALWEEK' ),
	'localdow'                  => array( '1', 'DIADASEMANALOCAL', 'LOCALDOW' ),
	'revisionid'                => array( '1', 'IDDAREVISAO', 'IDDAREVISÃO', 'REVISIONID' ),
	'revisionday'               => array( '1', 'DIADAREVISAO', 'DIADAREVISÃO', 'REVISIONDAY' ),
	'revisionday2'              => array( '1', 'DIADAREVISAO2', 'DIADAREVISÃO2', 'REVISIONDAY2' ),
	'revisionmonth'             => array( '1', 'MESDAREVISAO', 'MÊSDAREVISÃO', 'REVISIONMONTH' ),
	'revisionyear'              => array( '1', 'ANODAREVISAO', 'ANODAREVISÃO', 'REVISIONYEAR' ),
	'revisionuser'              => array( '1', 'USUARIODAREVISAO', 'USUÁRIODAREVISÃO', 'REVISIONUSER' ),
	'fullurl'                   => array( '0', 'URLCOMPLETO:', 'FULLURL:' ),
	'fullurle'                  => array( '0', 'URLCOMPLETOC:', 'FULLURLE:' ),
	'lcfirst'                   => array( '0', 'PRIMEIRAMINUSCULA:', 'PRIMEIRAMINÚSCULA:', 'LCFIRST:' ),
	'ucfirst'                   => array( '0', 'PRIMEIRAMAIUSCULA:', 'PRIMEIRAMAIÚSCULA:', 'UCFIRST:' ),
	'lc'                        => array( '0', 'MINUSCULA', 'MINÚSCULA', 'MINUSCULAS', 'MINÚSCULAS', 'LC:' ),
	'uc'                        => array( '0', 'MAIUSCULA', 'MAIÚSCULA', 'MAIUSCULAS', 'MAIÚSCULAS', 'UC:' ),
	'displaytitle'              => array( '1', 'EXIBETITULO', 'EXIBETÍTULO', 'DISPLAYTITLE' ),
	'newsectionlink'            => array( '1', '__LINKDENOVASECAO__', '__LINKDENOVASEÇÃO__', '__LIGACAODENOVASECAO__', '__LIGAÇÃODENOVASEÇÃO__', '__NEWSECTIONLINK__' ),
	'nonewsectionlink'          => array( '1', '__SEMLINKDENOVASECAO__', '__SEMLINKDENOVASEÇÃO__', '__SEMLIGACAODENOVASECAO__', '__SEMLIGAÇÃODENOVASEÇÃO__', '__NONEWSECTIONLINK__' ),
	'currentversion'            => array( '1', 'REVISAOATUAL', 'REVISÃOATUAL', 'CURRENTVERSION' ),
	'urlencode'                 => array( '0', 'CODIFICAURL:', 'URLENCODE:' ),
	'anchorencode'              => array( '0', 'CODIFICAANCORA:', 'CODIFICAÂNCORA:', 'ANCHORENCODE' ),
	'language'                  => array( '0', '#IDIOMA:', '#LANGUAGE:' ),
	'contentlanguage'           => array( '1', 'IDIOMADOCONTEUDO', 'IDIOMADOCONTEÚDO', 'CONTENTLANGUAGE', 'CONTENTLANG' ),
	'pagesinnamespace'          => array( '1', 'PAGINASNOESPACONOMINAL', 'PÁGINASNOESPAÇONOMINAL', 'PAGINASNODOMINIO', 'PÁGINASNODOMÍNIO', 'PAGESINNAMESPACE:', 'PAGESINNS:' ),
	'numberofadmins'            => array( '1', 'NUMERODEADMINISTRADORES', 'NÚMERODEADMINISTRADORES', 'NUMBEROFADMINS' ),
	'defaultsort'               => array( '1', 'ORDENACAOPADRAO', 'ORDENAÇÃOPADRÃO', 'ORDEMPADRAO', 'ORDEMPADRÃO', 'DEFAULTSORT:', 'DEFAULTSORTKEY:', 'DEFAULTCATEGORYSORT:' ),
	'filepath'                  => array( '0', 'CAMINHODOARQUIVO', 'FILEPATH:' ),
	'hiddencat'                 => array( '1', '__CATEGORIAOCULTA__', '__CATOCULTA__', '__HIDDENCAT__' ),
	'pagesincategory'           => array( '1', 'PAGINASNACATEGORIA', 'PÁGINASNACATEGORIA', 'PAGINASNACAT', 'PÁGINASNACAT', 'PAGESINCATEGORY', 'PAGESINCAT' ),
	'pagesize'                  => array( '1', 'TAMANHODAPAGINA', 'TAMANHODAPÁGINA', 'PAGESIZE' ),
	'index'                     => array( '1', '__INDEXAR__', '__INDEX__' ),
	'noindex'                   => array( '1', '__NAOINDEXAR__', '__NÃOINDEXAR__', '__NOINDEX__' ),
	'numberingroup'             => array( '1', 'NUMERONOGRUPO', 'NÚMERONOGRUPO', 'NUMBERINGROUP', 'NUMINGROUP' ),
	'staticredirect'            => array( '1', '__REDIRECIONAMENTOESTATICO__', '__REDIRECIONAMENTOESTÁTICO__', '__STATICREDIRECT__' ),
	'protectionlevel'           => array( '1', 'NIVELDEPROTECAO', 'NÍVELDEPROTEÇÃO', 'PROTECTIONLEVEL' ),
	'url_path'                  => array( '0', 'CAMINHO', 'PATH' ),
);

$messages = array(
# User preference toggles
'tog-underline' => 'Sublinhar ligação:',
'tog-justify' => 'Justificar parágrafos',
'tog-hideminor' => 'Ocultar edições menores nas mudanças recentes',
'tog-hidepatrolled' => 'Ocultar edições patrulhadas nas mudanças recentes',
'tog-newpageshidepatrolled' => 'Ocultar páginas patrulhadas da lista de páginas novas',
'tog-extendwatchlist' => 'Expandir a lista de páginas vigiadas para mostrar todas as alterações aplicáveis, não apenas as mais recentes',
'tog-usenewrc' => 'Agrupar alterações por páginas nas mudanças recentes e páginas vigiadas (requer JavaScript)',
'tog-numberheadings' => 'Auto-numerar cabeçalhos',
'tog-showtoolbar' => 'Mostrar barra de edição (JavaScript)',
'tog-editondblclick' => 'Editar páginas quando houver clique duplo (JavaScript)',
'tog-editsection' => 'Habilitar edição de seção via ligações [editar]',
'tog-editsectiononrightclick' => 'Habilitar edição de seção por clique com o botão direito no título da seção (JavaScript)',
'tog-showtoc' => 'Mostrar Tabela de Conteúdos (para páginas com mais de três cabeçalhos)',
'tog-rememberpassword' => 'Recordar os meus dados neste navegador (por no máximo $1 {{PLURAL:$1|dia|dias}})',
'tog-watchcreations' => 'Adicionar as páginas e arquivos que eu criar às minhas páginas vigiadas',
<<<<<<< HEAD
'tog-watchdefault' => 'Adicionar páginas editadas por mim à minha lista de páginas vigiadas',
'tog-watchmoves' => 'Adicionar páginas movidas por mim à minha lista de páginas vigiadas',
'tog-watchdeletion' => 'Adicionar páginas eliminadas por mim à minha lista de páginas vigiadas',
=======
'tog-watchdefault' => 'Adicionar as páginas e arquivos que eu editar às minhas páginas vigiadas',
'tog-watchmoves' => 'Adicionar as páginas e arquivos que eu mover às minhas páginas vigiadas',
'tog-watchdeletion' => 'Adicionar as páginas e arquivos que eu eliminar às minhas páginas vigiadas',
>>>>>>> e40a90f0
'tog-minordefault' => 'Marcar todas as edições como secundárias, por padrão',
'tog-previewontop' => 'Mostrar previsão antes da caixa de edição',
'tog-previewonfirst' => 'Mostrar previsão na primeira edição',
'tog-nocache' => 'Desativar o cache de páginas do navegador',
'tog-enotifwatchlistpages' => 'Notificar-me por e-mail quando uma página ou arquivo vigiado for alterado',
'tog-enotifusertalkpages' => 'Receber e-mail quando a minha página de discussão for editada',
'tog-enotifminoredits' => 'Notificar-me por e-mail também sobre edições menores de páginas ou arquivos',
'tog-enotifrevealaddr' => 'Revelar o meu endereço de email nas notificações',
'tog-shownumberswatching' => 'Mostrar o número de usuários que estão vigiando',
'tog-oldsig' => 'Assinatura existente:',
'tog-fancysig' => 'Tratar assinatura como wikitexto (sem ligação automática)',
'tog-externaleditor' => 'Utilizar editor externo por padrão (apenas para usuários avançados; requer configurações adicionais em seu computador. [//www.mediawiki.org/wiki/Manual:External_editors Mais informações.])',
'tog-externaldiff' => 'Utilizar comparador de versões externo por padrão (apenas para usuários avançados; requer configurações adicionais em seu computador. [//www.mediawiki.org/wiki/Manual:External_editors Mais informações.])',
'tog-showjumplinks' => 'Ativar ligações de acessibilidade "ir para"',
'tog-uselivepreview' => 'Utilizar pré-visualização em tempo real (JavaScript) (Experimental)',
'tog-forceeditsummary' => 'Avisar-me ao introduzir um sumário vazio',
'tog-watchlisthideown' => 'Ocultar as minhas edições da lista de páginas vigiadas',
'tog-watchlisthidebots' => 'Ocultar edições automatizadas por bots da lista de páginas vigiadas',
'tog-watchlisthideminor' => 'Ocultar edições menores da lista de páginas vigiadas',
'tog-watchlisthideliu' => 'Ocultar edições de usuários autenticados da lista de páginas vigiadas',
'tog-watchlisthideanons' => 'Ocultar edições de usuários anônimos da lista de páginas vigiadas',
'tog-watchlisthidepatrolled' => 'Ocultar edições patrulhadas na lista de páginas vigiadas',
'tog-ccmeonemails' => 'Receber cópias de e-mails que eu enviar a outros usuários',
'tog-diffonly' => 'Não mostrar o conteúdo da página ao comparar duas edições',
'tog-showhiddencats' => 'Exibir categorias ocultas',
'tog-noconvertlink' => 'Desabilitar conversão de títulos de links',
'tog-norollbackdiff' => 'Omitir diferenças depois de desfazer edições em bloco',

'underline-always' => 'Sempre',
'underline-never' => 'Nunca',
'underline-default' => 'Padrão do navegador',

# Font style option in Special:Preferences
'editfont-style' => 'Estilo da fonte para a região de edição:',
'editfont-default' => 'Padrão do navegador',
'editfont-monospace' => 'Fonte mono-espaçada',
'editfont-sansserif' => 'Fonte sem serifa',
'editfont-serif' => 'Serifada',

# Dates
'sunday' => 'domingo',
'monday' => 'segunda-feira',
'tuesday' => 'terça-feira',
'wednesday' => 'quarta-feira',
'thursday' => 'quinta-feira',
'friday' => 'sexta-feira',
'saturday' => 'sábado',
'sun' => 'dom',
'mon' => 'seg',
'tue' => 'ter',
'wed' => 'qua',
'thu' => 'qui',
'fri' => 'sex',
'sat' => 'sáb',
'january' => 'janeiro',
'february' => 'fevereiro',
'march' => 'março',
'april' => 'abril',
'may_long' => 'maio',
'june' => 'junho',
'july' => 'julho',
'august' => 'agosto',
'september' => 'setembro',
'october' => 'outubro',
'november' => 'novembro',
'december' => 'dezembro',
'january-gen' => 'janeiro',
'february-gen' => 'fevereiro',
'march-gen' => 'março',
'april-gen' => 'abril',
'may-gen' => 'maio',
'june-gen' => 'junho',
'july-gen' => 'julho',
'august-gen' => 'agosto',
'september-gen' => 'setembro',
'october-gen' => 'outubro',
'november-gen' => 'novembro',
'december-gen' => 'dezembro',
'jan' => 'jan.',
'feb' => 'fev.',
'mar' => 'mar.',
'apr' => 'abr.',
'may' => 'maio',
'jun' => 'jun.',
'jul' => 'jul.',
'aug' => 'ago.',
'sep' => 'set.',
'oct' => 'out.',
'nov' => 'nov.',
'dec' => 'dez.',

# Categories related messages
'pagecategories' => '{{PLURAL:$1|Categoria|Categorias}}',
'category_header' => 'Páginas na categoria "$1"',
'subcategories' => 'Subcategorias',
'category-media-header' => 'Multimídia na categoria "$1"',
'category-empty' => "''No momento esta categoria não possui nenhuma página ou arquivo multimídia.''",
'hidden-categories' => '{{PLURAL:$1|Categoria oculta|Categorias ocultas}}',
'hidden-category-category' => 'Categorias ocultas',
'category-subcat-count' => '{{PLURAL:$2|Esta categoria possui apenas a subcategoria a seguir.|Há, nesta categoria {{PLURAL:$1|uma subcategoria|$1 subcategorias}} (dentre um total de $2).}}',
'category-subcat-count-limited' => 'Esta categoria possui {{PLURAL:$1|a seguinte sub-categoria|as $1 sub-categorias a seguir}}.',
'category-article-count' => '{{PLURAL:$2|Esta categoria possui apenas a página a seguir.|Há, nesta categoria, {{PLURAL:$1|a página a seguir|as $1 páginas a seguir}} (dentre um total de $2).}}',
'category-article-count-limited' => 'Há, nesta categoria, {{PLURAL:$1|a página a seguir|as $1 páginas a seguir}}.',
'category-file-count' => '{{PLURAL:$2|Esta categoria possui apenas o arquivo a seguir.|Há, nesta categoria, {{PLURAL:$1|o arquivo a seguir|os $1 seguintes arquivos}} (dentre um total de $2.)}}',
'category-file-count-limited' => 'Nesta categoria há {{PLURAL:$1|um arquivo|$1 arquivos}}.',
'listingcontinuesabbrev' => 'cont.',
'index-category' => 'Páginas indexadas',
'noindex-category' => 'Páginas não indexadas',
'broken-file-category' => 'Páginas com ligações quebradas para arquivos',

'about' => 'Sobre',
'article' => 'Página de conteúdo',
'newwindow' => '(abre em uma nova janela)',
'cancel' => 'Cancelar',
'moredotdotdot' => 'Mais...',
'mypage' => 'Minha página',
'mytalk' => 'Minha discussão',
'anontalk' => 'Discussão para este IP',
'navigation' => 'Navegação',
'and' => '&#32;e',

# Cologne Blue skin
'qbfind' => 'Procurar',
'qbbrowse' => 'Navegar',
'qbedit' => 'Editar',
'qbpageoptions' => 'Esta página',
'qbpageinfo' => 'Contexto',
'qbmyoptions' => 'Minhas páginas',
'qbspecialpages' => 'Páginas especiais',
'faq' => 'FAQ',
'faqpage' => 'Project:FAQ',

# Vector skin
'vector-action-addsection' => 'Adicionar tópico',
'vector-action-delete' => 'Eliminar',
'vector-action-move' => 'Mover',
'vector-action-protect' => 'Proteger',
'vector-action-undelete' => 'Restaurar',
'vector-action-unprotect' => 'Alterar a proteção',
'vector-simplesearch-preference' => 'Ativar sugestões de busca melhoradas (apenas no tema Vector)',
'vector-view-create' => 'Criar',
'vector-view-edit' => 'Editar',
'vector-view-history' => 'Ver histórico',
'vector-view-view' => 'Ler',
'vector-view-viewsource' => 'Ver código-fonte',
'actions' => 'Ações',
'namespaces' => 'Espaços nominais',
'variants' => 'Variantes',

'errorpagetitle' => 'Erro',
'returnto' => 'Retornar para $1.',
'tagline' => 'De {{SITENAME}}',
'help' => 'Ajuda',
'search' => 'Pesquisar',
'searchbutton' => 'Pesquisar',
'go' => 'Ir',
'searcharticle' => 'Ir',
'history' => 'Histórico da página',
'history_short' => 'Histórico',
'updatedmarker' => 'atualizado desde a minha última visita',
'printableversion' => 'Versão para impressão',
'permalink' => 'Ligação permanente',
'print' => 'Imprimir',
'view' => 'Ver',
'edit' => 'Editar',
'create' => 'Criar',
'editthispage' => 'Editar esta página',
'create-this-page' => 'Iniciar esta página',
'delete' => 'Eliminar',
'deletethispage' => 'Eliminar esta página',
'undelete_short' => 'Restaurar {{PLURAL:$1|uma edição|$1 edições}}',
'viewdeleted_short' => 'Ver {{PLURAL:$1|uma edição eliminada|$1 edições eliminadas}}',
'protect' => 'Proteger',
'protect_change' => 'alterar',
'protectthispage' => 'Proteger esta página',
'unprotect' => 'Alterar a proteção',
'unprotectthispage' => 'Alterar a proteção desta página',
'newpage' => 'Página nova',
'talkpage' => 'Dialogar sobre esta página',
'talkpagelinktext' => 'disc',
'specialpage' => 'Página especial',
'personaltools' => 'Ferramentas pessoais',
'postcomment' => 'Nova seção',
'articlepage' => 'Ver página de conteúdo',
'talk' => 'Discussão',
'views' => 'Visualizações',
'toolbox' => 'Ferramentas',
'userpage' => 'Ver página de usuário',
'projectpage' => 'Ver página de projeto',
'imagepage' => 'Ver página do arquivo',
'mediawikipage' => 'Ver página de mensagens',
'templatepage' => 'Ver página de predefinições',
'viewhelppage' => 'Ver página de ajuda',
'categorypage' => 'Ver página de categorias',
'viewtalkpage' => 'Ver discussão',
'otherlanguages' => 'Em outros idiomas',
'redirectedfrom' => '(Redirecionado de $1)',
'redirectpagesub' => 'Página de redirecionamento',
'lastmodifiedat' => 'Esta página foi modificada pela última vez às $2 de $1.',
'viewcount' => 'Esta página foi acessada {{PLURAL:$1|uma vez|$1 vezes}}.',
'protectedpage' => 'Página protegida',
'jumpto' => 'Ir para:',
'jumptonavigation' => 'navegação',
'jumptosearch' => 'pesquisa',
'view-pool-error' => 'Desculpe-nos, os servidores estão sobrecarregados neste momento.
Muitos usuários estão tentando ver esta página.
Aguarde um instante antes de tentar acessar esta página novamente.

$1',
'pool-timeout' => 'Tempo limite de espera para o bloqueio excedido',
'pool-queuefull' => 'A pool queue está cheia',
'pool-errorunknown' => 'Erro desconhecido',

# All link text and link target definitions of links into project namespace that get used by other message strings, with the exception of user group pages (see grouppage) and the disambiguation template definition (see disambiguations).
'aboutsite' => 'Sobre {{SITENAME}}',
'aboutpage' => 'Project:Sobre',
'copyright' => 'Conteúdo disponível sob $1.',
'copyrightpage' => '{{ns:project}}:Direitos_de_autor',
'currentevents' => 'Eventos atuais',
'currentevents-url' => 'Project:Eventos atuais',
'disclaimers' => 'Exoneração de responsabilidade',
'disclaimerpage' => 'Project:Aviso_geral',
'edithelp' => 'Ajuda de edição',
'edithelppage' => 'Help:Editar',
'helppage' => 'Help:Conteúdos',
'mainpage' => 'Página principal',
'mainpage-description' => 'Página principal',
'policy-url' => 'Project:Políticas',
'portal' => 'Portal comunitário',
'portal-url' => 'Project:Portal comunitário',
'privacy' => 'Política de privacidade',
'privacypage' => 'Project:Política_de_privacidade',

'badaccess' => 'Erro de permissão',
'badaccess-group0' => 'Você não está autorizado a executar a ação requisitada.',
'badaccess-groups' => 'A ação que você tentou executar está limitada a usuários {{PLURAL:$2|do grupo|de um dos seguintes grupos}}: $1.',

'versionrequired' => 'É necessária a versão $1 do MediaWiki',
'versionrequiredtext' => 'Esta página requer a versão $1 do MediaWiki para ser utilizada.
Veja a [[Special:Version|página sobre a versão do sistema]].',

'ok' => 'OK',
'retrievedfrom' => 'Disponível em "$1"',
'youhavenewmessages' => 'Você tem $1 ($2).',
'newmessageslink' => 'novas mensagens',
'newmessagesdifflink' => 'última alteração',
'youhavenewmessagesfromusers' => 'Você tem $1 de {{PLURAL:$3|outro usuário|outros usuários}} ($2)',
'youhavenewmessagesmanyusers' => 'Você tem $1 de muitos usuários ($2).',
'newmessageslinkplural' => '{{PLURAL:$1|uma mensagem nova|mensagens novas}}',
'newmessagesdifflinkplural' => '{{PLURAL:$1|última alteração|últimas alterações}}',
'youhavenewmessagesmulti' => 'Você tem novas mensagens em $1',
'editsection' => 'editar',
'editold' => 'editar',
'viewsourceold' => 'ver código-fonte',
'editlink' => 'editar',
'viewsourcelink' => 'ver código-fonte',
'editsectionhint' => 'Editar seção: $1',
'toc' => 'Conteúdo',
'showtoc' => 'exibir',
'hidetoc' => 'ocultar',
'collapsible-collapse' => 'Ocultar',
'collapsible-expand' => 'Expandir',
'thisisdeleted' => 'Ver ou restaurar $1?',
'viewdeleted' => 'Ver $1?',
'restorelink' => '{{PLURAL:$1|uma edição eliminada|$1 edições eliminadas}}',
'feedlinks' => 'Feed:',
'feed-invalid' => 'Tipo inválido de inscrição de feeds.',
'feed-unavailable' => 'Os "feeds" não se encontram disponíveis',
'site-rss-feed' => 'Feed RSS $1',
'site-atom-feed' => 'Feed Atom $1',
'page-rss-feed' => 'Feed RSS de "$1"',
'page-atom-feed' => 'Feed Atom de "$1"',
'red-link-title' => '$1 (página inexistente)',
'sort-descending' => 'Ordenar por ordem descendente',
'sort-ascending' => 'Ordenar por ordem ascendente',

# Short words for each namespace, by default used in the namespace tab in monobook
'nstab-main' => 'Página',
'nstab-user' => 'Página d{{GENDER:{{#titleparts:{{PAGENAME}}|1|1}}|o usuário|a usuária|e usuário(a)}}',
'nstab-media' => 'Página de mídia',
'nstab-special' => 'Página especial',
'nstab-project' => 'Página do projeto',
'nstab-image' => 'Arquivo',
'nstab-mediawiki' => 'Mensagem',
'nstab-template' => 'Predefinição',
'nstab-help' => 'Página de ajuda',
'nstab-category' => 'Categoria',

# Main script and global functions
'nosuchaction' => 'Ação inexistente',
'nosuchactiontext' => 'A ação especificada pela URL é inválida.
Você deve ter se enganado ao digitar a URL, ou seguiu uma ligação incorreta.
Isso também pode indicar um erro no software usado no sítio {{SITENAME}}.',
'nosuchspecialpage' => 'Esta página especial não existe',
'nospecialpagetext' => '<strong>Você requisitou uma página especial inválida.</strong>

Uma lista de páginas especiais válidas poderá ser encontrada em [[Special:SpecialPages|{{int:specialpages}}]].',

# General errors
'error' => 'Erro',
'databaseerror' => 'Erro no banco de dados',
'dberrortext' => 'Ocorreu um erro de sintaxe de busca no banco de dados.
Isto pode indicar um problema com o \'\'software\'\'.
A última tentativa de busca no banco de dados foi:
<blockquote><tt>$1</tt></blockquote>
na função "<tt>$2</tt>".
O banco de dados retornou o erro "<tt>$3: $4</tt>".',
'dberrortextcl' => 'Ocorreu um erro de sintaxe de busca no banco de dados.
A última tentativa de busca no banco de dados foi:
"$1"
na função "$2".
O banco de dados retornou o erro "$3: $4".',
'laggedslavemode' => 'Aviso: a página poderá não conter atualizações recentes.',
'readonly' => 'Banco de dados disponível no modo "somente leitura"',
'enterlockreason' => 'Entre com um motivo para trancá-lo, incluindo uma estimativa de quando poderá novamente ser destrancado',
'readonlytext' => 'O banco de dados da {{SITENAME}} está atualmente bloqueado para novas entradas e outras modificações, provavelmente por uma manutenção rotineira; mais tarde voltará ao normal.

Quem fez o bloqueio oferece a seguinte explicação: $1',
'missing-article' => 'O banco de dados não encontrou o texto de uma página que deveria ter encontrado, com o nome "$1" $2.

Isso normalmente é causado ao acessar uma ligação de diferença (diff) desatualizada ou para o histórico de uma página que foi apagada.

Se não for este o caso, você pode ter encontrado um defeito (bug) no software.
Anote o URL e reporte o ocorrido a um [[Special:ListUsers/sysop|administrador]].',
'missingarticle-rev' => '(revisão#: $1)',
'missingarticle-diff' => '(Dif.: $1, $2)',
'readonly_lag' => 'O banco de dados foi automaticamente bloqueado enquanto os servidores secundários se sincronizam com o principal',
'internalerror' => 'Erro interno',
'internalerror_info' => 'Erro interno: $1',
'fileappenderrorread' => 'Não foi possível ler "$1" durante a anexação.',
'fileappenderror' => 'Não foi possível adicionar "$1" a "$2".',
'filecopyerror' => 'Não foi possível copiar o arquivo "$1" para "$2".',
'filerenameerror' => 'Não foi possível renomear o arquivo "$1" para "$2".',
'filedeleteerror' => 'Não foi possível eliminar o arquivo "$1".',
'directorycreateerror' => 'Não foi possível criar o diretório "$1".',
'filenotfound' => 'Não foi possível encontrar o arquivo "$1".',
'fileexistserror' => 'Não foi possível gravar no arquivo "$1": ele já existe',
'unexpected' => 'Valor não esperado: "$1"="$2".',
'formerror' => 'Erro: Não foi possível enviar o formulário',
'badarticleerror' => 'Esta ação não pode ser realizada nesta página.',
'cannotdelete' => 'Não foi possível eliminar a página ou arquivo $1.
É possível que ele já tenha sido eliminado por outra pessoa.',
'cannotdelete-title' => 'Não é possível excluir a página " $1 "',
'delete-hook-aborted' => 'A eliminação foi cancelada por um "hook".
Não foi dada nenhuma explicação.',
'badtitle' => 'Título inválido',
'badtitletext' => 'O título de página solicitado era inválido, vazio, ou um link interlínguas ou interwikis incorreto.
Talvez contenha um ou mais caracteres que não podem ser usados em títulos.',
'perfcached' => "Os seguintes dados encontram-se armazenados na ''cache'' e podem não estar atualizados. No máximo {{PLURAL:$1|um resultado está disponível|$1 resultados estão disponíveis}} na ''cache''.",
'perfcachedts' => "Os seguintes dados encontram-se armazenados no ''cache'' e foram atualizados as $1. No máximo {{PLURAL:$4|um resultado está disponível|$4 resultados estão disponíveis}} no ''cache''.",
'querypage-no-updates' => 'Momentaneamente as atualizações para esta página estão desativadas. Por enquanto, os dados aqui presentes não poderão ser atualizados.',
'wrong_wfQuery_params' => 'Parâmetros incorretos para wfQuery()<br />
Função: $1<br />
Consulta: $2',
'viewsource' => 'Ver código-fonte',
'viewsource-title' => 'Exibir código-fonte para $1',
'actionthrottled' => 'Ação controlada',
'actionthrottledtext' => 'Como medida "anti-spam", você se encontra impedido de realizar esta operação muitas vezes em um curto espaço de tempo; você já excedeu esse limite.
Tente novamente em alguns minutos.',
'protectedpagetext' => 'Esta página foi protegida contra novas edições.',
'viewsourcetext' => 'Você pode ver e copiar o código desta página:',
'viewyourtext' => "Pode ver e copiar o código fonte '''das suas edições''' nesta página:",
'protectedinterface' => 'Esta página fornece texto de interface ao software e encontra-se trancada para prevenir abusos.',
'editinginterface' => "'''Aviso:''' Você se encontra prestes a editar uma página que é utilizada para fornecer texto de interface ao software. Alterações nesta página irão afetar a aparência da interface de usuário para outros usuários. Para traduções, considere utilizar a [//translatewiki.net/wiki/Main_Page?setlang=pt-br translatewiki.net], um projeto destinado para a tradução do MediaWiki.",
'sqlhidden' => '(Consulta SQL em segundo-plano)',
'cascadeprotected' => 'Esta página foi protegida contra edições por estar incluída {{PLURAL:$1|na página listada|nas páginas listadas}} a seguir, ({{PLURAL:$1|página essa que está protegida|páginas essas que estão protegidas}} com a opção de "proteção progressiva" ativada):
$2',
'namespaceprotected' => "Você não possui permissão para editar páginas no espaço nominal '''$1'''.",
'customcssprotected' => 'Você não tem permissão para editar esta página CSS, porque ele contém configurações pessoais de outro usuário.',
'customjsprotected' => 'Você não tem permissão para editar esta página de JavaScript, porque ele contém configurações pessoais de outro usuário.',
'ns-specialprotected' => 'Não é possível editar páginas especiais',
'titleprotected' => "Este título foi protegido, para que não seja criado.
Quem o protegeu foi [[User:$1|$1]], com a justificativa: ''$2''.",
'filereadonlyerror' => 'Não é possível modificar o arquivo "$1" porque o repositório do arquivo "$2" está em modo somente leitura.

O administrador que bloqueou ofereceu a seguinte explicação: "$3".',
'invalidtitle-knownnamespace' => 'Título inválido para o espaço nominal "$2" e texto "$3"',
'invalidtitle-unknownnamespace' => 'Título inválido para o espaço nominal de número desconhecido ($1) e texto "$2"',
'exception-nologin' => 'Não está autenticado',
'exception-nologin-text' => 'Esta página ou ação requer que você esteja autenticado neste wiki.',

# Virus scanner
'virus-badscanner' => "Má configuração: antivírus desconhecido: ''$1''",
'virus-scanfailed' => 'a verificação falhou (código $1)',
'virus-unknownscanner' => 'antivírus desconhecido:',

# Login and logout pages
'logouttext' => "'''Agora você encontra-se desautenticado.'''

É possível continuar usando {{SITENAME}} anonimamente ou [[Special:UserLogin|autenticar-se novamente]] com o mesmo nome de usuário ou com um nome diferente.
Note que algumas páginas podem continuar sendo exibidas como se você ainda estivesse autenticado até que você limpe a ''cache'' do seu navegador.",
'welcomecreation' => '== Bem-vindo(a), $1! ==
A sua conta foi criada.
Não se esqueça de personalizar as suas [[Special:Preferences|preferências no wiki {{SITENAME}}]].',
'yourname' => 'Nome de usuário:',
'yourpassword' => 'Senha:',
'yourpasswordagain' => 'Redigite sua senha',
'remembermypassword' => 'Lembrar meu login neste navegador (por no máximo $1 {{PLURAL:$1|dia|dias}})',
'securelogin-stick-https' => 'Permanecer conectado ao HTTPS após a autenticação',
'yourdomainname' => 'Seu domínio:',
'password-change-forbidden' => 'Você não pode alterar senhas nessa wiki.',
'externaldberror' => 'Ocorreu ou um erro no banco de dados durante a autenticação ou não lhe é permitido atualizar a sua conta externa.',
'login' => 'Autenticar-se',
'nav-login-createaccount' => 'Entrar / criar conta',
'loginprompt' => 'É necessário estar com cookies ativados para poder autenticar-se no wiki {{SITENAME}}.',
'userlogin' => 'Entrar / criar conta',
'userloginnocreate' => 'Entrar',
'logout' => 'Sair',
'userlogout' => 'Desconectar',
'notloggedin' => 'Não autenticado',
'nologin' => 'Não possui uma conta? $1.',
'nologinlink' => 'Criar uma conta',
'createaccount' => 'Criar conta',
'gotaccount' => "Já possui uma conta? '''$1'''.",
'gotaccountlink' => 'Autenticar-se',
'userlogin-resetlink' => 'Esqueceu-se do seu nome de usuário ou da senha?',
'createaccountmail' => 'por e-mail',
'createaccountreason' => 'Razão:',
'badretype' => 'As senhas que você digitou não são iguais.',
'userexists' => 'O nome de usuário fornecido já está em uso.
Escolha um nome diferente.',
'loginerror' => 'Erro de autenticação',
'createaccounterror' => 'Não foi possível criar a conta: $1',
'nocookiesnew' => "A conta do usuário foi criada, mas você não foi autenticado.
{{SITENAME}} utiliza ''cookies'' para autenticar os usuários.
Você tem os ''cookies'' desativados no seu navegador.
Por favor ative-os, depois autentique-se com o seu novo nome de usuário e a sua senha.",
'nocookieslogin' => 'Você tem os <i>cookies</i> desativados no seu navegador, e a {{SITENAME}} utiliza <i>cookies</i> para ligar os usuários às suas contas. Por favor os ative e tente novamente.',
'nocookiesfornew' => 'A conta de usuário não foi criada porque não foi possível confirmar a sua origem.
Certifique-se de que tem os cookies ativados, recarregue esta página e tente novamente.',
'noname' => 'Você não colocou um nome de usuário válido.',
'loginsuccesstitle' => 'Login bem sucedido',
'loginsuccess' => "'''Agora você está {{GENDER:autenticado|autenticada}} ao wiki {{SITENAME}} como \"\$1\"'''.",
'nosuchuser' => 'Não existe nenhum usuário com o nome "$1".
Os nomes de usuário são sensíveis a letras maiúsculas.
Verifique o que foi digitado ou [[Special:UserLogin/signup|crie uma nova conta]].',
'nosuchusershort' => 'Não existe um usuário com o nome "$1". Verifique o nome que introduziu.',
'nouserspecified' => 'Você precisa especificar um nome de usuário.',
'login-userblocked' => 'Este usuário está bloqueado. Entrada proibida.',
'wrongpassword' => 'A senha que introduziu é inválida. Por favor, tente novamente.',
'wrongpasswordempty' => 'Foi fornecida uma senha em branco.
Tente novamente.',
'passwordtooshort' => 'As senhas devem ter no mínimo {{PLURAL:$1|1 caractere|$1 caracteres}}.',
'password-name-match' => 'A sua senha deve ser diferente do seu nome de usuário.',
'password-login-forbidden' => 'O uso deste nome de usuário e senha foi desautorizado.',
'mailmypassword' => 'Enviar uma nova senha por e-mail',
'passwordremindertitle' => 'Nova senha temporária em {{SITENAME}}',
'passwordremindertext' => 'Alguém (provavelmente você, a partir do endereço de IP $1) solicitou uma nova senha para {{SITENAME}} ($4). Foi criada uma senha temporária para o usuário "$2", sendo ela "$3". Se esta era sua intenção, você precisará se autenticar e escolher uma nova senha agora.
A sua senha temporária expirará em {{PLURAL:$5|um dia|$5 dias}}.

Se foi outra pessoa quem fez este pedido, ou se você já lembrou a sua senha, e não quer mais alterá-la, você pode ignorar esta mensagem e continuar utilizando sua senha antiga.',
'noemail' => 'Não há um endereço de e-mail associado ao usuário "$1".',
'noemailcreate' => 'Você precisa fornecer um endereço de e-mail válido',
'passwordsent' => 'Uma nova senha está sendo enviada para o endereço de e-mail registrado para "$1".
Por favor, reconecte-se ao recebê-lo.',
'blocked-mailpassword' => 'O seu endereço de IP foi bloqueado de editar e, portanto, não será possível utilizar o lembrete de senha (para serem evitados envios abusivos a outras pessoas).',
'eauthentsent' => 'Uma mensagem de confirmação foi enviada para o endereço de e-mail fornecido.
Antes de qualquer outro e-mail ser enviado para a sua conta, você precisará seguir as instruções da mensagem, de modo a confirmar que a conta é mesmo sua.',
'throttled-mailpassword' => 'Um lembrete de senha já foi enviado {{PLURAL:$1|na última hora|nas últimas $1 horas}}.
Para prevenir abusos, apenas um lembrete poderá ser enviado a cada {{PLURAL:$1|hora|$1 horas}}.',
'mailerror' => 'Erro a enviar o email: $1',
'acct_creation_throttle_hit' => 'Visitantes deste wiki utilizando o seu endereço IP criaram {{PLURAL:$1|1 conta|$1 contas}} no último dia, o que é o máximo permitido neste período de tempo.
Como resultado, visitantes que usam este endereço IP não podem criar mais nenhuma conta no momento.',
'emailauthenticated' => 'O seu endereço de e-mail foi autenticado às $3 de $2.',
'emailnotauthenticated' => 'O seu endereço de e-mail ainda não foi autenticado. Não lhe será enviado nenhum e-mail sobre nenhuma das seguintes funcionalidades.',
'noemailprefs' => 'Especifique um endereço de e-mail para que os seguintes recursos funcionem.',
'emailconfirmlink' => 'Confirme o seu endereço de e-mail',
'invalidemailaddress' => "O endereço de ''e-mail'' não pode ser aceite devido a talvez possuir um formato inválido. Por favor, introduza um endereço bem formatado ou esvazie o campo.",
'cannotchangeemail' => 'A conta de e-mail não pode ser alterada neste wiki.',
'emaildisabled' => 'Este site não tem como enviar e-mails.',
'accountcreated' => 'Conta criada',
'accountcreatedtext' => 'A conta de usuário para $1 foi criada.',
'createaccount-title' => 'Criação de conta em {{SITENAME}}',
'createaccount-text' => 'Alguém criou uma conta de nome $2 para o seu endereço de email no wiki {{SITENAME}} ($4), tendo como senha "$3".
Você deve se autenticar e alterar sua senha.

Ignore esta mensagem caso a conta tenha sido criada por engano.',
'usernamehasherror' => 'Nome de usuário não pode conter o símbolo de cardinal (#).',
'login-throttled' => 'Você fez tentativas demais de se autenticar com esta conta recentemente.
Por favor aguarde antes de tentar novamente.',
'login-abort-generic' => 'A sua autenticação não teve êxito - Abortada',
'loginlanguagelabel' => 'Idioma: $1',
'suspicious-userlogout' => 'Sua solicitação para sair foi negada porque aparentemente foi enviada por um navegador danificado ou por um servidor proxy com cache.',

# E-mail sending
'php-mail-error-unknown' => 'Erro desconhecido na função mail() do PHP',
'user-mail-no-addy' => 'Tentou enviar uma mensagem sem um endereço de e-mail.',

# Change password dialog
'resetpass' => 'Alterar senha',
'resetpass_announce' => 'Você foi autenticado através de uma senha temporária. Para prosseguir, será necessário definir uma nova senha.',
'resetpass_text' => '<!-- Adicionar texto aqui -->',
'resetpass_header' => 'Alterar a senha da conta',
'oldpassword' => 'Senha antiga',
'newpassword' => 'Nova senha',
'retypenew' => 'Reintroduza a nova senha',
'resetpass_submit' => 'Definir senha e entrar',
'resetpass_success' => 'Sua senha foi alterada com sucesso! Autenticando-se...',
'resetpass_forbidden' => 'As senhas não podem ser alteradas',
'resetpass-no-info' => 'Você precisa estar autenticado para acessar esta página diretamente.',
'resetpass-submit-loggedin' => 'Alterar senha',
'resetpass-submit-cancel' => 'Cancelar',
'resetpass-wrong-oldpass' => 'Senha temporária ou atual inválida.
Você pode já ter alterado com sucesso a sua senha, ou solicitado uma nova senha temporária.',
'resetpass-temp-password' => 'Senha temporária:',

# Special:PasswordReset
'passwordreset' => 'Redefinir senha',
'passwordreset-text' => 'Preencha este formulário para recuperar os dados da sua conta pelo e-mail.',
'passwordreset-legend' => 'Reiniciar a senha',
'passwordreset-disabled' => 'Redefinições de senha foram desabilitadas nesta wiki.',
'passwordreset-pretext' => '{{PLURAL:$1||Introduza um dos dados abaixo}}',
'passwordreset-username' => 'Nome de usuário:',
'passwordreset-domain' => 'Domínio:',
'passwordreset-capture' => 'Ver o e-mail resultante?',
'passwordreset-capture-help' => 'Se marcar esta caixa, o e-mail (com a senha temporária) será-lhe mostrado, além de ser enviado para o usuário.',
'passwordreset-email' => 'Endereço de e-mail:',
'passwordreset-emailtitle' => 'Detalhes da conta em {{SITENAME}}',
'passwordreset-emailtext-ip' => 'Alguém (provavelmente você, do endereço IP $1) solicitou um lembrete do seu detalhes de conta para {{SITENAME}} ($4). {{PLURAL:$3|A seguinte conta está associada|As seguintes contas estão associadas}} a este e-mail:

$2

{{PLURAL:$3|Esta senha temporária |Essas senhas temporárias}} vão expirar em {{PLURAL:$5|um dia|$5 dias}}.
Você deve efetuar login e escolher uma nova senha agora. Se você conseguir lembrar da senha, ignore este e-mail e continue usando sua senha anterior, do contrário, prossiga com as instruções clicando na ligação.',
'passwordreset-emailtext-user' => 'O usuário $1 da {{SITENAME}} pediu a recuperação dos detalhes da sua conta na {{SITENAME}} ($4). {{PLURAL:$3|A seguinte conta está associada|As seguintes contas estão associadas}} a este e-mail:

$2

{{PLURAL:$3|Esta senha temporária irá|Estas senhas temporárias irão}} expirar dentro de {{PLURAL:$5|um dia|$5 dias}}. Deve autenticar-se e escolher uma senha nova agora. Se este pedido não foi feito por si, ou se entretanto se recordou da sua senha original e já não deseja alterá-la, pode ignorar esta mensagem e continuar a usar a senha antiga.',
'passwordreset-emailelement' => 'Usuário: $1
Senha temporária: $2',
'passwordreset-emailsent' => 'Foi enviado um e-mail de lembrete.',
'passwordreset-emailsent-capture' => 'Foi enviado um e-mail de lembrete, que é mostrado abaixo.',
'passwordreset-emailerror-capture' => 'Foi gerado o lembrete de e-mail mostrado abaixo, contudo falhou o envio para o usuário: $1',

# Special:ChangeEmail
'changeemail' => 'Alterar o endereço de e-mail',
'changeemail-header' => 'Alterar o endereço de e-mail da conta',
'changeemail-text' => 'Preencha este formulário para alterar o endereço de e-mail. Para confirmar esta alteração terá de introduzir a sua senha.',
'changeemail-no-info' => 'Para aceder diretamente a esta página você tem de estar autenticado.',
'changeemail-oldemail' => 'Endereço de e-mail atual:',
'changeemail-newemail' => 'Novo endereço de e-mail:',
'changeemail-none' => '(nenhum)',
'changeemail-submit' => 'Alterar e-mail',
'changeemail-cancel' => 'Cancelar',

# Edit page toolbar
'bold_sample' => 'Texto em negrito',
'bold_tip' => 'Texto em negrito',
'italic_sample' => 'Texto em itálico',
'italic_tip' => 'Texto em itálico',
'link_sample' => 'Título da ligação',
'link_tip' => 'Ligação interna',
'extlink_sample' => 'http://www.example.com título da ligação',
'extlink_tip' => 'Ligação externa (lembre-se do prefixo http://)',
'headline_sample' => 'Conteúdo do cabeçalho',
'headline_tip' => 'Seção de nível 2',
'nowiki_sample' => 'Inserir texto não-formatado aqui',
'nowiki_tip' => 'Ignorar a formatação wiki',
'image_sample' => 'Exemplo.jpg',
'image_tip' => 'Arquivo embutido',
'media_sample' => 'Exemplo.ogg',
'media_tip' => 'Ligação para o arquivo',
'sig_tip' => 'Sua assinatura, com hora e data',
'hr_tip' => 'Linha horizontal (use de forma moderada)',

# Edit pages
'summary' => 'Sumário:',
'subject' => 'Assunto/cabeçalho:',
'minoredit' => 'Marcar como edição menor',
'watchthis' => 'Vigiar esta página',
'savearticle' => 'Salvar página',
'preview' => 'Pré-visualização',
'showpreview' => 'Mostrar previsão',
'showlivepreview' => 'Pré-visualização em tempo real',
'showdiff' => 'Mostrar alterações',
'anoneditwarning' => "'''Atenção''': Você não se encontra autenticado.
O seu endereço de IP será registrado no histórico de edições desta página.",
'anonpreviewwarning' => "''Você não está logado. Gravar registará o seu endereço IP no histórico de edições desta página.''",
'missingsummary' => "'''Lembrete:''' Você não introduziu um sumário de edição. Se clicar novamente em Salvar, a sua edição será salva sem um sumário.",
'missingcommenttext' => 'Por favor, introduzida um comentário abaixo.',
'missingcommentheader' => "'''Lembrete:''' Você não introduziu um assunto/título para este comentário.
Se você clicar novamente \"{{int:savearticle}}\", a sua edição será salva sem um assunto/título.",
'summary-preview' => 'Previsão de sumário:',
'subject-preview' => 'Previsão do assunto/título:',
'blockedtitle' => 'O usuário está bloqueado',
'blockedtext' => "'''O seu nome de usuário ou endereço de IP foi bloqueado.'''

O bloqueio foi realizado por \$1.
O motivo apresentado foi ''\$2''.

* Início do bloqueio: \$8
* Expiração do bloqueio: \$6
* Destino do bloqueio: \$7

Você pode contatar \$1 ou outro [[{{MediaWiki:Grouppage-sysop}}|administrador]] para discutir sobre o bloqueio.

Você só poderá utilizar a funcionalidade \"Contatar usuário\" se um endereço de ''e-mail'' válido estiver especificado em suas [[Special:Preferences|preferências de usuário]] e você não tiver sido bloqueado de utilizar tal recurso.
O seu endereço de IP atual é \$3 e a ID de bloqueio é #\$5.
Por favor, inclua todos os detalhes acima em quaisquer tentativas de esclarecimento.",
'autoblockedtext' => 'O seu endereço de IP foi bloqueado de forma automática, uma vez que foi utilizado recentemente por outro usuário, o qual foi bloqueado por $1.
O motivo apresentado foi:

:\'\'$2\'\'

* Início do bloqueio: $8
* Expiração do bloqueio: $6
* Destino do bloqueio: $7

Você pode contatar $1 ou outro [[{{MediaWiki:Grouppage-sysop}}|administrador]] para discutir sobre o bloqueio.

Note que não poderá utilizar a funcionalidade "Contatar usuário" se não possuir uma conta nesta wiki ({{SITENAME}}) com um endereço de \'\'e-mail\'\' válido indicado nas suas [[Special:Preferences|preferências de usuário]] ou se tiver sido bloqueado de utilizar tal recurso.

Seu endereço de IP no momento é $3 e sua ID de bloqueio é #$5.
Por favor, inclua tais dados em qualquer tentativa de esclarecimentos que for realizar.',
'blockednoreason' => 'sem motivo especificado',
'whitelistedittext' => 'Você precisa $1 para poder editar páginas.',
'confirmedittext' => 'Você precisa confirmar o seu endereço de e-mail antes de começar a editar páginas.
Por favor, introduza um e valide-o através das suas [[Special:Preferences|preferências de usuário]].',
'nosuchsectiontitle' => 'Não foi possível encontrar a seção',
'nosuchsectiontext' => 'Você tentou editar uma seção que não existe.
Ela pode ter sido movida ou removido enquanto você estava vendo a página.',
'loginreqtitle' => 'Autenticação Requerida',
'loginreqlink' => 'autenticar-se',
'loginreqpagetext' => 'É necessário $1 para poder visualizar outras páginas.',
'accmailtitle' => 'Senha enviada.',
'accmailtext' => "Uma senha gerada aleatoriamente para [[User talk:$1|$1]] foi enviada para $2.

A senha para esta nova conta pode ser alterada na página ''[[Special:ChangePassword|de troca de senha]]'', após a autenticação.",
'newarticle' => '(Nova)',
'newarticletext' => "Você seguiu uma ligação para uma página que ainda não existe.
Para criá-la, comece escrevendo na caixa abaixo (veja [[{{MediaWiki:Helppage}}|a página de ajuda]] para mais informações).
Se você chegou aqui por engano, clique no botão '''voltar''' do seu navegador.",
'anontalkpagetext' => "---- ''Esta é a página de discussão para um usuário anônimo que ainda não criou uma conta ou que não a usa, de forma que temos de utilizar o endereço de IP para identificá-lo(a). Tal endereço de IP pode ser compartilhado por vários usuários. Se você é um usuário anônimo e acha que comentários irrelevantes foram direcionados a você, por gentileza, [[Special:UserLogin/signup|crie uma conta]] ou [[Special:UserLogin|autentique-se]], a fim de evitar futuras confusões com outros usuários anônimos.''",
'noarticletext' => 'No momento, não há conteúdo nesta página.
Você pode [[Special:Search/{{PAGENAME}}|pesquisar pelo título desta página]] em outras páginas, <span class="plainlinks">[{{fullurl:{{#Special:Log}}|page={{FULLPAGENAMEE}}}} buscar por registros relacionados],
ou [{{fullurl:{{FULLPAGENAME}}|action=edit}} criar esta página]</span>.',
'noarticletext-nopermission' => 'No momento, não há conteúdo nesta página
Você pode [[Special:Search/{{PAGENAME}}|pesquisar pelo título desta página]] em outras páginas,
ou <span class="plainlinks">[{{fullurl:{{#Special:Log}}|page={{FULLPAGENAMEE}}}} buscar por registros relacionados] </span>.',
'missing-revision' => 'A revisão #$1 da página denominada "{{PAGENAME}}" não existe.

Isto é geralmente causado por seguir um link de histórico desatualizado para uma página que foi eliminada.
Os detalhes podem ser encontrados no [{{fullurl:{{#Special:Log}}/delete|page={{FULLPAGENAMEE}}}} registo de eliminação].',
'userpage-userdoesnotexist' => 'A conta "<nowiki>$1</nowiki>" não se encontra registrada.
Verifique se deseja mesmo criar/editar esta página.',
'userpage-userdoesnotexist-view' => 'A conta de usuário "$1" não está registrada.',
'blocked-notice-logextract' => 'Este usuário está atualmente bloqueado.
O registro de bloqueio mais recente é fornecido abaixo, para referência:',
'clearyourcache' => "Nota:''' Depois de salvar, você terá de limpar o ''cache'' do seu navegador para ver as alterações.
* '''Firefox / Safari:''' pressione ''Shift'' enquanto clica em ''Recarregar'', ou pressione ''Ctrl-F5'' ou ''Ctrl-R'' (''Command-R'' para Mac);
* '''Google Chrome:''' pressione ''Ctrl-Shift-R'' (''Command-Shift-R'' em um Mac)
* '''Internet Explorer:''' pressione ''Ctrl'' enquanto clica em ''Recarregar'' ou pressione ''Ctrl-F5'';
* '''Opera:''' limpe o ''cache'' em ''Ferramentas → Preferências'' (''Tools → Preferences'')",
'usercssyoucanpreview' => "'''Dica:''' Utilize o botão \"{{int:showpreview}}\" para testar seu novo CSS antes de salvar.",
'userjsyoucanpreview' => "'''Dica:''' Utilize o botão \"{{int:showpreview}}\" para testar seu novo JavaScript antes de salvar.",
'usercsspreview' => "'''Lembre-se de que você está apenas previsualizando o seu CSS particular.'''
'''Ele ainda não foi salvo!'''",
'userjspreview' => "'''Lembre-se que está apenas testando/prevendo o seu JavaScript particular e que ele ainda não foi salvo!'''",
'sitecsspreview' => "'''Lembre-se de que você está apenas previsualizando este CSS.'''
'''Ele ainda não foi salvo!'''",
'sitejspreview' => "''Lembre-se de que você está apenas previsualizando este código JavaScript.'''
'''Ele ainda não foi salvo!'''",
'userinvalidcssjstitle' => "'''Aviso:''' Não existe um tema \"\$1\". Lembre-se que as páginas .css e  .js utilizam um título em minúsculas, exemplo: {{ns:user}}:Alguém/vector.css aposto a {{ns:user}}:Alguém/Vector.css.",
'updated' => '(Atualizado)',
'note' => "'''Nota:'''",
'previewnote' => "'''Lembre-se de que isto é apenas uma previsão.'''
Suas alterações ainda não foram salvas!",
'continue-editing' => 'Continuar editando',
'previewconflict' => 'Esta previsão reflete o texto que está na área de edição acima e como ele aparecerá se você escolher salvar.',
'session_fail_preview' => "'''Pedimos desculpas, mas não foi possível processar a sua edição devido à perda de dados da sua sessão.
Por favor tente novamente.
Caso continue não funcionando, tente [[Special:UserLogout|sair]] e voltar a entrar na sua conta.'''",
'session_fail_preview_html' => "'''Desculpe-nos! Não foi possível processar a sua edição devido a uma perda de dados de sessão.'''

''Como o projeto {{SITENAME}} possui HTML bruto ativo, a previsão não será exibida, como uma precaução contra ataques por JavaScript.''

'''Se esta é uma tentativa de edição legítima, por favor tente novamente.
Caso continue não funcionando, tente [[Special:UserLogout|desautenticar-se]] e voltar a entrar na sua conta.'''",
'token_suffix_mismatch' => "'''A sua edição foi rejeitada uma vez que seu software de navegação mutilou os sinais de pontuação do sinal de edição. A edição foi rejeitada para evitar perdas no texto da página.
Isso acontece ocasionalmente quando se usa um serviço de proxy anonimizador mal configurado.'''",
'edit_form_incomplete' => "'''Algumas partes do formulário de edição não chegaram ao servidor; verifique que a sua edição continua intacta e tente novamente, por favor.'''",
'editing' => 'Editando $1',
'creating' => 'Criando $1',
'editingsection' => 'Editando $1 (seção)',
'editingcomment' => 'Editando $1 (nova seção)',
'editconflict' => 'Conflito de edição: $1',
'explainconflict' => "Alguém mudou a página enquanto você a estava editando.
A área de texto acima mostra o texto original.
Suas mudanças são mostradas na área abaixo.
Você terá que mesclar suas modificações no texto existente.
'''SOMENTE''' o texto na área acima será salvo quando você pressionar \"{{int:savearticle}}\".",
'yourtext' => 'Seu texto',
'storedversion' => 'Versão guardada',
'nonunicodebrowser' => "'''AVISO: O seu navegador não é compatível com as especificações unicode.'''
Um contorno terá de ser utilizado para permitir que você possa editar as páginas com segurança: os caracteres não-ASCII aparecerão na caixa de edição no formato de códigos hexadecimais.",
'editingold' => "'''CUIDADO: Você está editando uma revisão desatualizada desta página.'''
Se você salvá-la, todas as mudanças feitas a partir desta revisão serão perdidas.",
'yourdiff' => 'Diferenças',
'copyrightwarning' => "Por favor, note que todas as suas contribuições em {{SITENAME}} são consideradas como lançadas nos termos da licença $2 (veja $1 para detalhes). Se não deseja que o seu texto seja inexoravelmente editado e redistribuído de tal forma, não o envie.<br />
Você está, ao mesmo tempo, garantindo-nos que isto é algo escrito por você mesmo ou algo copiado de uma fonte de textos em domínio público ou similarmente de teor livre.
'''NÃO ENVIE TRABALHO PROTEGIDO POR DIREITOS AUTORAIS SEM A DEVIDA PERMISSÃO!'''",
'copyrightwarning2' => "Por favor, note que todas as suas contribuições em {{SITENAME}} podem ser editadas, alteradas ou removidas por outros contribuidores. Se você não deseja que o seu texto seja inexoravelmente editado, não o envie.<br />
Você está, ao mesmo tempo, a garantir-nos que isto é algo escrito por si, ou algo copiado de alguma fonte de textos em domínio público ou similarmente de teor livre (veja $1 para detalhes).
'''NÃO ENVIE TRABALHO PROTEGIDO POR DIREITOS DE AUTOR SEM A DEVIDA PERMISSÃO!'''",
'longpageerror' => "'''Erro: O texto que submeteu ocupa {{PLURAL:$1|um kilobyte|$1 kilobytes}}, que excede o máximo de {{PLURAL:$2|um kilobyte|$2 kilobytes}}.'''
A página não pode ser salva.",
'readonlywarning' => "'''Aviso: A base de dados foi bloqueada para manutenção, por isso você não poderá salvar a sua edição neste momento.'''
Pode, no entanto, copiar o seu texto num editor externo e guardá-lo para posterior envio.

Quem bloqueou o banco de dados forneceu a seguinte justificativa: $1",
'protectedpagewarning' => "'''Atenção: Esta página foi protegida para que apenas usuários com privilégios de administrado possam editá-la.'''
A última entrada no histórico é fornecida abaixo como referência:",
'semiprotectedpagewarning' => "'''Nota:''' Esta página foi protegida, sendo que apenas usuários registrados poderão editá-la.
A última entrada no histórico é fornecida abaixo para referência:",
'cascadeprotectedwarning' => "'''Atenção:''' Esta página se encontra protegida; apenas {{int:group-sysop}} podem editá-la, uma vez que se encontra incluída {{PLURAL:\$1|na seguinte página protegida|nas seguintes páginas protegidas}} com a \"proteção progressiva\":",
'titleprotectedwarning' => "'''Atenção: esta página foi protegida; [[Special:ListGroupRights|privilégios específicos]] são necessários para criá-la.'''
A última entrada no histórico é fornecida abaixo como referência:",
'templatesused' => '{{PLURAL:$1|Predefinição usada|Predefinições usadas}} nesta página:',
'templatesusedpreview' => '{{PLURAL:$1|Predefinição usada|Predefinições usadas}} nesta previsão:',
'templatesusedsection' => '{{PLURAL:$1|Predefinição utilizada|Predefinições utilizadas}} nesta seção:',
'template-protected' => '(protegida)',
'template-semiprotected' => '(semi-protegida)',
'hiddencategories' => 'Esta página pertence a {{PLURAL:$1|uma categoria oculta|$1 categorias ocultas}}:',
'edittools' => '<!-- O texto aqui disponibilizado será exibido abaixo dos formulários de edição e de envio de arquivos. -->',
'nocreatetitle' => 'A criação de páginas se encontra limitada',
'nocreatetext' => '{{SITENAME}} tem restringida a habilidade de criar novas páginas.
Volte à tela anterior e edite uma página já existente, ou [[Special:UserLogin|autentique-se ou crie uma conta]].',
'nocreate-loggedin' => 'Você não possui permissão para criar novas páginas.',
'sectioneditnotsupported-title' => 'Edição por seções não suportada',
'sectioneditnotsupported-text' => 'Edição por seções não suportada nesta página.',
'permissionserrors' => 'Erros de permissões',
'permissionserrorstext' => 'Você não possui permissão de fazer isso, {{PLURAL:$1|pelo seguinte motivo|pelos seguintes motivos}}:',
'permissionserrorstext-withaction' => 'Você não possui permissão para $2, {{PLURAL:$1|pelo seguinte motivo|pelos motivos a seguir}}:',
'recreate-moveddeleted-warn' => "'''Atenção: Você está recriando uma página já eliminada em outra ocasião.'''

Considere se é realmente adequado continuar editando esta página.
Os registros de eliminação e de movimentação desta página são exibidos a seguir, para sua comodidade:",
'moveddeleted-notice' => 'Esta página foi eliminada.
Os registros de eliminação e de movimentação para esta página estão disponibilizados abaixo, para referência.',
'log-fulllog' => 'Ver registro detalhado',
'edit-hook-aborted' => "Edição abortada por ''hook''.
Ele não deu nenhuma explicação.",
'edit-gone-missing' => 'Não foi possível atualizar a página.
Ela parece ter sido eliminada.',
'edit-conflict' => 'Conflito de edição.',
'edit-no-change' => 'A sua edição foi ignorada, uma vez que o texto não sofreu alterações.',
'edit-already-exists' => 'Não foi possível criar uma nova página.
Ela já existia.',
'defaultmessagetext' => 'Texto da mensagem padrão',

# Parser/template warnings
'expensive-parserfunction-warning' => 'Aviso: Esta página contém muitas chamadas a funções do analisador "parser".

Deveria ter menos de $2 {{PLURAL:$2|chamada|chamadas}}. Neste momento {{PLURAL:$1|há $1 chamada|existem $1 chamadas}}.',
'expensive-parserfunction-category' => 'Páginas com muitas chamadas a funções do analisador "parser"',
'post-expand-template-inclusion-warning' => "'''Aviso''': a soma do tamanho de inclusão de predefinições é muito grande.
Algumas predefinições não serão processadas.",
'post-expand-template-inclusion-category' => 'Páginas onde a soma do tamanho de inclusão de predefinições é excedido',
'post-expand-template-argument-warning' => 'Aviso: Esta página contém pelo menos um argumento de predefinição com um tamanho muito grande.
Estes argumentos foram omitidos.',
'post-expand-template-argument-category' => 'Páginas com omissões de argumentos em predefinições',
'parser-template-loop-warning' => 'Ciclo de predefinições detectado: [[$1]]',
'parser-template-recursion-depth-warning' => 'O limite de profundidade de recursividade de predefinição foi ultrapassado ($1)',
'language-converter-depth-warning' => 'O limite de profundidade do conversor de línguas excedeu a ($1)',
'node-count-exceeded-category' => 'Páginas em que o total de nós é excedido',
'node-count-exceeded-warning' => 'A página excedeu o total de nós',
'expansion-depth-exceeded-category' => 'Páginas em que a profundidade de expansão é excedida',
'expansion-depth-exceeded-warning' => 'A página excedeu a profundidade de expansão',
'parser-unstrip-loop-warning' => 'Foi detectado um ciclo infinito unstrip',
'parser-unstrip-recursion-limit' => 'Limite de recursão do unstrip excedido ($1)',
'converter-manual-rule-error' => 'Erro detectado na regra de conversão de língua manual',

# "Undo" feature
'undo-success' => 'A edição pôde ser desfeita. Por gentileza, verifique o comparativo a seguir para se certificar de que é isto que deseja fazer, salvando as alterações após ter terminado de revisá-las.',
'undo-failure' => 'A edição não pôde ser desfeita devido a alterações intermediárias conflitantes.',
'undo-norev' => 'A edição não pôde ser desfeita porque não existe ou foi apagada.',
'undo-summary' => 'Desfeita a edição $1 de [[Special:Contributions/$2|$2]] ([[User talk:$2|Discussão]])',

# Account creation failure
'cantcreateaccounttitle' => 'Não é possível criar uma conta',
'cantcreateaccount-text' => "Este IP ('''$1''') foi bloqueado de criar novas contas por [[User:$3|$3]].

A justificativa apresentada por $3 foi ''$2''",

# History pages
'viewpagelogs' => 'Ver registros para esta página',
'nohistory' => 'Não há histórico de revisões para esta página.',
'currentrev' => 'Revisão atual',
'currentrev-asof' => 'Edição atual tal como às $1',
'revisionasof' => 'Edição das $1',
'revision-info' => 'Edição feita às $1 por $2',
'previousrevision' => '← Edição anterior',
'nextrevision' => 'Versão posterior →',
'currentrevisionlink' => 'ver versão atual',
'cur' => 'atu',
'next' => 'prox',
'last' => 'ult',
'page_first' => 'primeira',
'page_last' => 'última',
'histlegend' => "Como selecionar: marque as caixas de seleção das versões que deseja comparar e pressione enter ou clique no botão na parte inferior do formulário.<br />
Legenda: '''({{int:cur}})''' = diferenças em relação a última versão, '''({{int:last}})''' = diferenças em relação a versão anterior, '''{{int:minoreditletter}}''' = edição menor.",
'history-fieldset-title' => 'Navegar pelo histórico',
'history-show-deleted' => 'Apenas as eliminadas',
'histfirst' => 'Mais antigas',
'histlast' => 'Mais recentes',
'historysize' => '({{PLURAL:$1|1 byte|$1 bytes}})',
'historyempty' => '(vazio)',

# Revision feed
'history-feed-title' => 'Histórico de revisão',
'history-feed-description' => 'Histórico de revisões para esta página neste wiki',
'history-feed-item-nocomment' => '$1 em $2',
'history-feed-empty' => 'A página requisitada não existe.
Poderá ter sido eliminada do wiki ou renomeada.
Tente [[Special:Search|pesquisar no wiki]] por páginas relevantes.',

# Revision deletion
'rev-deleted-comment' => '(resumo da edição suprimido)',
'rev-deleted-user' => '(nome de usuário removido)',
'rev-deleted-event' => '(entrada removida)',
'rev-deleted-user-contribs' => '[nome de usuário ou endereço de IP eliminado - edição ocultada das contribuições]',
'rev-deleted-text-permission' => "Esta revisão desta página foi '''eliminada'''.
Podem existir mais detalhes no [{{fullurl:{{#Special:Log}}/delete|page={{FULLPAGENAMEE}}}} registro de eliminações].",
'rev-deleted-text-unhide' => "Esta revisão desta página foi '''removida'''.
Poderá haver detalhes no [{{fullurl:{{#Special:Log}}/delete|page={{FULLPAGENAMEE}}}} registro de eliminação].
Você ainda pode [$1 ver esta revisão] se deseja prosseguir.",
'rev-suppressed-text-unhide' => "Esta revisão desta página foi '''removida'''.
Poderá haver detalhes no [{{fullurl:{{#Special:Log}}/suppress|page={{FULLPAGENAMEE}}}} registro de eliminação].
Você ainda pode [$1 ver esta revisão] se deseja prosseguir.",
'rev-deleted-text-view' => "A revisão desta página foi '''eliminada'''.
Você pode visualizá-la; pode haver detalhes no [{{fullurl:{{#Special:Log}}/delete|page={{FULLPAGENAMEE}}}} registro de eliminação].",
'rev-suppressed-text-view' => "A revisão desta página foi '''eliminada'''.
Você pode visualizá-la; podem existir mais detalhes no [{{fullurl:{{#Special:Log}}/suppress|page={{FULLPAGENAMEE}}}} registro de eliminação].",
'rev-deleted-no-diff' => "Você não pode ver estas diferenças porque uma das revisões foi '''eliminada'''.
Poderá haver detalhes no [{{fullurl:{{#Special:Log}}/delete|page={{FULLPAGENAMEE}}}} registro de eliminação].",
'rev-suppressed-no-diff' => "Você não pode ver esta comparação porque uma das revisões foi '''eliminada'''.",
'rev-deleted-unhide-diff' => "Uma das revisões desta diferença entre revisões foi '''eliminada'''.
Podem existir mais detalhes no [{{fullurl:{{#Special:Log}}/delete|page={{FULLPAGENAMEE}}}} registro de eliminações].
Pode mesmo assim [$1 ver estas diferenças] se deseja prosseguir.",
'rev-suppressed-unhide-diff' => "Uma das revisões desta diferença entre revisões foi '''suprimida'''.
Podem existir mais detalhes no [{{fullurl:{{#Special:Log}}/suppress|page={{FULLPAGENAMEE}}}} registro de supressões].
Pode mesmo assim [$1 ver estas diferenças] se deseja prosseguir.",
'rev-deleted-diff-view' => "Uma das revisões desta diferença entre revisões foi '''eliminada'''.
Você pode ver a diferença entre revisões; podem existir mais detalhes no [{{fullurl:{{#Special:Log}}/delete|page={{FULLPAGENAMEE}}}} registro de eliminações].",
'rev-suppressed-diff-view' => "Uma das revisões desta comparação foi '''suprimida''''.
Você pode ver esta comparação; detalhes podem ser encontrados no [{{fullurl:{{#Special:Log}}/suppress|page={{FULLPAGENAMEE}}}} registro de supressão].",
'rev-delundel' => 'exibir/ocultar',
'rev-showdeleted' => 'exibir',
'revisiondelete' => 'Eliminar/restaurar edições',
'revdelete-nooldid-title' => 'Nenhuma revisão selecionada',
'revdelete-nooldid-text' => 'Você ou não especificou uma(s) edição(ões) de destino, a edição especificada não existe ou, ainda, você está tentando ocultar a edição atual.',
'revdelete-nologtype-title' => 'Tipo de registro não especificado',
'revdelete-nologtype-text' => 'Você não especificou um tipo de registro sobre o qual executar esta ação.',
'revdelete-nologid-title' => 'Entrada de registro inválida',
'revdelete-nologid-text' => 'Você não especificou um evento de registro alvo para executar esta função ou a entrada especificada não existe.',
'revdelete-no-file' => 'O arquivo especificado não existe.',
'revdelete-show-file-confirm' => 'Tem a certeza de que quer visualizar uma revisão eliminada do arquivo "<nowiki>$1</nowiki>" de $2 em $3?',
'revdelete-show-file-submit' => 'Sim',
'revdelete-selected' => "'''{{PLURAL:$2|Edição selecionada|Edições selecionadas}} de [[:$1]]:'''",
'logdelete-selected' => "'''{{PLURAL:$1|Evento de registro selecionado|Eventos de registro selecionados}}:'''",
'revdelete-text' => "'''Revisões eliminadas e eventos continuarão aparecendo no histórico da página e nos registros, apesar de o seu conteúdo textual estar inacessível ao público.'''
Outros administradores no {{SITENAME}} continuarão podendo acessar ao conteúdo escondido e restaurá-lo através desta mesma ''interface'', a menos que uma restrição adicional seja definida.",
'revdelete-confirm' => 'Por favor confirme que pretende executar esta ação, que compreende as suas consequências e que o faz em concordância com as [[{{MediaWiki:Policy-url}}|políticas e recomendações]].',
'revdelete-suppress-text' => "A supressão deverá ser usada '''apenas''' para os seguintes casos:
* Informação pessoal inapropriada
*: ''endereços de domicílio e números de telefone, números da segurança social, etc''",
'revdelete-legend' => 'Definir restrições de visualização',
'revdelete-hide-text' => 'Ocultar texto da edição',
'revdelete-hide-image' => 'Ocultar conteúdos do arquivo',
'revdelete-hide-name' => 'Ocultar ação e alvo',
'revdelete-hide-comment' => 'Ocultar o sumário de edição',
'revdelete-hide-user' => 'Ocultar nome de usuário/IP do editor',
'revdelete-hide-restricted' => 'Suprimir dados de administradores assim como de outros',
'revdelete-radio-same' => '(não altere)',
'revdelete-radio-set' => 'Sim',
'revdelete-radio-unset' => 'Não',
'revdelete-suppress' => 'Suprimir dados de administradores, bem como de outros',
'revdelete-unsuppress' => 'Remover restrições das edições restauradas',
'revdelete-log' => 'Motivo:',
'revdelete-submit' => 'Aplicar {{PLURAL:$1|à revisão selecionada|à revisões selecionadas}}',
'revdelete-success' => "'''A visibilidade da revisão foi definida com sucesso.'''",
'revdelete-failure' => "'''A visibilidade da revisão não foi atualizada:'''
$1",
'logdelete-success' => "'''Visibilidade de evento definida com sucesso.'''",
'logdelete-failure' => "'''A visibilidade do registro não pôde ser estabelecida:'''
$1",
'revdel-restore' => 'alterar visibilidade',
'revdel-restore-deleted' => 'edições eliminadas',
'revdel-restore-visible' => 'edições visíveis',
'pagehist' => 'Histórico da página',
'deletedhist' => 'Histórico de eliminações',
'revdelete-hide-current' => 'Erro ao ocultar o item datado de $2, $1: esta é a revisão atual.
Não pode ser ocultada.',
'revdelete-show-no-access' => 'Erro ao mostrar o item datado de $2, $1: este item foi marcado como "restrito".
Você não tem acesso a ele.',
'revdelete-modify-no-access' => 'Erro ao modificar o item datado de $2, $1: este item foi marcado como "restrito".
Você não tem acesso a ele.',
'revdelete-modify-missing' => 'Erro ao modificar o item ID $1: está faltando na base de dados!',
'revdelete-no-change' => "'''Aviso:''' o item datado de $2, $1 já possui as configurações de visualização requeridas.",
'revdelete-concurrent-change' => 'Erro ao modificar o item datado de $2, $1: o seu estado parece ter sido alterado por outra pessoa enquanto você tentava modificá-lo.
Por favor, verifique os registros.',
'revdelete-only-restricted' => 'Erro ao ocultar o item de $2 às $1: você não pode impedir que itens sejam visualizados por administradores sem também selecionar uma das outras opções de visibilidade.',
'revdelete-reason-dropdown' => '*Razões comuns para eliminação
** Violação de direitos de autor
** Comentário ou informação pessoal inapropriada
** Nome de usuário impróprio
** Informação potencialmente difamatória',
'revdelete-otherreason' => 'Outro motivo/motivo adicional:',
'revdelete-reasonotherlist' => 'Outro motivo',
'revdelete-edit-reasonlist' => 'Editar motivos de eliminação',
'revdelete-offender' => 'Autor da revisão:',

# Suppression log
'suppressionlog' => 'Registro de supressões',
'suppressionlogtext' => 'Abaixo está uma lista das eliminações e bloqueios envolvendo conteúdo ocultado por administradores.
Veja a [[Special:BlockList|lista de bloqueios]] para uma lista de banimentos e bloqueios em efeito neste momento.',

# History merging
'mergehistory' => 'Fundir histórico de páginas',
'mergehistory-header' => 'A partir desta página é possível fundir históricos de edições de uma página em outra.
Certifique-se de que tal alteração manterá a continuidade das ações.',
'mergehistory-box' => 'Fundir revisões de duas páginas:',
'mergehistory-from' => 'Página de origem:',
'mergehistory-into' => 'Página de destino:',
'mergehistory-list' => 'Histórico de edições habilitadas para fusão',
'mergehistory-merge' => 'As edições de [[:$1]] a seguir poderão ser fundidas em [[:$2]]. Utilize a coluna de botões de opção para fundir apenas as edições feitas entre o intervalo de tempo especificado. Note que ao utilizar os links de navegação esta coluna será retornada a seus valores padrão.',
'mergehistory-go' => 'Exibir edições habilitadas a serem fundidas',
'mergehistory-submit' => 'Fundir edições',
'mergehistory-empty' => 'Não existem edições habilitadas a serem fundidas.',
'mergehistory-success' => '$3 {{PLURAL:$3|revisão|revisões}} de [[:$1]] fundidas em [[:$2]] com sucesso.',
'mergehistory-fail' => 'Não foi possível fundir os históricos; por gentileza, verifique a página e os parâmetros de tempo.',
'mergehistory-no-source' => 'A página de origem ($1) não existe.',
'mergehistory-no-destination' => 'A página de destino ($1) não existe.',
'mergehistory-invalid-source' => 'A página de origem precisa ser um título válido.',
'mergehistory-invalid-destination' => 'A página de destino precisa ser um título válido.',
'mergehistory-autocomment' => '[[:$1]] fundido em [[:$2]]',
'mergehistory-comment' => '[[:$1]] fundido em [[:$2]]: $3',
'mergehistory-same-destination' => 'As páginas de origem e de destino não podem ser as mesmas',
'mergehistory-reason' => 'Motivo:',

# Merge log
'mergelog' => 'Registro de fusão de históricos',
'pagemerge-logentry' => '[[$1]] foi fundida em [[$2]] (até a edição $3)',
'revertmerge' => 'Desfazer fusão',
'mergelogpagetext' => 'Segue-se um registro das mais recentes fusões de históricos de páginas.',

# Diffs
'history-title' => 'Histórico de edições de "$1"',
'difference-title' => 'Mudanças entre as edições de "$1"',
'difference-title-multipage' => 'Mudanças entre as páginas "$1" e "$2"',
'difference-multipage' => '(Diferenças entre páginas)',
'lineno' => 'Linha $1:',
'compareselectedversions' => 'Compare as versões selecionadas',
'showhideselectedversions' => 'Exibir/ocultar edições selecionadas',
'editundo' => 'desfazer',
'diff-multi' => '({{PLURAL:$1|Uma edição intermediária|$1 edições intermediárias}} de {{PLURAL:$2|um usuário|$2 usuários}} {{PLURAL:$1|não apresentada|não apresentadas}})',
'diff-multi-manyusers' => '({{PLURAL:$1|Uma edição intermediária|$1 edições intermediárias}} de mais de {{PLURAL:$2|um usuário|$2 usuário}} não {{PLURAL:$1|apresentada|apresentadas}})',
'difference-missing-revision' => '{{PLURAL:$2|Uma revisão|$2 revisões}} desta diferença ($1) não {{PLURAL:$2|foi encontrada|foram encontradas}}.

Isto é geralmente causado por seguir um link de histórico desatualizado para uma página que foi eliminada.
Os detalhes podem ser encontrados no [{{fullurl:{{#Special:Log}}/delete|page={{FULLPAGENAMEE}}}} registo de eliminação].',

# Search results
'searchresults' => 'Resultados da pesquisa',
'searchresults-title' => 'Resultados da pesquisa por "$1"',
'searchresulttext' => 'Para mais informações de como pesquisar na {{SITENAME}}, consulte [[{{MediaWiki:Helppage}}|{{int:help}}]].',
'searchsubtitle' => 'Você pesquisou por \'\'\'[[:$1]]\'\'\' ([[Special:Prefixindex/$1|páginas iniciadas por "$1"]]{{int:pipe-separator}}[[Special:WhatLinksHere/$1|páginas que apontam para "$1"]])',
'searchsubtitleinvalid' => 'Você pesquisou por "$1"',
'toomanymatches' => 'Foram retornados muitos resultados. Por favor, tente um filtro de pesquisa diferente',
'titlematches' => 'Resultados nos títulos das páginas',
'notitlematches' => 'Nenhum título de página coincide',
'textmatches' => 'Resultados nos textos das páginas',
'notextmatches' => 'Não foi possível localizar, no conteúdo das páginas, o termo pesquisado',
'prevn' => '{{PLURAL:$1|anterior|$1 anteriores}}',
'nextn' => '{{PLURAL:$1|próximo|próximos $1}}',
'prevn-title' => '$1 {{PLURAL:$1|resultado anterior|resultados anteriores}}',
'nextn-title' => '{{PLURAL:$1|próximo|próximos}} $1 {{PLURAL:$1|resultado|resultados}}',
'shown-title' => 'Mostrar $1 {{PLURAL:$1|resultado|resultados}} por página',
'viewprevnext' => 'Ver ($1 {{int:pipe-separator}} $2) ($3).',
'searchmenu-legend' => 'Opções de pesquisa',
'searchmenu-exists' => "'''Há uma página com o nome \"[[:\$1]]\" nesta wiki'''",
'searchmenu-new' => "'''Criar a página \"[[:\$1|\$1]]\" nesta wiki!'''",
'searchhelp-url' => 'Help:Conteúdos',
'searchmenu-prefix' => '[[Special:PrefixIndex/$1|Navegue pelas páginas com este prefixo]]',
'searchprofile-articles' => 'Páginas de conteúdo',
'searchprofile-project' => 'Ajuda e páginas de projeto',
'searchprofile-images' => 'Multimídia',
'searchprofile-everything' => 'Tudo',
'searchprofile-advanced' => 'Avançado',
'searchprofile-articles-tooltip' => 'Pesquisar em $1',
'searchprofile-project-tooltip' => 'Pesquisar em $1',
'searchprofile-images-tooltip' => 'Pesquisar arquivos',
'searchprofile-everything-tooltip' => 'Pesquisar em todo o conteúdo (incluindo páginas de discussão)',
'searchprofile-advanced-tooltip' => 'Personalizar os espaços nominais onde pesquisar',
'search-result-size' => '$1 ({{PLURAL:$2|1 palavra|$2 palavras}})',
'search-result-category-size' => '{{PLURAL:$1|1 membro|$1 membros}} ({{PLURAL:$2|1 subcategoria|$2 subcategorias}}, {{PLURAL:$3|1 arquivo|$3 arquivos}})',
'search-result-score' => 'Relevância: $1%',
'search-redirect' => '(redirecionamento de $1)',
'search-section' => '(seção $1)',
'search-suggest' => 'Você quis dizer: $1',
'search-interwiki-caption' => 'Projetos irmãos',
'search-interwiki-default' => 'Resultados de $1:',
'search-interwiki-more' => '(mais)',
'search-mwsuggest-enabled' => 'com sugestões',
'search-mwsuggest-disabled' => 'sem sugestões',
'search-relatedarticle' => 'Relacionado',
'mwsuggest-disable' => 'Desativar sugestões AJAX',
'searcheverything-enable' => 'Procurar em todos os espaços nominais',
'searchrelated' => 'relacionados',
'searchall' => 'todos',
'showingresults' => "A seguir {{PLURAL:$1|é mostrado '''um''' resultado|são mostrados até '''$1''' resultados}}, iniciando no '''$2'''º.",
'showingresultsnum' => "A seguir {{PLURAL:$3|é mostrado '''um''' resultado|são mostrados '''$3''' resultados}}, iniciando com o '''$2'''º.",
'showingresultsheader' => "{{PLURAL:$5|Resulado '''$1''' de '''$3'''|Resultados '''$1 - $2''' de '''$3'''}} para '''$4'''",
'nonefound' => "'''Nota''': apenas alguns espaços nominais são pesquisados por padrão.
Tente utilizar o prefixo ''all:'' em sua busca, para pesquisar por todos os conteúdos deste wiki (inclusive páginas de discussão, predefinições etc), ou mesmo, utilizando o espaço nominal desejado como prefixo.",
'search-nonefound' => 'Não há resultados que correspondam à consulta.',
'powersearch' => 'Pesquisa avançada',
'powersearch-legend' => 'Pesquisa avançada',
'powersearch-ns' => 'Pesquisar nos espaços nominais:',
'powersearch-redir' => 'Listar redirecionamentos',
'powersearch-field' => 'Pesquisar',
'powersearch-togglelabel' => 'Selecionar:',
'powersearch-toggleall' => 'Todos',
'powersearch-togglenone' => 'Nenhum',
'search-external' => 'Pesquisa externa',
'searchdisabled' => 'A busca em {{SITENAME}} se encontra desativada.
Você poderá pesquisar através do Google enquanto isso.
Note que os índices do sistema de busca externo poderão conter referências desatualizadas a {{SITENAME}}.',

# Quickbar
'qbsettings' => 'Configurações da Barra Rápida',
'qbsettings-none' => 'Nenhuma',
'qbsettings-fixedleft' => 'Fixo à esquerda',
'qbsettings-fixedright' => 'Fixo à direita',
'qbsettings-floatingleft' => 'Flutuando à esquerda',
'qbsettings-floatingright' => 'Flutuando à direita',
'qbsettings-directionality' => 'Fixado, dependendo da direcionalidade do seu alfabeto e da sua língua',

# Preferences page
'preferences' => 'Preferências',
'mypreferences' => 'Minhas preferências',
'prefs-edits' => 'Número de edições:',
'prefsnologin' => 'Não autenticado',
'prefsnologintext' => 'É necessário estar <span class="plainlinks">[{{fullurl:{{#Special:UserLogin}}|returnto=$1}} autenticado]</span> para definir as suas preferências.',
'changepassword' => 'Alterar senha',
'prefs-skin' => 'Tema',
'skin-preview' => 'Pré-visualização',
'datedefault' => 'Sem preferência',
'prefs-beta' => 'Características beta',
'prefs-datetime' => 'Data e hora',
'prefs-labs' => 'Características de laboratório',
'prefs-user-pages' => 'Páginas de usuário',
'prefs-personal' => 'Perfil de usuário',
'prefs-rc' => 'Mudanças recentes',
'prefs-watchlist' => 'Lista de páginas vigiadas',
'prefs-watchlist-days' => 'Dias a mostrar na lista de páginas vigiadas:',
'prefs-watchlist-days-max' => 'Máximo $1 {{PLURAL:$1|dia|dias}}',
'prefs-watchlist-edits' => 'Número de edições mostradas na lista de páginas vigiadas expandida:',
'prefs-watchlist-edits-max' => 'Número máximo: 1000',
'prefs-watchlist-token' => 'Senha para a lista de páginas vigiadas:',
'prefs-misc' => 'Diversos',
'prefs-resetpass' => 'Alterar senha',
'prefs-changeemail' => 'Alterar e-mail',
'prefs-setemail' => 'Definir um endereço de e-mail',
'prefs-email' => 'Opções de email',
'prefs-rendering' => 'Aparência',
'saveprefs' => 'Salvar',
'resetprefs' => 'Eliminar as alterações não-salvas',
'restoreprefs' => 'Restaurar todas as configurações padrão',
'prefs-editing' => 'Opções de edição',
'prefs-edit-boxsize' => 'Tamanho da janela de edição.',
'rows' => 'Linhas:',
'columns' => 'Colunas:',
'searchresultshead' => 'Pesquisar',
'resultsperpage' => 'Resultados por página:',
'stub-threshold' => 'Links para páginas de conteúdo aparecerão <a href="#" class="stub">desta forma</a> se elas possuírem menos de (bytes):',
'stub-threshold-disabled' => 'Desabilitado',
'recentchangesdays' => 'Dias a serem exibidos nas Mudanças recentes:',
'recentchangesdays-max' => '(máximo: $1 {{PLURAL:$1|dia|dias}})',
'recentchangescount' => 'Número de edições a serem exibidas por padrão:',
'prefs-help-recentchangescount' => 'Isto inclui mudanças recentes, histórico de páginas e registros.',
'prefs-help-watchlist-token' => "O preenchimento deste campo com uma senha secreta irá gerar um ''feed'' RSS para a sua lista de páginas vigiadas.
Qualquer um que conheça a senha deste campo será capaz de ler sua lista de páginas vigiadas, então escolha um valor seguro.
Eis um valor gerado aleatoriamente que você pode usar: $1",
'savedprefs' => 'As suas preferências foram salvas.',
'timezonelegend' => 'Fuso horário:',
'localtime' => 'Horário local:',
'timezoneuseserverdefault' => 'Utilizar padrão do wiki ($1)',
'timezoneuseoffset' => 'Outro (especifique diferença horária)',
'timezoneoffset' => 'Diferença horária¹',
'servertime' => 'Horário do servidor:',
'guesstimezone' => 'Preencher a partir do navegador',
'timezoneregion-africa' => 'África',
'timezoneregion-america' => 'América',
'timezoneregion-antarctica' => 'Antártida',
'timezoneregion-arctic' => 'Ártico',
'timezoneregion-asia' => 'Ásia',
'timezoneregion-atlantic' => 'Oceano Atlântico',
'timezoneregion-australia' => 'Austrália',
'timezoneregion-europe' => 'Europa',
'timezoneregion-indian' => 'Oceano Índico',
'timezoneregion-pacific' => 'Oceano Pacífico',
'allowemail' => 'Permitir que outros usuários me enviem e-mails',
'prefs-searchoptions' => 'Opções de busca',
'prefs-namespaces' => 'Espaços nominais',
'defaultns' => 'Caso contrário pesquisar nestes espaços nominais:',
'default' => 'padrão',
'prefs-files' => 'Arquivos',
'prefs-custom-css' => 'CSS personalizada',
'prefs-custom-js' => 'JS personalizado',
'prefs-common-css-js' => 'CSS/JS partilhado por todos os temas:',
'prefs-reset-intro' => 'Você pode usar esta página para restaurar as suas preferências para os valores predefinidos do sítio.
Esta ação não pode ser desfeita.',
'prefs-emailconfirm-label' => 'Confirmação do e-mail:',
'prefs-textboxsize' => 'Tamanho da janela de edição',
'youremail' => 'Seu e-mail:',
'username' => 'Nome de usuário:',
'uid' => 'Número de identificação:',
'prefs-memberingroups' => 'Membro {{PLURAL:$1|do grupo|dos grupos}}:',
'prefs-registration' => 'Hora de registro:',
'yourrealname' => 'Nome verdadeiro:',
'yourlanguage' => 'Língua:',
'yourvariant' => 'Variante da língua de conteúdo:',
'prefs-help-variant' => 'A sua variante preferida ou ortografia para mostrar no conteúdo das páginas deste wiki.',
'yournick' => 'Assinatura:',
'prefs-help-signature' => 'Ao inserir comentários em páginas de discussão, assine-os colocando quatro tiles (<nowiki>~~~~</nowiki>) no fim dos comentários. Ao salvar, estes serão convertidos na sua assinatura mais a data e a hora da edição.',
'badsig' => 'Assinatura inválida; verifique o código HTML utilizado.',
'badsiglength' => 'A sua assinatura é muito longa.
Ela deve ter menos de $1 {{PLURAL:$1|caractere|caracteres}}.',
'yourgender' => 'Gênero:',
'gender-unknown' => 'Não especificado',
'gender-male' => 'Masculino',
'gender-female' => 'Feminino',
'prefs-help-gender' => 'Opcional: usado para endereçamento correto pelo software baseado no sexo. Esta informação será pública.',
'email' => 'E-mail',
'prefs-help-realname' => 'O fornecimento de seu nome verdadeiro é opcional.
Caso decida fornecê-lo, este será utilizado para dar-lhe crédito pelo seu trabalho.',
'prefs-help-email' => 'O endereço de correio eletrônico é opcional, mas será necessário para recriar sua senha caso esqueça a antiga.',
'prefs-help-email-others' => 'Você também pode optar por permitir que outros entrem em contato com você através de sua página de usuário ou de discussão sem ter de revelar seus dados pessoais.',
'prefs-help-email-required' => 'O endereço de e-mail é requerido.',
'prefs-info' => 'Informações básicas',
'prefs-i18n' => 'Internacionalização',
'prefs-signature' => 'Assinatura',
'prefs-dateformat' => 'Formato de data',
'prefs-timeoffset' => 'Desvio horário',
'prefs-advancedediting' => 'Opções avançadas',
'prefs-advancedrc' => 'Opções avançadas',
'prefs-advancedrendering' => 'Opções avançadas',
'prefs-advancedsearchoptions' => 'Opções avançadas',
'prefs-advancedwatchlist' => 'Opções avançadas',
'prefs-displayrc' => 'Opções de exibição',
'prefs-displaysearchoptions' => 'Opções de exibição',
'prefs-displaywatchlist' => 'Opções de exibição',
'prefs-diffs' => 'Diferenças',

# User preference: e-mail validation using jQuery
'email-address-validity-valid' => 'Parece válido',
'email-address-validity-invalid' => 'Forneça um endereço de e-mail válido',

# User rights
'userrights' => 'Gestão de privilégios de usuários',
'userrights-lookup-user' => 'Administrar grupos de usuários',
'userrights-user-editname' => 'Forneça um nome de usuário:',
'editusergroup' => 'Editar grupos de usuários',
'editinguser' => "Modificando privilégios do usuário '''[[User:$1|$1]]''' $2",
'userrights-editusergroup' => 'Editar grupos do usuário',
'saveusergroups' => 'Salvar grupos do usuário',
'userrights-groupsmember' => 'Membro de:',
'userrights-groupsmember-auto' => 'Membro implícito de:',
'userrights-groups-help' => 'É possível alterar os grupos em que este usuário se encontra:
* Uma caixa de seleção selecionada significa que o usuário se encontra no grupo.
* Uma caixa de seleção desselecionada significa que o usuário não se encontra no grupo.
* Um * indica que não pode remover o grupo depois de o adicionar, ou vice-versa.',
'userrights-reason' => 'Motivo:',
'userrights-no-interwiki' => 'Você não tem permissão para alterar privilégios de usuários em outros wikis.',
'userrights-nodatabase' => 'O banco de dados $1 não existe ou não é um banco de dados local.',
'userrights-nologin' => 'Você precisa [[Special:UserLogin|autenticar-se]] como um administrador para especificar os privilégios de usuário.',
'userrights-notallowed' => 'A sua conta não tem permissão para adicionar ou remover privilégios a usuários.',
'userrights-changeable-col' => 'Grupos que pode alterar',
'userrights-unchangeable-col' => 'Grupos que não pode alterar',

# Groups
'group' => 'Grupo:',
'group-user' => 'Usuários',
'group-autoconfirmed' => 'Usuários auto-confirmados',
'group-bot' => 'Robôs',
'group-sysop' => 'Administradores',
'group-bureaucrat' => 'Burocratas',
'group-suppress' => 'Oversights',
'group-all' => '(todos)',

'group-user-member' => '{{GENDER:$1|usuário|usuária}}',
'group-autoconfirmed-member' => '{{GENDER:$1|usuário autoconfirmado|usuária autoconfirmada}}',
'group-bot-member' => 'robô',
'group-sysop-member' => '{{GENDER:$1|administrador|administradora}}',
'group-bureaucrat-member' => 'burocrata',
'group-suppress-member' => '{{GENDER:$1|supressor|supressora}}',

'grouppage-user' => '{{ns:project}}:Usuários',
'grouppage-autoconfirmed' => '{{ns:project}}:Auto-confirmados',
'grouppage-bot' => '{{ns:project}}:Robôs',
'grouppage-sysop' => '{{ns:project}}:Administradores',
'grouppage-bureaucrat' => '{{ns:project}}:Burocratas',
'grouppage-suppress' => '{{ns:project}}:Oversight',

# Rights
'right-read' => 'Ler páginas',
'right-edit' => 'Editar páginas',
'right-createpage' => 'Criar páginas (que não sejam páginas de discussão)',
'right-createtalk' => 'Criar páginas de discussão',
'right-createaccount' => 'Criar novas contas de usuário',
'right-minoredit' => 'Marcar edições como menores',
'right-move' => 'Mover páginas',
'right-move-subpages' => 'Mover páginas com as suas subpáginas',
'right-move-rootuserpages' => 'Mover páginas raiz de usuários',
'right-movefile' => 'Mover arquivos',
'right-suppressredirect' => 'Não criar um redirecionamento do nome antigo quando uma página é movida',
'right-upload' => 'Enviar arquivos',
'right-reupload' => 'Sobrescrever um arquivo existente',
'right-reupload-own' => 'Sobrescrever um arquivo existente enviado pelo mesmo usuário',
'right-reupload-shared' => 'Sobrescrever localmente arquivos no repositório partilhado de mídias',
'right-upload_by_url' => 'Enviar um arquivo por um URL',
'right-purge' => 'Carregar a cache de uma página no site sem página de confirmação',
'right-autoconfirmed' => 'Editar páginas semi-protegidas',
'right-bot' => 'Ser tratado como um processo automatizado',
'right-nominornewtalk' => 'Não ter o aviso de novas mensagens despoletado quando são feitas edições menores a páginas de discussão',
'right-apihighlimits' => 'Usar limites superiores em consultas (queries) via API',
'right-writeapi' => 'Uso da API de escrita',
'right-delete' => 'Eliminar páginas',
'right-bigdelete' => 'Eliminar páginas com histórico grande',
'right-deletelogentry' => 'Eliminar e restaurar entradas específicas de registos',
'right-deleterevision' => 'Eliminar e restaurar revisões específicas de páginas',
'right-deletedhistory' => 'Ver entradas de histórico eliminadas, sem o texto associado',
'right-deletedtext' => 'Ver texto removido e alterado entre revisões removidas',
'right-browsearchive' => 'Buscar páginas eliminadas',
'right-undelete' => 'Restaurar páginas',
'right-suppressrevision' => 'Rever e restaurar edições indisponíveis a administradores',
'right-suppressionlog' => 'Ver registros privados',
'right-block' => 'Impedir outros usuários de editarem',
'right-blockemail' => 'Impedir um usuário de enviar email',
'right-hideuser' => 'Bloquear um nome de usuário, escondendo-o do público',
'right-ipblock-exempt' => 'Contornar bloqueios de IP, automáticos e de intervalo',
'right-proxyunbannable' => 'Contornar bloqueios automáticos de proxies',
'right-unblockself' => 'Desbloquearem-se a si próprios',
'right-protect' => 'Mudar níveis de proteção e editar páginas protegidas',
'right-editprotected' => 'Editar páginas protegidas (sem proteção em cascata)',
'right-editinterface' => 'Editar a interface de usuário',
'right-editusercssjs' => 'Editar os arquivos CSS e JS de outros usuários',
'right-editusercss' => 'Editar os arquivos CSS de outros usuários',
'right-edituserjs' => 'Editar os arquivos JS de outros usuários',
'right-rollback' => 'Reverter rapidamente o último usuário que editou uma página em particular',
'right-markbotedits' => 'Marcar edições revertidas como edições de bot',
'right-noratelimit' => 'Não afetado pelos limites de velocidade de operação',
'right-import' => 'Importar páginas de outros wikis',
'right-importupload' => 'Importar páginas de um arquivo carregado',
'right-patrol' => 'Marcar edições como patrulhadas',
'right-autopatrol' => 'Ter edições automaticamente marcadas como patrulhadas',
'right-patrolmarks' => 'Usar funcionalidades de patrulhagem das mudanças recentes',
'right-unwatchedpages' => 'Ver uma lista de páginas não vigiadas',
'right-mergehistory' => 'Fundir o histórico de páginas',
'right-userrights' => 'Editar todos os direitos de usuário',
'right-userrights-interwiki' => 'Editar direitos de usuário de usuários outros sites wiki',
'right-siteadmin' => 'Bloquear e desbloquear o banco de dados',
'right-override-export-depth' => 'Exportar páginas incluindo páginas ligadas até uma profundidade de 5',
'right-sendemail' => 'Enviar email a outros usuários',
'right-passwordreset' => 'Ver todos os e-mails de reposição de senhas',

# User rights log
'rightslog' => 'Registro de privilégios de usuário',
'rightslogtext' => 'Este é um registro de mudanças nos privilégios de usuários.',
'rightslogentry' => 'alterou os grupos de privilégios {{GENDER:$1|do usuário|da usuária|de usuário para}} $1 (de $2 para $3)',
'rightslogentry-autopromote' => 'foi automaticamente promovido de $2 para $3',
'rightsnone' => '(nenhum)',

# Associated actions - in the sentence "You do not have permission to X"
'action-read' => 'ler esta página',
'action-edit' => 'editar esta página',
'action-createpage' => 'criar páginas',
'action-createtalk' => 'criar páginas de discussão',
'action-createaccount' => 'criar esta conta de usuário',
'action-minoredit' => 'marcar esta edição como uma edição menor',
'action-move' => 'mover esta página',
'action-move-subpages' => 'mover esta página e suas subpáginas',
'action-move-rootuserpages' => 'mover páginas raiz de usuários',
'action-movefile' => 'mover este arquivo',
'action-upload' => 'enviar este arquivo',
'action-reupload' => 'sobrescrever o arquivo existente',
'action-reupload-shared' => 'sobrescrever este arquivo em um repositório compartilhado',
'action-upload_by_url' => 'enviar este arquivo a partir de um URL',
'action-writeapi' => 'utilizar o modo de escrita da API',
'action-delete' => 'excluir esta página',
'action-deleterevision' => 'eliminar esta revisão',
'action-deletedhistory' => 'ver o histórico de edições eliminadas desta página',
'action-browsearchive' => 'pesquisar páginas eliminadas',
'action-undelete' => 'restaurar esta página',
'action-suppressrevision' => 'rever e restaurar esta edição oculta',
'action-suppressionlog' => 'ver este registro privado',
'action-block' => 'impedir que este usuário edite',
'action-protect' => 'alterar os níveis de proteção desta página',
'action-rollback' => 'Reverter rapidamente as edições do último usuário que editou uma página em particular',
'action-import' => 'importar esta página a partir de outro wiki',
'action-importupload' => 'importar esta página através do carregamento de um arquivo',
'action-patrol' => 'marcar as edições de outros usuários como patrulhadas',
'action-autopatrol' => 'ter suas edições marcadas como patrulhadas',
'action-unwatchedpages' => 'ver a lista de páginas não-vigiadas',
'action-mergehistory' => 'fundir o histórico de edições desta página',
'action-userrights' => 'editar todos os privilégios de usuário',
'action-userrights-interwiki' => 'editar privilégios de usuários de outros wikis',
'action-siteadmin' => 'bloquear ou desbloquear o banco de dados',
'action-sendemail' => 'enviar e-mails',

# Recent changes
'nchanges' => '$1 {{PLURAL:$1|alteração|alterações}}',
'recentchanges' => 'Mudanças recentes',
'recentchanges-legend' => 'Opções das mudanças recentes',
'recentchanges-summary' => 'Acompanhe nesta página as mudanças mais recentes deste wiki.',
'recentchanges-feed-description' => 'Acompanhe neste feed as mudanças mais recentes do wiki.',
'recentchanges-label-newpage' => 'Esta edição criou uma nova página',
'recentchanges-label-minor' => 'Esta é uma edição menor',
'recentchanges-label-bot' => 'Esta edição foi feita por um bot',
'recentchanges-label-unpatrolled' => 'Esta edição ainda não foi patrulhada',
'rcnote' => "A seguir {{PLURAL:$1|está listada '''uma''' alteração ocorrida|estão listadas '''$1''' alterações ocorridas}} {{PLURAL:$2|no último dia|nos últimos '''$2''' dias}}, a partir das $5 de $4.",
'rcnotefrom' => "Seguem as alterações desde as '''$4''' de '''$3''' (limitadas a '''$1''').",
'rclistfrom' => 'Mostrar as novas alterações a partir das $1',
'rcshowhideminor' => '$1 edições menores',
'rcshowhidebots' => '$1 bots',
'rcshowhideliu' => '$1 usuários registrados',
'rcshowhideanons' => '$1 usuários anônimos',
'rcshowhidepatr' => '$1 edições patrulhadas',
'rcshowhidemine' => '$1 minhas edições',
'rclinks' => 'Exibir as $1 alterações recentes feitas nos últimos $2 dias<br />$3',
'diff' => 'dif',
'hist' => 'hist',
'hide' => 'Ocultar',
'show' => 'Exibir',
'minoreditletter' => 'm',
'newpageletter' => 'N',
'boteditletter' => 'b',
'number_of_watching_users_pageview' => '[{{PLURAL:$1|$1 usuário|$1 usuários}} vigiando]',
'rc_categories' => 'Limite para categorias (separar com "|")',
'rc_categories_any' => 'Qualquer',
'rc-change-size-new' => '$1 {{PLURAL:$1|byte|bytes}} após alterações',
'newsectionsummary' => '/* $1 */ nova seção',
'rc-enhanced-expand' => 'Exibir detalhes (requer JavaScript)',
'rc-enhanced-hide' => 'Ocultar detalhes',
'rc-old-title' => 'criado originalmente como "$1"',

# Recent changes linked
'recentchangeslinked' => 'Alterações relacionadas',
'recentchangeslinked-feed' => 'Alterações relacionadas',
'recentchangeslinked-toolbox' => 'Alterações relacionadas',
'recentchangeslinked-title' => 'Alterações relacionadas com "$1"',
'recentchangeslinked-noresult' => 'Não ocorreram alterações em páginas relacionadas no intervalo de tempo especificado.',
'recentchangeslinked-summary' => "Esta página lista alterações feitas recentemente em páginas com links a uma em específico (ou de membros de uma categoria especificada).
Páginas de sua [[Special:Watchlist|lista de páginas vigiadas]] são exibidas em '''negrito'''.",
'recentchangeslinked-page' => 'Nome da página:',
'recentchangeslinked-to' => 'Visualizar as alterações nas páginas vinculadas à página especificada ao invés disso',

# Upload
'upload' => 'Enviar arquivo',
'uploadbtn' => 'Enviar arquivo',
'reuploaddesc' => 'Cancelar o envio e retornar ao formulário de upload',
'upload-tryagain' => 'Enviar descrição de arquivo modificada',
'uploadnologin' => 'Não autenticado',
'uploadnologintext' => 'É necessário estar [[Special:UserLogin|autenticado]] para enviar arquivos.',
'upload_directory_missing' => 'O diretório de upload ($1) não existe e não pôde ser criado pelo servidor.',
'upload_directory_read_only' => 'O diretório de upload ($1) não tem permissões de escrita para o servidor.',
'uploaderror' => 'Erro ao enviar arquivo',
'upload-recreate-warning' => "'''Aviso: Um arquivo com este nome foi eliminado ou movido.'''

Para sua conveniência, segue o registro de eliminação e de movimentação:",
'uploadtext' => "Use o formulário abaixo para enviar arquivos.
Para ver ou pesquisar arquivos já enviados, consulte a [[Special:FileList|lista de arquivos enviados]]. Re-envios também são registrados no [[Special:Log/upload|registro de uploads]]; eliminações no [[Special:Log/delete|registro de eliminações]]

Para incluir o arquivo em uma página, use um link em um dos seguintes formatos:
* '''<code><nowiki>[[</nowiki>{{ns:file}}<nowiki>:Arquivo.jpg]]</nowiki></code>''' para utilizar a versão completa do arquivo;
* '''<code><nowiki>[[</nowiki>{{ns:file}}<nowiki>:Arquivo.png|200px|thumb|left|texto]]</nowiki></code>''' para utilizar uma renderização de 200 pixels dentro de uma caixa posicionada à margem esquerda, contendo 'texto' como descrição;
* '''<code><nowiki>[[</nowiki>{{ns:media}}<nowiki>:Arquivo.ogg]]</nowiki></code>''' para um link direto ao arquivo sem que ele seja exibido.",
'upload-permitted' => 'Tipos de arquivos permitidos: $1.',
'upload-preferred' => 'Tipos de arquivos preferidos: $1.',
'upload-prohibited' => 'Tipos de arquivo proibidos: $1.',
'uploadlog' => 'registro de uploads',
'uploadlogpage' => 'Registro de uploads',
'uploadlogpagetext' => 'Segue listagem dos uploads de arquivos mais recentes.
A [[Special:NewFiles|galeria de arquivos novos]] oferece uma listagem mais visual.',
'filename' => 'Nome do arquivo',
'filedesc' => 'Descrição do arquivo',
'fileuploadsummary' => 'Sumário:',
'filereuploadsummary' => 'Alterações no arquivo:',
'filestatus' => 'Status dos direitos autorais:',
'filesource' => 'Fonte:',
'uploadedfiles' => 'Arquivos enviados',
'ignorewarning' => 'Ignorar aviso e salvar mesmo assim.',
'ignorewarnings' => 'Ignorar todos os avisos',
'minlength1' => 'Os nomes de arquivos precisam ter pelo menos uma letra.',
'illegalfilename' => 'O arquivo "$1" possui caracteres que não são permitidos em títulos de páginas.
Renomeie o arquivo e tente enviar novamente.',
'filename-toolong' => 'Os nomes dos arquivos não podem ter mais de 240 bytes.',
'badfilename' => 'O nome do arquivo foi alterado para "$1".',
'filetype-mime-mismatch' => 'A extensão ".$1" não corresponde ao tipo MIME do arquivo ($2).',
'filetype-badmime' => 'Arquivos de tipo MIME "$1" não estão autorizados a serem enviados.',
'filetype-bad-ie-mime' => 'Este arquivo não pode ser carregado porque o Internet Explorer o detectaria como "$1", que é um tipo de arquivo não permitido e potencialmente perigoso.',
'filetype-unwanted-type' => "'''\".\$1\"''' não é um tipo de arquivo desejado.
{{PLURAL:\$3|O tipo preferível é|Os tipos preferíveis são}} \$2.",
'filetype-banned-type' => '\'\'\'".$1"\'\'\' {{PLURAL:$4|não é um tipo de arquivo permitido|não são tipos de arquivos permitidos}}.
{{PLURAL:$3|O tipo de arquivo permitido é|Os tipos de arquivos permitidos são}} $2.',
'filetype-missing' => 'O arquivo não possui uma extensão (como, por exemplo, ".jpg").',
'empty-file' => 'O arquivo que você enviou estava vazio.',
'file-too-large' => 'O arquivo que você enviou era muito grande.',
'filename-tooshort' => 'O nome do arquivo é curto demais.',
'filetype-banned' => 'Este tipo de arquivo é proibido.',
'verification-error' => 'Este arquivo não passou pela verificação de arquivos.',
'hookaborted' => 'A modificação que você tentou realizar foi abortada por uma extensão.',
'illegal-filename' => 'Nome de arquivo não permitido.',
'overwrite' => 'Não é permitido sobrescrever um arquivo já existente.',
'unknown-error' => 'Ocorreu um erro desconhecido.',
'tmp-create-error' => 'Não foi possível criar o arquivo temporário.',
'tmp-write-error' => 'Erro ao alterar arquivo temporário.',
'large-file' => 'É recomendável que os arquivos não sejam maiores que $1;
este possui $2.',
'largefileserver' => 'Este arquivo é maior do que o servidor está configurado para permitir.',
'emptyfile' => 'O arquivo enviado para estar vazio.
Isso pode ocorrer devido a um erro de digitação no nome do arquivo.
Verifique se você realmente deseja enviar este arquivo.',
'windows-nonascii-filename' => 'O wiki não aceita nomes de arquivos com caracteres especiais.',
'fileexists' => 'Já existe um arquivo com este nome.
Verifique <strong>[[:$1]]</strong> caso não tenha certeza se deseja alterar o arquivo atual.
[[$1|thumb]]',
'filepageexists' => 'A página de descrição deste arquivo já foi criada em <strong>[[:$1]]</strong>, mas atualmente não existe nenhum arquivo com este nome.
O sumário que você inseriu não aparecerá na página de descrição.
Para que ele apareça, será necessário editá-lo manualmente.
[[$1|thumb]]',
'fileexists-extension' => 'Já existe um arquivo com nome similar: [[$2|thumb]]
* Nome do arquivo que está sendo enviado: <strong>[[:$1]]</strong>
* Nome do arquivo existente: <strong>[[:$2]]</strong>
Escolha um nome diferente.',
'fileexists-thumbnail-yes' => "O arquivo parece ser uma imagem de tamanho reduzido (''miniatura'', ou ''thumbnail'').
[[$1|thumb]]
Verifique o arquivo <strong>[[:$1]]</strong>.
Se o arquivo enviado é o mesmo do de tamanho original, não é necessário enviar uma versão adicional em miniatura.",
'file-thumbnail-no' => "O nome do arquivo começa com <strong>$1</strong>.
Isso faz parecer se tratar de uma imagem de tamanho reduzido (''miniatura'', ou ''thumbnail'').
Se você tem esta imagem em sua resolução completa, envie-a no lugar desta. Caso contrário, altere o nome de arquivo.",
'fileexists-forbidden' => 'Já existe um arquivo com este nome e ele não pode ser sobrescrito.
Se ainda pretende enviar seu arquivo, volte e use um novo nome.
[[File:$1|thumb|center|$1]]',
'fileexists-shared-forbidden' => 'Já existe um arquivo com este nome no repositório de arquivos compartilhados.
Se você ainda quer enviar seu arquivo, volte e use um novo nome.
[[File:$1|thumb|center|$1]]',
'file-exists-duplicate' => 'Este arquivo é uma duplicata do seguinte {{PLURAL:$1|arquivo|arquivos}}:',
'file-deleted-duplicate' => 'Um arquivo idêntico a este ([[:$1]]) foi eliminado anteriormente.
Verifique o histórico de eliminação de tal arquivo antes de tentar re-enviar.',
'uploadwarning' => 'Aviso de envio',
'uploadwarning-text' => 'Modifique a descrição do arquivo abaixo e tente novamente.',
'savefile' => 'Salvar arquivo',
'uploadedimage' => 'enviou "[[$1]]"',
'overwroteimage' => 'enviou uma nova versão de "[[$1]]"',
'uploaddisabled' => 'Envio de arquivos desativado.',
'copyuploaddisabled' => 'O upload por URL encontra-se desativado.',
'uploadfromurl-queued' => 'O seu upload foi adicionado à fila.',
'uploaddisabledtext' => 'O envio de arquivos encontra-se desativado.',
'php-uploaddisabledtext' => 'O envio de arquivos via PHP está desativado.
Verifique a configuração file_uploads.',
'uploadscripted' => 'Este arquivo contém HTML ou código que pode ser erroneamente interpretado por um navegador web.',
'uploadvirus' => 'O arquivo contém vírus!
Detalhes: $1',
'uploadjava' => 'Este é um arquivo ZIP que contém um arquivo .class de Java.
Não é permitido o upload de arquivos Java já que eles podem contornar as restrições de segurança.',
'upload-source' => 'Arquivo de origem',
'sourcefilename' => 'Nome do arquivo de origem:',
'sourceurl' => 'URL de origem:',
'destfilename' => 'Nome do arquivo de destino:',
'upload-maxfilesize' => 'Tamanho máximo do arquivo: $1',
'upload-description' => 'Descrição do arquivo',
'upload-options' => 'Opções de envio',
'watchthisupload' => 'Vigiar este arquivo',
'filewasdeleted' => 'Um arquivo com este nome foi enviado anteriormente e eliminado.
Verifique o $1 antes de enviar novamente.',
'filename-bad-prefix' => "O nome do arquivo que você está enviando começa com '''\"\$1\"''', um nome pouco esclarecedor, comumente associado de forma automática por câmeras digitais.
Escolha um nome de arquivo mais explicativo.",
'filename-prefix-blacklist' => ' #<!-- deixe esta linha exatamente como está --> <pre>
# A sintaxe é a seguinte:
#   * Tudo a partir do caractere "#" até ao fim da linha é um comentário
#   * Todas as linhas não vazias são um prefixo para nomes de arquivos típicos atribuídos automaticamente por câmaras digitais
CIMG # Casio
DSC_ # Nikon
DSCF # Fuji
DSCN # Nikon
DUW # alguns telefones móveis
IMG # genérico
JD # Jenoptik
MGP # Pentax
PICT # misc.
 #</pre> <!-- deixe esta linha exatamente como está -->',
'upload-success-subj' => 'Enviado com sucesso',
'upload-success-msg' => 'O envio feito a partir de [$2] foi bem sucedido. Ele está disponível aqui: [[:{{ns:file}}:$1]]',
'upload-failure-subj' => 'Problema no envio',
'upload-failure-msg' => 'Ocorreu um problema com envio a partir de [$2]:

$1',
'upload-warning-subj' => 'Aviso de envio',
'upload-warning-msg' => 'Houve um problema com o envio a partir de [$2]. Retorne ao [[Special:Upload/stash/$1|formulário]] para corrigir este problema.',

'upload-proto-error' => 'Protocolo incorreto',
'upload-proto-error-text' => 'O envio de arquivos remotos requer endereços (URLs) que iniciem com <code>http://</code> ou <code>ftp://</code>.',
'upload-file-error' => 'Erro interno',
'upload-file-error-text' => 'Ocorreu um erro interno ao tentar criar um arquivo temporário no servidor.
Entre em contato com um [[Special:ListUsers/sysop|administrador]].',
'upload-misc-error' => 'Erro desconhecido ao enviar',
'upload-misc-error-text' => 'Ocorreu um erro desconhecido durante o envio.
Verifique se o endereço (URL) é válido e acessível e tente novamente.
Caso o problema persista, procure um [[Special:ListUsers/sysop|administrador]].',
'upload-too-many-redirects' => 'A URL contém redirecionamentos demais',
'upload-unknown-size' => 'Tamanho desconhecido',
'upload-http-error' => 'Ocorreu um erro HTTP: $1',
'upload-copy-upload-invalid-domain' => 'Não é possível realizar envios remotos neste domínio.',

# File backend
'backend-fail-stream' => 'Não foi possível transmitir o arquivo  $1.',
'backend-fail-backup' => 'Não foi possível fazer backup do arquivo  $1 .',
'backend-fail-notexists' => 'O arquivo $1 não existe.',
'backend-fail-hashes' => 'Não foi possível obter os hashes do arquivo para comparação.',
'backend-fail-notsame' => 'Já existe um arquivo não idêntico em $1 .',
'backend-fail-invalidpath' => '$1 não é um caminho válido de armazenamento.',
'backend-fail-delete' => 'Não foi possível excluir o arquivo $1.',
'backend-fail-alreadyexists' => 'O arquivo $1 já existe.',
'backend-fail-store' => 'Não foi possível armazenar o arquivo $1 em $2.',
'backend-fail-copy' => 'Não foi possível copiar o arquivo $1 para $2.',
'backend-fail-move' => 'Não é possível mover o arquivo $1 para $2.',
'backend-fail-opentemp' => 'Não foi possível abrir o arquivo temporário.',
'backend-fail-writetemp' => 'Não foi possível gravar no arquivo temporário.',
'backend-fail-closetemp' => 'Não foi possível fechar o arquivo temporário.',
'backend-fail-read' => 'Não foi possível ler o arquivo $1.',
'backend-fail-create' => 'Não foi possível criar ou alterar o arquivo $1.',
'backend-fail-maxsize' => 'Não foi possível criar ou alterar o arquivo $1 por ele ser maior que {{PLURAL:$2|1 byte|$2 bytes}}.',
'backend-fail-readonly' => 'O servidor de armazenamento "$1" está atualmente no modo "somente leitura". A razão dada foi: "$2"',
'backend-fail-synced' => 'O arquivo "$1" está em um estado inconsistente dentro do sistema de armazenamento interno',
'backend-fail-connect' => 'Não foi possível se conectar com o servidor de armazenamento "$1".',
'backend-fail-internal' => 'Ocorreu um erro desconhecido no servidor de armazenamento "$1".',
'backend-fail-contenttype' => 'Não foi possível determinar o tipo de conteúdo do arquivo para armazenar em "$1".',
'backend-fail-batchsize' => 'O servidor de armazenamento retornou um conjunto de $1 {{PLURAL:$1|operação|operações}} de arquivo, enquanto seu limite é de $2 {{PLURAL:$1|operação|operações}}.',
'backend-fail-usable' => 'Não foi possível salvar o arquivo $1 devido a permissões insuficientes a diretórios ou repositórios inexistentes.',

# File journal errors
'filejournal-fail-dbconnect' => 'Não foi possível se conectar ao banco de dados de registros do sistema de armazenamento "$1".',
'filejournal-fail-dbquery' => 'Não foi possível atualizar o banco de dados de registros do sistema de armazenamento "$1".',

# Lock manager
'lockmanager-notlocked' => 'Não foi possível desbloquear "$1" por ele não se encontrar bloqueado.',
'lockmanager-fail-closelock' => 'Não foi possível encerrar a referência de bloqueio para "$1".',
'lockmanager-fail-deletelock' => 'Não foi possível eliminar a referência de bloqueio para "$1".',
'lockmanager-fail-acquirelock' => 'Não foi possível obter uma referência de bloqueio para "$1".',
'lockmanager-fail-openlock' => 'Não foi possível abrir a referência de bloqueio para "$1".',
'lockmanager-fail-releaselock' => 'Não foi possível liberar o bloqueio para "$1".',
'lockmanager-fail-db-bucket' => 'Não foi possível contatar suficientemente bloqueio das bases de dados no bucket $1 .',
'lockmanager-fail-db-release' => 'Não foi possível liberar os bloqueios para "$1".',
'lockmanager-fail-svr-acquire' => 'Não foi possível obter bloqueios no servidor $1.',
'lockmanager-fail-svr-release' => 'Não foi possível liberar os bloqueios do servidor "$1".',

# ZipDirectoryReader
'zip-file-open-error' => 'Foi encontrado um erro ao abrir o arquivo ZIP para verificação.',
'zip-wrong-format' => 'O arquivo especificado não é um arquivo ZIP.',
'zip-bad' => 'O arquivo ZIP se encontra corrompido ou não é legível.
A sua segurança não pode ser devidamente verificada.',
'zip-unsupported' => 'Este arquivo ZIP usa funcionalidades ZIP não suportadas pelo MediaWiki.
A sua segurança não pode ser devidamente verificada.',

# Special:UploadStash
'uploadstash' => 'Arquivos escondidos',
'uploadstash-summary' => 'Esta página dá acesso aos arquivos enviados (ou que estão no processo de envio) mas que ainda não foram publicados no wiki. Estes arquivos não são visíveis para ninguém, exceto para o usuário que os enviou.',
'uploadstash-clear' => 'Apagar os arquivos escondidos',
'uploadstash-nofiles' => 'Você não tem nenhum arquivo escondido.',
'uploadstash-badtoken' => 'Não foi possível executar essa operação, talvez porque as suas credenciais de edição expiraram. Tente novamente.',
'uploadstash-errclear' => 'Não foi possível apagar os arquivos.',
'uploadstash-refresh' => 'Atualizar a lista de arquivos',
'invalid-chunk-offset' => 'Deslocamento de fragmento inválido',

# img_auth script messages
'img-auth-accessdenied' => 'Acesso negado',
'img-auth-nopathinfo' => 'PATH_INFO em falta.
O seu servidor não está configurado para passar esta informação.
Pode ser baseado em CGI e não consegue suportar img_auth.
Consulte a documentação em [//www.mediawiki.org/wiki/Manual:Image_Authorization Image Authorization].',
'img-auth-notindir' => 'O caminho solicitado não está no diretório configurado para envios.',
'img-auth-badtitle' => 'Não é possível criar um título válido a partir de "$1".',
'img-auth-nologinnWL' => 'Você não está logado e "$1" não está na lista branca.',
'img-auth-nofile' => 'Arquivo "$1" não existe.',
'img-auth-isdir' => 'Você está tentando acessar o diretório "$1".
Somente acesso ao arquivo é permitido.',
'img-auth-streaming' => "Realizando ''streaming'' de \"\$1\".",
'img-auth-public' => 'A img_auth.php produz arquivos a partir de um wiki privado.
Este wiki está configurado como um wiki público.
Para melhor segurança, o img_auth.php está desativado.',
'img-auth-noread' => 'Usuário não tem acesso para ler "$1".',
'img-auth-bad-query-string' => 'A URL tem um texto de consulta inválido.',

# HTTP errors
'http-invalid-url' => 'URL inválida: $1',
'http-invalid-scheme' => 'URLs que iniciam com o prefixo "$1" não são aceitas.',
'http-request-error' => 'A requisição HTTP falhou devido a um erro desconhecido.',
'http-read-error' => 'Erro de leitura HTTP.',
'http-timed-out' => 'Esgotado o tempo de espera da requisição HTTP.',
'http-curl-error' => 'Erro ao requisitar a URL: $1',
'http-host-unreachable' => 'Não foi possível atingir a URL.',
'http-bad-status' => 'Ocorreu um problema durante a requisição HTTP: $1 $2',

# Some likely curl errors. More could be added from <http://curl.haxx.se/libcurl/c/libcurl-errors.html>
'upload-curl-error6' => 'Não foi possível acessar a URL',
'upload-curl-error6-text' => 'Não foi possível acessar o endereço (URL) fornecido. Por gentileza, se certifique que o endereço foi fornecido corretamente e de que o site esteja acessível.',
'upload-curl-error28' => 'Tempo limite para o envio do arquivo excedido',
'upload-curl-error28-text' => 'O site demorou muito tempo para responder. Por gentileza, verifique se o site está acessível, aguarde alguns momentos e tente novamente. Talvez você deseje fazer nova tentativa em um horário menos congestionado.',

'license' => 'Licenciamento:',
'license-header' => 'Licenciamento',
'nolicense' => 'Nenhuma selecionada',
'license-nopreview' => '(Previsão não disponível)',
'upload_source_url' => ' (um URL válido, publicamente acessível)',
'upload_source_file' => ' (um arquivo no seu computador)',

# Special:ListFiles
'listfiles-summary' => 'Esta página especial mostra todos os arquivos carregados.
Por padrão, os últimos arquivos carregados são mostrados no topo da lista.
Um clique sobre um cabeçalho de coluna altera a ordenação.',
'listfiles_search_for' => 'Pesquisar por nome de mídia:',
'imgfile' => 'arquivo',
'listfiles' => 'Lista de arquivo',
'listfiles_thumb' => 'Miniatura',
'listfiles_date' => 'Data',
'listfiles_name' => 'Nome',
'listfiles_user' => 'Usuário',
'listfiles_size' => 'Tamanho',
'listfiles_description' => 'Descrição',
'listfiles_count' => 'Versões',

# File description page
'file-anchor-link' => 'Arquivo',
'filehist' => 'Histórico do arquivo',
'filehist-help' => 'Clique em uma data/horário para ver como o arquivo estava em um dado momento.',
'filehist-deleteall' => 'eliminar todas',
'filehist-deleteone' => 'eliminar',
'filehist-revert' => 'restaurar',
'filehist-current' => 'atual',
'filehist-datetime' => 'Data/Horário',
'filehist-thumb' => 'Miniatura',
'filehist-thumbtext' => 'Miniatura da versão das $1',
'filehist-nothumb' => 'Miniatura indisponível',
'filehist-user' => 'Usuário',
'filehist-dimensions' => 'Dimensões',
'filehist-filesize' => 'Tamanho do arquivo',
'filehist-comment' => 'Comentário',
'filehist-missing' => 'Arquivo faltando',
'imagelinks' => 'Uso do arquivo',
'linkstoimage' => '{{PLURAL:$1|A página|As $1 páginas}} a seguir tem link para este arquivo:',
'linkstoimage-more' => 'Mais de $1 {{PLURAL:$1|página|páginas}} tem algum link para este arquivo.
A lista a seguir mostra apenas {{PLURAL:$1|o primeiro link|os $1 primeiros links}} para este arquivo.
Uma [[Special:WhatLinksHere/$2|listagem completa]] está disponível.',
'nolinkstoimage' => 'Nenhuma página contém links para este arquivo.',
'morelinkstoimage' => 'Ver [[Special:WhatLinksHere/$1|mais links]] para este arquivo.',
'linkstoimage-redirect' => '$1 (redirecionamento de arquivo) $2',
'duplicatesoffile' => '{{PLURAL:$1|O seguinte arquivo é duplicado|Os seguintes arquivos são duplicados}} deste arquivo ([[Special:FileDuplicateSearch/$2|mais detalhes]]):',
'sharedupload' => 'Este arquivo é do $1 e pode ser usado por outros projetos.',
'sharedupload-desc-there' => 'Este arquivo é do $1 e pode ser utilizado por outros projetos.
Por favor veja a [$2 página de descrição do arquivo] para mais informações.',
'sharedupload-desc-here' => 'Este arquivo é do $1 e pode ser utilizado por outros projetos.
Sua [$2 página de descrição de arquivo] é reproduzida abaixo.',
'sharedupload-desc-edit' => 'Este arquivo é do $1 e pode ser utilizado por outros projetos.
Talvez você deseje editar a descrição na sua [$2 página de descrição de arquivo] por lá.',
'sharedupload-desc-create' => 'Este arquivo é do $1 e pode ser utilizado por outros projetos.
Talvez você deseje editar a descrição na sua [$2 página de descrição de arquivo] por lá.',
'filepage-nofile' => 'Não existe nenhum arquivo com esse nome.',
'filepage-nofile-link' => 'Não existe nenhum arquivo com este nome, mas você pode [$1 carregá-lo].',
'uploadnewversion-linktext' => 'Enviar uma nova versão deste arquivo',
'shared-repo-from' => 'de $1',
'shared-repo' => 'um repositório compartilhado',
'upload-disallowed-here' => 'Infelizmente você não pode substituir essa imagem.',

# File reversion
'filerevert' => 'Reverter $1',
'filerevert-legend' => 'Reverter arquivo',
'filerevert-intro' => '<span class="plainlinks">Você está revertendo \'\'\'[[Media:$1|$1]]\'\'\' para a [$4 versão de $2 - $3].</span>',
'filerevert-comment' => 'Motivo:',
'filerevert-defaultcomment' => 'Revertido para a versão de $1 - $2',
'filerevert-submit' => 'Reverter',
'filerevert-success' => '<span class="plainlinks">\'\'\'[[Media:$1|$1]]\'\'\' foi revertida para a [$4 versão de $2 - $3].</span>',
'filerevert-badversion' => 'Não há uma versão local anterior deste arquivo no período de tempo especificado.',

# File deletion
'filedelete' => 'Eliminar $1',
'filedelete-legend' => 'Eliminar arquivo',
'filedelete-intro' => "Você está prestes a eliminar o arquivo '''[[Media:$1|$1]]''' junto com todo o seu histórico.",
'filedelete-intro-old' => '<span class="plainlinks">Você se encontra prestes a eliminar a versão de \'\'\'[[Media:$1|$1]]\'\'\' tal como se encontrava em [$4 $3, $2].</span>',
'filedelete-comment' => 'Motivo:',
'filedelete-submit' => 'Eliminar',
'filedelete-success' => "'''$1''' foi eliminado.",
'filedelete-success-old' => "A versão de '''[[Media:$1|$1]]''' tal como $3, $2 foi eliminada.",
'filedelete-nofile' => "'''$1''' não existe.",
'filedelete-nofile-old' => "Não há nenhuma versão de '''$1''' em arquivo com os parâmetros especificados.",
'filedelete-otherreason' => 'Outro/motivo adicional:',
'filedelete-reason-otherlist' => 'Outro motivo',
'filedelete-reason-dropdown' => '*Motivos comuns para eliminação
** Violação de direitos de autor
** Arquivo duplicado',
'filedelete-edit-reasonlist' => 'Editar motivos de eliminação',
'filedelete-maintenance' => 'Eliminação e restauro de arquivos estão temporariamente desativados durante manutenção.',
'filedelete-maintenance-title' => 'Não é possível excluir o arquivo',

# MIME search
'mimesearch' => 'Pesquisa MIME',
'mimesearch-summary' => 'Esta página possibilita que os arquivos sejam filtrados a partir de seu tipo MIME. Sintaxe de busca: tipo/subtipo (por exemplo, <code>image/jpeg</code>).',
'mimetype' => 'tipo MIME:',
'download' => 'download',

# Unwatched pages
'unwatchedpages' => 'Páginas não vigiadas',

# List redirects
'listredirects' => 'Listar redirecionamentos',

# Unused templates
'unusedtemplates' => 'Predefinições não utilizadas',
'unusedtemplatestext' => 'Esta página lista todas as páginas no espaço nominal {{ns:template}} que não estão incluídas em uma outra página. Lembre-se de conferir se há outros links para as predefinições antes de apaga-las.',
'unusedtemplateswlh' => 'outros links',

# Random page
'randompage' => 'Página aleatória',
'randompage-nopages' => 'Não há páginas {{PLURAL:$2|no seguinte espaço nominal|nos seguintes espaços nominais}}: $1.',

# Random redirect
'randomredirect' => 'Redirecionamento aleatório',
'randomredirect-nopages' => 'Não há redirecionamentos no espaço nominal "$1".',

# Statistics
'statistics' => 'Estatísticas',
'statistics-header-pages' => 'Estatísticas de páginas',
'statistics-header-edits' => 'Estatísticas de edições',
'statistics-header-views' => 'Ver estatísticas',
'statistics-header-users' => 'Estatísticas dos usuários',
'statistics-header-hooks' => 'Outras estatísticas',
'statistics-articles' => 'Páginas de conteúdo',
'statistics-pages' => 'Páginas',
'statistics-pages-desc' => 'Todas as páginas no wiki, incluindo páginas de discussão, redirecionamentos, etc.',
'statistics-files' => 'Arquivos carregados',
'statistics-edits' => 'Edições de página desde que {{SITENAME}} foi instalado',
'statistics-edits-average' => 'Média de edições por página',
'statistics-views-total' => 'Total de visualizações',
'statistics-views-total-desc' => 'Visualizações de páginas não existentes e páginas especiais não estão incluídas',
'statistics-views-peredit' => 'Visualizações por edição',
'statistics-users' => '[[Special:ListUsers|Usuários]] registrados',
'statistics-users-active' => 'Usuários ativos',
'statistics-users-active-desc' => 'Usuários que efetuaram uma ação {{PLURAL:$1|no último dia|nos últimos $1 dias}}',
'statistics-mostpopular' => 'Páginas mais visitadas',

'disambiguations' => 'Páginas com links para páginas de desambiguação',
'disambiguationspage' => 'Template:disambig',
'disambiguations-text' => 'As páginas a seguir ligam a "páginas de desambiguação" ao invés de aos tópicos adequados.<br />
Uma página é considerada como de desambiguação se utilizar uma predefinição que esteja definida em [[MediaWiki:Disambiguationspage]]',

'doubleredirects' => 'Redirecionamentos duplos',
'doubleredirectstext' => 'Esta página lista as páginas que redirecionam para outros redirecionamentos.
Cada linha contém links para o primeiro e o segundo redirecionamentos, juntamente com o alvo do segundo redirecionamento, que é geralmente a verdadeira página de destino, para a qual o primeiro redirecionamento deveria apontar.
Entradas <del>riscadas</del> foram resolvidas.',
'double-redirect-fixed-move' => '[[$1]] foi movido e agora é um redirecionamento para [[$2]]',
'double-redirect-fixed-maintenance' => 'Corrigindo redirecionamento duplo de [[$1]] para [[$2]].',
'double-redirect-fixer' => 'Corretor de redirecionamentos',

'brokenredirects' => 'Redirecionamentos quebrados',
'brokenredirectstext' => 'Os seguintes redirecionamentos ligam para páginas inexistentes:',
'brokenredirects-edit' => 'editar',
'brokenredirects-delete' => 'eliminar',

'withoutinterwiki' => 'Páginas sem interwikis de idiomas',
'withoutinterwiki-summary' => 'As seguintes páginas não possuem links para versões em outros idiomas:',
'withoutinterwiki-legend' => 'Prefixo',
'withoutinterwiki-submit' => 'Exibir',

'fewestrevisions' => 'Páginas de conteúdo com menos edições',

# Miscellaneous special pages
'nbytes' => '$1 {{PLURAL:$1|byte|bytes}}',
'ncategories' => '$1 {{PLURAL:$1|categoria|categorias}}',
'ninterwikis' => '$1 {{PLURAL:$1|interwiki|Interwikis}}',
'nlinks' => '$1 {{PLURAL:$1|link|links}}',
'nmembers' => '$1 {{PLURAL:$1|membro|membros}}',
'nrevisions' => '$1 {{PLURAL:$1|revisão|revisões}}',
'nviews' => '$1 {{PLURAL:$1|visita|visitas}}',
'nimagelinks' => 'Utilizada em $1 {{PLURAL:$1|página|páginas}}',
'ntransclusions' => 'usada {{PLURAL:$1|numa página|em $1 páginas}}',
'specialpage-empty' => 'Atualmente não há dados a serem exibidos nesta página.',
'lonelypages' => 'Páginas órfãs',
'lonelypagestext' => 'As seguintes páginas não recebem links nem são incluídas em outras páginas do {{SITENAME}}.',
'uncategorizedpages' => 'Páginas não categorizadas',
'uncategorizedcategories' => 'Categorias não categorizadas',
'uncategorizedimages' => 'Imagens não categorizadas',
'uncategorizedtemplates' => 'Predefinições não categorizadas',
'unusedcategories' => 'Categorias não utilizadas',
'unusedimages' => 'Arquivos não utilizados',
'popularpages' => 'Páginas populares',
'wantedcategories' => 'Categorias pedidas',
'wantedpages' => 'Páginas pedidas',
'wantedpages-badtitle' => 'Título inválido no conjunto de resultados: $1',
'wantedfiles' => 'Arquivos pedidos',
'wantedfiletext-cat' => 'Os seguintes arquivos são usados, mas não existem. Arquivos de repositórios externos podem acabar sendo listados apesar de existirem. Esses falsos positivos aparecerão <del>riscados</del>. As páginas que incluem arquivos inexistentes são listadas em [[:$1]].',
'wantedfiletext-nocat' => 'Os seguintes arquivos são usados, mas não existem. Arquivos de repositórios externos podem acabar sendo listados apesar de existirem. Esses falsos positivos aparecerão <del>riscados</del>.',
'wantedtemplates' => 'Predefinições pedidas',
'mostlinked' => 'Páginas com mais afluentes',
'mostlinkedcategories' => 'Categorias com mais membros',
'mostlinkedtemplates' => 'Predefinições com mais afluentes',
'mostcategories' => 'Páginas de conteúdo com mais categorias',
'mostimages' => 'Imagens com mais afluentes',
'mostinterwikis' => 'Páginas com mais interwikis',
'mostrevisions' => 'Páginas de conteúdo com mais revisões',
'prefixindex' => 'Todas as páginas com prefixo',
'prefixindex-namespace' => 'Todas as páginas com prefixo (espaço nominal $1)',
'shortpages' => 'Páginas curtas',
'longpages' => 'Páginas longas',
'deadendpages' => 'Páginas sem saída',
'deadendpagestext' => 'As seguintes páginas não contêm links para outras páginas no wiki {{SITENAME}}.',
'protectedpages' => 'Páginas protegidas',
'protectedpages-indef' => 'Proteções infinitas apenas',
'protectedpages-cascade' => 'Apenas proteções progressivas',
'protectedpagestext' => 'As seguintes páginas encontram-se protegidas contra edições ou movimentações',
'protectedpagesempty' => 'Neste momento, nenhuma das páginas está protegida com estes parâmetros.',
'protectedtitles' => 'Títulos protegidos',
'protectedtitlestext' => 'Os títulos a seguir encontram-se protegidos contra criação',
'protectedtitlesempty' => 'Neste momento, nenhum dos títulos está protegido com estes parâmetros.',
'listusers' => 'Lista de usuários',
'listusers-editsonly' => 'Mostrar apenas usuários com edições',
'listusers-creationsort' => 'Ordenar por data de criação',
'usereditcount' => '$1 {{PLURAL:$1|edição|edições}}',
'usercreated' => '{{GENDER:$3|Criado|Criada}} em $1 às $2',
'newpages' => 'Páginas novas',
'newpages-username' => 'Nome de usuário:',
'ancientpages' => 'Páginas mais antigas',
'move' => 'Mover',
'movethispage' => 'Mover esta página',
'unusedimagestext' => 'Os seguintes arquivos existem mas não são embutidos em nenhuma página.
Por favor note que outros websites podem apontar para um arquivo através de um URL direto e, por isso, podem estar a ser listadas aqui, mesmo estando em uso.',
'unusedcategoriestext' => 'As seguintes categorias existem, embora nenhuma página ou categoria faça uso delas.',
'notargettitle' => 'Sem alvo',
'notargettext' => 'Você não especificou uma página alvo ou um usuário para executar esta função.',
'nopagetitle' => 'Página alvo não existe',
'nopagetext' => 'A página alvo especificada não existe.',
'pager-newer-n' => '{{PLURAL:$1|posterior|$1 posteriores}}',
'pager-older-n' => '{{PLURAL:$1|1 anterior|$1 anteriores}}',
'suppress' => 'Supervisor',
'querypage-disabled' => 'Esta página especial está desativada para não prejudicar o desempenho.',

# Book sources
'booksources' => 'Fontes bibliográficas',
'booksources-search-legend' => 'Procurar fontes bibliográficas',
'booksources-go' => 'Ir',
'booksources-text' => 'É exibida a seguir uma listagem de links para outros sites que vendem livros novos e usados e que possam possuir informações adicionais sobre os livros que você está pesquisando:',
'booksources-invalid-isbn' => 'O número ISBN fornecido não parece ser válido; verifique se houve erros ao copiar da fonte original.',

# Special:Log
'specialloguserlabel' => 'Executor:',
'speciallogtitlelabel' => 'Destino (título ou usuário):',
'log' => 'Registros',
'all-logs-page' => 'Todos os registros públicos',
'alllogstext' => 'Exibição combinada de todos registros disponíveis para o {{SITENAME}}.
Você pode diminuir a lista escolhendo um tipo de registro, um nome de usuário (sensível a maiúsculas e minúsculas), ou uma página afetada (também sensível a maiúsculas e minúsculas).',
'logempty' => 'Nenhum item idêntico no registro.',
'log-title-wildcard' => 'Procurar por títulos que sejam iniciados com o seguinte texto',
'showhideselectedlogentries' => 'Exibir/ocultar os itens de registros selecionados',

# Special:AllPages
'allpages' => 'Todas as páginas',
'alphaindexline' => 'De $1 até $2',
'nextpage' => 'Próxima página ($1)',
'prevpage' => 'Página anterior ($1)',
'allpagesfrom' => 'Primeira página na listagem:',
'allpagesto' => 'Última página na listagem:',
'allarticles' => 'Todas as páginas',
'allinnamespace' => 'Todas as páginas (espaço nominal $1)',
'allnotinnamespace' => 'Todas as páginas (excepto as do espaço nominal $1)',
'allpagesprev' => 'Anterior',
'allpagesnext' => 'Próximo',
'allpagessubmit' => 'Ir',
'allpagesprefix' => 'Exibir páginas com o prefixo:',
'allpagesbadtitle' => 'O título de página fornecido encontrava-se inválido ou tinha um prefixo interlíngua ou inter-wiki. Ele poderá conter um ou mais caracteres que não podem ser utilizados em títulos.',
'allpages-bad-ns' => '{{SITENAME}} não possui o espaço nominal "$1".',
'allpages-hide-redirects' => 'Ocultar redirecionamentos',

# SpecialCachedPage
'cachedspecial-viewing-cached-ttl' => 'Você está visualizando uma versão de cache desta página que pode ser de $1 atrás.',
'cachedspecial-viewing-cached-ts' => 'Você está visualizando uma versão de cache desta página que pode estar desatualizada.',
'cachedspecial-refresh-now' => 'Ver a mais recente.',

# Special:Categories
'categories' => 'Categorias',
'categoriespagetext' => '{{PLURAL:$1|A seguinte categoria contém|As seguintes contém}} páginas ou mídia.
[[Special:UnusedCategories|Categorias não utilizadas]] não são mostradas aqui.
Veja também [[Special:WantedCategories|categorias pedidas]].',
'categoriesfrom' => 'Listar categorias começando por:',
'special-categories-sort-count' => 'ordenar por contagem',
'special-categories-sort-abc' => 'ordenar alfabeticamente',

# Special:DeletedContributions
'deletedcontributions' => 'Contribuições de usuário eliminadas',
'deletedcontributions-title' => 'Contribuições de usuário eliminadas',
'sp-deletedcontributions-contribs' => 'contribuições',

# Special:LinkSearch
'linksearch' => 'Pesquisa de links externos',
'linksearch-pat' => 'Procurar padrão:',
'linksearch-ns' => 'Espaço nominal:',
'linksearch-ok' => 'Pesquisar',
'linksearch-text' => 'É possível usar caracteres curinga, como "*.wikipedia.org".
É necessário, pelo menos, um domínio de nível superior, por exemplo "*.org".<br />
Protocolos suportados: <code>$1</code> (não adicionado nenhum desses em sua pesquisa).',
'linksearch-line' => '$2 possui links para $1',
'linksearch-error' => "\"Caracteres mágicos\" (''wildcards'') só podem ser usados no início do endereço.",

# Special:ListUsers
'listusersfrom' => 'Mostrar usuários começando em:',
'listusers-submit' => 'Exibir',
'listusers-noresult' => 'Não foram encontrados usuários para a forma pesquisada.',
'listusers-blocked' => '({{GENDER:$1|bloqueado|bloqueada}})',

# Special:ActiveUsers
'activeusers' => 'Lista de usuários ativos',
'activeusers-intro' => 'Esta é uma lista de usuários com algum tipo de atividade nos últimos $1 {{PLURAL:$1|dia|dias}}.',
'activeusers-count' => '$1 {{PLURAL:$1|edição|edições}} {{PLURAL:$3|no último dia|nos últimos $3 dias}}',
'activeusers-from' => 'Mostrar usuários começando em:',
'activeusers-hidebots' => 'Esconder robôs',
'activeusers-hidesysops' => 'Esconder administradores',
'activeusers-noresult' => 'Nenhum usuário encontrado.',

# Special:Log/newusers
'newuserlogpage' => 'Registro de criação de usuários',
'newuserlogpagetext' => 'Este é um registro de novas contas de usuário',

# Special:ListGroupRights
'listgrouprights' => 'Privilégios de grupo de usuários',
'listgrouprights-summary' => 'O que segue é uma lista dos grupos de usuários definidos neste wiki, com os seus privilégios de acessos associados.
Pode haver [[{{MediaWiki:Listgrouprights-helppage}}|informações adicionais]] sobre privilégios individuais.',
'listgrouprights-key' => '* <span class="listgrouprights-granted">Privilégio concedido</span>
* <span class="listgrouprights-revoked">Privilégio revogado</span>',
'listgrouprights-group' => 'Grupo',
'listgrouprights-rights' => 'Privilégios',
'listgrouprights-helppage' => 'Help:Privilégios de grupo',
'listgrouprights-members' => '(lista de membros)',
'listgrouprights-addgroup' => 'Podem adicionar {{PLURAL:$2|grupo|grupos}}: $1',
'listgrouprights-removegroup' => 'Podem remover {{PLURAL:$2|grupo|grupos}}: $1',
'listgrouprights-addgroup-all' => 'Podem adicionar todos os grupos',
'listgrouprights-removegroup-all' => 'Podem remover todos os grupos',
'listgrouprights-addgroup-self' => 'Pode adicionar {{PLURAL:$2|grupo|grupos}} à própria conta: $1',
'listgrouprights-removegroup-self' => 'Pode remover {{PLURAL:$2|grupo|grupos}} da própria conta: $1',
'listgrouprights-addgroup-self-all' => 'Pode adicionar todos os grupos à própria conta',
'listgrouprights-removegroup-self-all' => 'Pode remover todos os grupos da própria conta',

# E-mail user
'mailnologin' => 'Nenhum endereço de envio',
'mailnologintext' => 'Necessita de estar [[Special:UserLogin|autenticado]] e de possuir um endereço de e-mail válido nas suas [[Special:Preferences|preferências]] para poder enviar um e-mail a outros usuários.',
'emailuser' => 'Enviar-lhe um e-mail',
'emailpage' => 'Contactar usuário',
'emailpagetext' => 'Você pode usar o formulário abaixo para enviar uma mensagem por correio eletrônico para este usuário.
O endereço eletrônico que você inseriu em [[Special:Preferences|suas preferências de usuário]] irá aparecer como o endereço do remetente da mensagem, então o destinatário poderá responder diretamente para você.',
'usermailererror' => 'Erro no email:',
'defemailsubject' => 'E-mail do usuário "$1" da {{SITENAME}}',
'usermaildisabled' => 'O e-mail do usuário foi desativado',
'usermaildisabledtext' => 'Você não tem como enviar e-mails a outros usuários deste wiki.',
'noemailtitle' => 'Sem endereço de e-mail',
'noemailtext' => 'Este usuário não especificou um endereço de e-mail válido.',
'nowikiemailtitle' => 'E-mail não permitido',
'nowikiemailtext' => 'Este usuário optou por não receber e-mail de outros usuários.',
'emailnotarget' => 'O nome do destinatário não existe ou é inválido.',
'emailtarget' => 'Insira o nome de usuário do destinatário',
'emailusername' => 'Nome de usuário:',
'emailusernamesubmit' => 'Enviar',
'email-legend' => 'Enviar uma mensagem eletrônica para outro usuário da {{SITENAME}}',
'emailfrom' => 'De:',
'emailto' => 'Para:',
'emailsubject' => 'Assunto:',
'emailmessage' => 'Mensagem:',
'emailsend' => 'Enviar',
'emailccme' => 'Enviar ao meu e-mail uma cópia de minha mensagem.',
'emailccsubject' => 'Cópia de sua mensagem para $1: $2',
'emailsent' => 'E-mail enviado',
'emailsenttext' => 'Sua mensagem foi enviada.',
'emailuserfooter' => 'Este e-mail foi enviado por $1 para $2 através da opção de "contactar usuário" da {{SITENAME}}.',

# User Messenger
'usermessage-summary' => 'Deixar mensagem de sistema.',
'usermessage-editor' => 'Mensagens de sistema',

# Watchlist
'watchlist' => 'Páginas vigiadas',
'mywatchlist' => 'Páginas vigiadas',
'watchlistfor2' => 'Para $1 $2',
'nowatchlist' => 'A sua lista de páginas vigiadas não possui títulos.',
'watchlistanontext' => 'Por favor $1 para ver ou editar os itens na sua lista de páginas vigiadas.',
'watchnologin' => 'Não está autenticado',
'watchnologintext' => 'Você precisa estar [[Special:UserLogin|autenticado]] para modificar a sua lista de páginas vigiadas.',
'addwatch' => 'Adicionar às páginas vigiadas',
'addedwatchtext' => "A página \"[[:\$1]]\" foi adicionada à sua [[Special:Watchlist|lista de páginas vigiadas]].
Modificações futuras em tal página e páginas de discussão a ela associadas serão listadas lá, e a página aparecerá em '''negrito''' na [[Special:RecentChanges|lista de mudanças recentes]], para que você possa encontrá-la com maior facilidade.",
'removewatch' => 'Remover das páginas vigiadas',
'removedwatchtext' => 'A página "[[:$1]]" foi removida de sua [[Special:Watchlist|lista de páginas vigiadas]].',
'watch' => 'Vigiar',
'watchthispage' => 'Vigiar esta página',
'unwatch' => 'Desinteressar-se',
'unwatchthispage' => 'Parar de vigiar esta página',
'notanarticle' => 'Não é uma página de conteúdo',
'notvisiblerev' => 'Edição eliminada',
'watchnochange' => 'Nenhuma das páginas vigiadas foi editada no período exibido.',
'watchlist-details' => '{{PLURAL:$1|$1 página|$1 páginas}} na sua lista de páginas vigiadas, excluindo páginas de discussão.',
'wlheader-enotif' => '* A notificação por email encontra-se ativada.',
'wlheader-showupdated' => "* As páginas modificadas desde a sua última visita são mostradas em '''negrito'''",
'watchmethod-recent' => 'verificando edições recentes para as páginas vigiadas',
'watchmethod-list' => 'verificando páginas vigiadas para edições recentes',
'watchlistcontains' => 'Sua lista de páginas vigiadas contém $1 {{PLURAL:$1|página|páginas}}.',
'iteminvalidname' => "Problema com item '$1', nome inválido...",
'wlnote' => "A seguir {{PLURAL:$1|está a última alteração ocorrida|estão as últimas '''$1''' alterações ocorridas}} {{PLURAL:$2|na última hora|nas últimas '''$2''' horas}} a partir de $3, $4.",
'wlshowlast' => 'Ver últimas $1 horas $2 dias $3',
'watchlist-options' => 'Opções da lista de páginas vigiadas',

# Displayed when you click the "watch" button and it is in the process of watching
'watching' => 'Vigiando...',
'unwatching' => 'Deixando de vigiar...',
'watcherrortext' => 'Ocorreu um erro ao alterar a configuração da sua lista de páginas vigiadas para "$1".',

'enotif_mailer' => '{{SITENAME}} Email de Notificação',
'enotif_reset' => 'Marcar todas páginas como visitadas',
'enotif_newpagetext' => 'Esta é uma página nova.',
'enotif_impersonal_salutation' => 'Usuário do projeto "{{SITENAME}}"',
'changed' => 'alterada',
'created' => 'criada',
'enotif_subject' => '{{SITENAME}}: A página $PAGETITLE foi $CHANGEDORCREATED por $PAGEEDITOR',
'enotif_lastvisited' => 'Consulte $1 para todas as alterações efetuadas desde a sua última visita.',
'enotif_lastdiff' => 'Acesse $1 para ver esta alteração.',
'enotif_anon_editor' => 'usuário anônimo $1',
'enotif_body' => 'Caro(a) $WATCHINGUSERNAME,


A página $PAGETITLE da {{SITENAME}} foi $CHANGEDORCREATED a $PAGEEDITDATE por $PAGEEDITOR; consulte $PAGETITLE_URL para ver a versão atual.

$NEWPAGE

Resumo da edição: $PAGESUMMARY $PAGEMINOREDIT

Contate o editor:
e-mail: $PAGEEDITOR_EMAIL
wiki: $PAGEEDITOR_WIKI

Até que visite esta página, você não receberá mais notificações das alterações futuras.
Você pode também reativar as notificações para todas páginas na sua lista de páginas vigiadas.

O seu sistema de notificação amigável da {{SITENAME}}

--
Para alterar as suas preferências das notificações por correio electrónico, visite
{{canonicalurl:{{#special:Preferences}}}}

Para alterar as suas preferências das páginas vigiadas, visite
{{canonicalurl:{{#special:EditWatchlist}}}}

Para retirar a página da lista de páginas vigiadas, visite
$UNWATCHURL

Para comentários e pedidos de ajuda:
{{canonicalurl:{{MediaWiki:Helppage}}}}',

# Delete
'deletepage' => 'Eliminar página',
'confirm' => 'Confirmar',
'excontent' => "o conteúdo era: '$1'",
'excontentauthor' => 'o conteúdo era: "$1" (e o único editor era "[[Special:Contributions/$2|$2]]")',
'exbeforeblank' => "o conteúdo antes de esvaziar era: '$1'",
'exblank' => 'página esvaziada',
'delete-confirm' => 'Eliminar "$1"',
'delete-legend' => 'Eliminar',
'historywarning' => "'''Atenção:''' A página que você está prestes a eliminar possui um histórico com aproximadamente $1 {{PLURAL:$1|revisão|revisões}}:",
'confirmdeletetext' => 'Encontra-se prestes a eliminar permanentemente uma página ou uma imagem e todo o seu histórico.
Por favor, confirme que possui a intenção de fazer isto, que compreende as consequências e que encontra-se a fazer isto de acordo com as [[{{MediaWiki:Policy-url}}|políticas]] do projeto.',
'actioncomplete' => 'Ação concluída',
'actionfailed' => 'Falha na ação',
'deletedtext' => '"$1" foi eliminada.
Consulte $2 para um registro de eliminações recentes.',
'dellogpage' => 'Registro de eliminação',
'dellogpagetext' => 'Abaixo uma lista das eliminações mais recentes.',
'deletionlog' => 'registro de eliminação',
'reverted' => 'Revertido para versão anterior',
'deletecomment' => 'Motivo:',
'deleteotherreason' => 'Justificativa adicional:',
'deletereasonotherlist' => 'Outro motivo',
'deletereason-dropdown' => '* Motivos de eliminação comuns
** Pedido do autor
** Violação de direitos de autor
** Vandalismo',
'delete-edit-reasonlist' => 'Editar motivos de eliminação',
'delete-toobig' => 'Esta página possui um longo histórico de edições, com mais de $1 {{PLURAL:$1|edição|edições}}.
A eliminação de tais páginas foi restrita, a fim de se evitarem problemas acidentais em {{SITENAME}}.',
'delete-warning-toobig' => 'Esta página possui um longo histórico de edições, com mais de $1 {{PLURAL:$1|edição|edições}}.
Eliminá-la poderá causar problemas na base de dados de {{SITENAME}};
prossiga com cuidado.',

# Rollback
'rollback' => 'Reverter edições',
'rollback_short' => 'Reverter',
'rollbacklink' => 'reverter',
'rollbacklinkcount' => 'reverter $1 {{PLURAL:$1|edição|edições}}',
'rollbacklinkcount-morethan' => 'reverter mais de $1 {{PLURAL:$1|edição|edições}}',
'rollbackfailed' => 'A reversão falhou',
'cantrollback' => 'Não foi possível reverter a edição; o último contribuidor é o único autor desta página',
'alreadyrolled' => 'Não foi possível reverter a última edição de [[:$1]] por [[User:$2|$2]] ([[User talk:$2|discussão]]{{int:pipe-separator}}[[Special:Contributions/$2|{{int:contribslink}}]]);
alguém já editou ou reverteu a página.

A última edição da página foi feita por [[User:$3|$3]] ([[User talk:$3|discussão]]{{int:pipe-separator}}[[Special:Contributions/$3|{{int:contribslink}}]]).',
'editcomment' => "O sumário de edição era: \"''\$1''\".",
'revertpage' => 'Foram revertidas as edições de [[Special:Contributions/$2|$2]] ([[User talk:$2|disc]]) para a última versão por [[User:$1|$1]]',
'revertpage-nouser' => 'Revertidas as edições de (nome de usuário removido) para a última revisão por [[User:$1|$1]]',
'rollback-success' => 'Foram revertidas as edições de $1, com o conteúdo passando a estar como na última edição de $2.',

# Edit tokens
'sessionfailure-title' => 'Erro de sessão',
'sessionfailure' => 'Foram detetados problemas com a sua sessão;
Esta ação foi cancelada como medida de proteção contra a intercepção de sessões.
Experimente usar o botão "Voltar" e atualizar a página de onde veio e tente novamente.',

# Protect
'protectlogpage' => 'Registro de proteção',
'protectlogtext' => 'Encontra-se abaixo o registro de proteção e desproteção de páginas.
Consulte a [[Special:ProtectedPages|lista de páginas protegidas]] para ver as páginas que se encontram protegidas neste momento.',
'protectedarticle' => 'protegeu "[[$1]]"',
'modifiedarticleprotection' => 'alterou o nível de proteção para "[[$1]]"',
'unprotectedarticle' => 'removeu a proteção de "[[$1]]"',
'movedarticleprotection' => 'moveu as configurações de proteção de "[[$2]]" para "[[$1]]"',
'protect-title' => 'Protegendo "$1"',
'protect-title-notallowed' => 'Ver o nível de proteção de "$1"',
'prot_1movedto2' => '[[$1]] foi movido para [[$2]]',
'protect-badnamespace-title' => 'Espaço de nomes não-protegidos',
'protect-badnamespace-text' => 'As páginas presentes nesse espaço de nomes não se pode proteger',
'protect-legend' => 'Confirmar proteção',
'protectcomment' => 'Motivo:',
'protectexpiry' => 'Expiração',
'protect_expiry_invalid' => 'O tempo de expiração fornecido é inválido.',
'protect_expiry_old' => 'O tempo de expiração fornecido se situa no passado.',
'protect-unchain-permissions' => 'Desbloquear opções adicionais de proteção',
'protect-text' => "Você pode, nesta página, alterar o nível de proteção para '''$1'''.",
'protect-locked-blocked' => "Você não poderá alterar os níveis de proteção enquanto estiver bloqueado. Esta é a configuração atual para a página '''$1''':",
'protect-locked-dblock' => "Não é possível alterar os níveis de proteção, uma vez que a base de dados se encontra trancada.
Esta é a configuração atual para a página '''$1''':",
'protect-locked-access' => "Sua conta não possui permissões para alterar os níveis de proteção de uma página.
Esta é a configuração atual para a página '''$1''':",
'protect-cascadeon' => 'Esta página encontra-se protegida, uma vez que se encontra incluída {{PLURAL:$1|na página listada a seguir, protegida|nas páginas listadas a seguir, protegidas}} com a "proteção progressiva" ativada. Você poderá alterar o nível de proteção desta página, mas isso não afetará a "proteção progressiva".',
'protect-default' => 'Permitir todos os usuários',
'protect-fallback' => 'É necessário o privilégio de "$1"',
'protect-level-autoconfirmed' => 'Bloquear usuários novos e não registrados',
'protect-level-sysop' => 'Apenas administradores',
'protect-summary-cascade' => 'p. progressiva',
'protect-expiring' => 'expira em $1 (UTC)',
'protect-expiring-local' => 'expira $1',
'protect-expiry-indefinite' => 'indefinido',
'protect-cascade' => '"Proteção progressiva" - proteja quaisquer páginas que estejam incluídas nesta.',
'protect-cantedit' => 'Você não pode alterar o nível de proteção desta página uma vez que você não se encontra habilitado a editá-la.',
'protect-othertime' => 'Outra duração:',
'protect-othertime-op' => 'outra duração',
'protect-existing-expiry' => 'A proteção atual expirará às $3 de $2',
'protect-otherreason' => 'Outro motivo/motivo adicional:',
'protect-otherreason-op' => 'Outro motivo',
'protect-dropdown' => "*Motivos comuns para proteção
** Vandalismo excessivo
** Inserção excessiva de ''spams''
** Guerra de edições improdutiva
** Página bastante acessada",
'protect-edit-reasonlist' => 'Editar motivos de proteções',
'protect-expiry-options' => '1 hora:1 hour,1 dia:1 day,1 semana:1 week,2 semanas:2 weeks,1 mês:1 month,3 meses:3 months,6 meses:6 months,1 ano:1 year,indefinido:infinite',
'restriction-type' => 'Permissão:',
'restriction-level' => 'Nível de restrição:',
'minimum-size' => 'Tam. mínimo',
'maximum-size' => 'Tam. máximo:',
'pagesize' => '(bytes)',

# Restrictions (nouns)
'restriction-edit' => 'Editar',
'restriction-move' => 'Mover',
'restriction-create' => 'Criar',
'restriction-upload' => 'Carregar',

# Restriction levels
'restriction-level-sysop' => 'totalmente protegida',
'restriction-level-autoconfirmed' => 'semi-protegida',
'restriction-level-all' => 'qualquer nível',

# Undelete
'undelete' => 'Ver páginas eliminadas',
'undeletepage' => 'Ver e restaurar páginas eliminadas',
'undeletepagetitle' => "'''Seguem-se as edições eliminadas de [[:$1]]'''.",
'viewdeletedpage' => 'Ver páginas eliminadas',
'undeletepagetext' => '{{PLURAL:$1|A seguinte página foi eliminada|As $1 páginas seguintes foram eliminadas}}, mas ainda {{PLURAL:$1|permanece|permanecem}} no arquivo e poderem ser restauradas.
O arquivo pode ser limpo periodicamente.',
'undelete-fieldset-title' => 'Restaurar edições',
'undeleteextrahelp' => "Para restaurar o histórico de edições completo desta página, desmarque todas as caixas de seleção e clique '''''{{int:undeletebtn}}'''''.
Para efectuar uma restauração seletiva, marque as caixas correspondentes às edições que pretende restaurar e clique '''''{{int:undeletebtn}}'''''.",
'undeleterevisions' => '$1 {{PLURAL:$1|edição disponível|edições disponíveis}}',
'undeletehistory' => 'Se restaurar a página, todas as revisões serão restauradas para o histórico.
Se uma nova página foi criada com o mesmo nome desde a eliminação, as edições restauradas aparecerão no histórico anterior.',
'undeleterevdel' => 'O restauro não será executado se resultar na remoção parcial da versão mais recente da página ou arquivo.
Em tais casos, deverá desselecionar ou reverter a ocultação da versão apagada mais recente.',
'undeletehistorynoadmin' => 'Esta página foi eliminada. O motivo de eliminação é apresentado no súmario abaixo, junto dos detalhes do usuário que editou esta página antes de eliminar. O texto atual destas edições eliminadas encontra-se agora apenas disponível para administradores.',
'undelete-revision' => 'Edição eliminada da página $1 (das $5 de $4), por $3:',
'undeleterevision-missing' => 'Edição inválida ou não encontrada. Talvez você esteja com um link incorreto ou talvez a edição foi restaurada ou removida dos arquivos.',
'undelete-nodiff' => 'Não foram encontradas edições anteriores.',
'undeletebtn' => 'Restaurar',
'undeletelink' => 'ver/restaurar',
'undeleteviewlink' => 'visualizar',
'undeletereset' => 'Limpar',
'undeleteinvert' => 'Inverter seleção',
'undeletecomment' => 'Motivo:',
'undeletedrevisions' => '$1 {{PLURAL:$1|edição restaurada|edições restauradas}}',
'undeletedrevisions-files' => '$1 {{PLURAL:$2|edição restaurada|edições restauradas}} e $2 {{PLURAL:$2|arquivo restaurado|arquivos restaurados}}',
'undeletedfiles' => '{{PLURAL:$1|arquivo restaurado|$1 arquivos restaurados}}',
'cannotundelete' => 'Restauração falhada; alguém talvez já restaurou a página.',
'undeletedpage' => "'''$1 foi restaurada'''

Consulte o [[Special:Log/delete|registro de eliminações]] para um registro das eliminações e restaurações mais recentes.",
'undelete-header' => 'Veja o [[Special:Log/delete|registro de deleções]] para as páginas recentemente eliminadas.',
'undelete-search-title' => 'Pesquisar páginas eliminadas',
'undelete-search-box' => 'Pesquisar páginas eliminadas',
'undelete-search-prefix' => 'Exibir páginas que iniciem com:',
'undelete-search-submit' => 'Pesquisar',
'undelete-no-results' => 'Não foram encontradas edições relacionadas com o que foi buscado no arquivo de edições eliminadas.',
'undelete-filename-mismatch' => 'Não foi possível restaurar a versão do arquivo de $1: nome de arquivo não combina',
'undelete-bad-store-key' => 'Não foi possível restaurar a versão do arquivo de $1: já não existia antes da eliminação.',
'undelete-cleanup-error' => 'Erro ao eliminar o arquivo não utilizado "$1".',
'undelete-missing-filearchive' => 'Não é possível restaurar o arquivo de ID $1, uma vez que ele não se encontra na base de dados. Isso pode significar que já tenha sido restaurado.',
'undelete-error' => 'Erro ao restaurar a página',
'undelete-error-short' => 'Erro ao restaurar arquivo: $1',
'undelete-error-long' => 'Foram encontrados erros ao tentar restaurar o arquivo:

$1',
'undelete-show-file-confirm' => 'Você tem certeza de que deseja visualizar um versão eliminada do arquivo "<nowiki>$1</nowiki>" das $3 de $2?',
'undelete-show-file-submit' => 'Sim',

# Namespace form on various pages
'namespace' => 'Espaço nominal:',
'invert' => 'Inverter seleção',
'tooltip-invert' => 'Marque esta caixa para esconder as alterações a páginas no espaço nominal selecionado (e no espaço nominal associado, se escolheu fazê-lo)',
'namespace_association' => 'Espaço nominal associado',
'tooltip-namespace_association' => 'Marque esta caixa para incluir também o espaço nominal de conteúdo ou de discussão associado à sua seleção',
'blanknamespace' => '(Principal)',

# Contributions
'contributions' => 'Contribuições {{GENDER:{{BASEPAGENAME}}|do usuário|da usuária}}',
'contributions-title' => 'Contribuições {{GENDER:$1|do usuário|da usuária}} $1',
'mycontris' => 'Minhas contribuições',
'contribsub2' => 'Para $1 ($2)',
'nocontribs' => 'Não foram encontradas mudanças com este critério.',
'uctop' => '(atual)',
'month' => 'Mês (inclusive anteriores):',
'year' => 'Ano (inclusive anteriores):',

'sp-contributions-newbies' => 'Mostrar apenas as contribuições das novas contas',
'sp-contributions-newbies-sub' => 'Para contas novas',
'sp-contributions-newbies-title' => 'Contribuições de contas novas',
'sp-contributions-blocklog' => 'Registro de bloqueios',
'sp-contributions-deleted' => 'contribuições eliminadas',
'sp-contributions-uploads' => 'envios',
'sp-contributions-logs' => 'registros',
'sp-contributions-talk' => 'disc',
'sp-contributions-userrights' => 'gerenciamento de privilégios de usuários',
'sp-contributions-blocked-notice' => 'Este usuário atualmente está bloqueado. O registro de bloqueio mais recente é fornecido abaixo para referência:',
'sp-contributions-blocked-notice-anon' => 'Este endereço IP encontra-se bloqueado.
Segue, para referência, a entrada mais recente no registro de bloqueios:',
'sp-contributions-search' => 'Navegar pelas contribuições',
'sp-contributions-username' => 'Endereço de IP ou usuário:',
'sp-contributions-toponly' => 'Mostrar somente as edições que sejam a última alteração',
'sp-contributions-submit' => 'Pesquisar',

# What links here
'whatlinkshere' => 'Páginas afluentes',
'whatlinkshere-title' => 'Páginas que têm links para "$1"',
'whatlinkshere-page' => 'Página:',
'linkshere' => "As seguintes páginas possuem links para '''[[:$1]]''':",
'nolinkshere' => "Não há links para '''[[:$1]]'''.",
'nolinkshere-ns' => "Não há links para '''[[:$1]]''' no espaço nominal selecionado.",
'isredirect' => 'página de redirecionamento',
'istemplate' => 'transclusão',
'isimage' => 'link para o arquivo',
'whatlinkshere-prev' => '{{PLURAL:$1|anterior|$1 anteriores}}',
'whatlinkshere-next' => '{{PLURAL:$1|próximo|próximos $1}}',
'whatlinkshere-links' => '← links',
'whatlinkshere-hideredirs' => '$1 redirecionamentos',
'whatlinkshere-hidetrans' => '$1 transclusões',
'whatlinkshere-hidelinks' => '$1 links',
'whatlinkshere-hideimages' => '$1 links de imagens',
'whatlinkshere-filters' => 'Filtros',

# Block/unblock
'autoblockid' => 'Autobloqueio #$1',
'block' => 'Bloquear usuário',
'unblock' => 'Desbloquear usuário',
'blockip' => 'Bloquear usuário',
'blockip-title' => 'Bloquear usuário',
'blockip-legend' => 'Bloquear usuário',
'blockiptext' => 'Utilize o formulário abaixo para bloquear o acesso à escrita de um endereço específico de IP ou nome de usuário.
Isto só deve ser feito para prevenir vandalismo, e de acordo com a [[{{MediaWiki:Policy-url}}|política]]. Preencha com um motivo específico a seguir (por exemplo, citando páginas que sofreram vandalismo).',
'ipadressorusername' => 'Endereço de IP ou nome de usuário:',
'ipbexpiry' => 'Expiração:',
'ipbreason' => 'Motivo:',
'ipbreasonotherlist' => 'Outro motivo',
'ipbreason-dropdown' => '*Razões comuns para um bloqueio
** Inserindo informações falsas
** Removendo o conteúdo de páginas
** Fazendo "spam" de sítios externos
** Inserindo conteúdo sem sentido/incompreensível nas páginas
** Comportamento intimidador/inoportuno
** Uso abusivo de contas múltiplas
** Nome de usuário inaceitável',
'ipb-hardblock' => 'Impedir que usuários autenticados editem a partir deste endereço IP',
'ipbcreateaccount' => 'Prevenir criação de conta de usuário',
'ipbemailban' => 'Impedir usuário de enviar e-mail',
'ipbenableautoblock' => 'Bloquear automaticamente o endereço de IP mais recente usado por este usuário e todos os IPs subseqüentes dos quais ele tentar editar',
'ipbsubmit' => 'Bloquear este usuário',
'ipbother' => 'Outro período:',
'ipboptions' => '2 horas:2 hours,1 dia:1 day,3 dias:3 days,1 semana:1 week,2 semanas:2 weeks,1 mês:1 month,3 meses:3 months,6 meses:6 months,1 ano:1 year,indefinido:infinite',
'ipbotheroption' => 'outro',
'ipbotherreason' => 'Outro motivo/motivo adicional:',
'ipbhidename' => 'Ocultar nome de usuário em edições e listas',
'ipbwatchuser' => 'Vigiar a página de usuário e a página de discussão deste usuário',
'ipb-disableusertalk' => 'Impedir que este usuário edite a sua página de discussão enquanto estiver bloqueado',
'ipb-change-block' => 'Bloquear o usuário novamente com estes parâmetros',
'ipb-confirm' => 'Confirmar bloqueio',
'badipaddress' => 'Endereço de IP inválido',
'blockipsuccesssub' => 'Bloqueio bem sucedido',
'blockipsuccesstext' => '[[Special:Contributions/$1|$1]] foi {{GENDER:$1|bloqueado|bloqueada}}.<br />
Consulte a [[Special:BlockList|lista de bloqueios]].',
'ipb-blockingself' => 'Você está prestes a bloquear-se a si próprio. Você tem a certeza de que pretende fazê-lo?',
'ipb-confirmhideuser' => 'Você está prestes a bloquear um utilizador com "Ocultar nome de utilizador/IP" ativado. Isto irá suprimir o nome do usuário de todas as listas e entradas dos registos. Tem a certeza de que pretende fazê-lo?',
'ipb-edit-dropdown' => 'Editar motivos de bloqueio',
'ipb-unblock-addr' => 'Desbloquear $1',
'ipb-unblock' => 'Desbloquear um usuário ou endereço de IP',
'ipb-blocklist' => 'Ver bloqueios em vigência',
'ipb-blocklist-contribs' => 'Contribuições de $1',
'unblockip' => 'Desbloquear usuário',
'unblockiptext' => 'Utilize o formulário a seguir para restaurar o acesso à escrita para um endereço de IP ou usuário previamente bloqueado.',
'ipusubmit' => 'Remover este bloqueio',
'unblocked' => '[[User:$1|$1]] foi desbloqueado',
'unblocked-range' => '$1 foi desbloqueado',
'unblocked-id' => 'O bloqueio de $1 foi removido com sucesso',
'blocklist' => 'Usuários bloqueados',
'ipblocklist' => 'Usuários bloqueados',
'ipblocklist-legend' => 'Procurar por um usuário bloqueado',
'blocklist-userblocks' => 'Esconder bloqueios de contas',
'blocklist-tempblocks' => 'Esconder bloqueios temporários',
'blocklist-addressblocks' => 'Esconder bloqueios de IP único',
'blocklist-rangeblocks' => 'Ocultar bloqueios de faixas',
'blocklist-timestamp' => 'Data e hora',
'blocklist-target' => 'Destinatário',
'blocklist-expiry' => 'Expira',
'blocklist-by' => 'Administrador que realizou o bloqueio',
'blocklist-params' => 'Parâmetros do bloqueio',
'blocklist-reason' => 'Motivo',
'ipblocklist-submit' => 'Pesquisar',
'ipblocklist-localblock' => 'Bloqueio local',
'ipblocklist-otherblocks' => '{{PLURAL:$1|Outro bloqueio|Outros bloqueios}}',
'infiniteblock' => 'infinito',
'expiringblock' => 'expira em $1 às $2',
'anononlyblock' => 'anôn. apenas',
'noautoblockblock' => 'bloqueio automático desabilitado',
'createaccountblock' => 'criação de conta de usuário bloqueada',
'emailblock' => 'impedido de enviar e-mail',
'blocklist-nousertalk' => 'impossibilitado de editar a própria página de discussão',
'ipblocklist-empty' => 'A lista de bloqueios encontra-se vazia.',
'ipblocklist-no-results' => 'O endereço de IP ou nome de usuário procurado não se encontra bloqueado.',
'blocklink' => 'bloquear',
'unblocklink' => 'desbloquear',
'change-blocklink' => 'alterar bloqueio',
'contribslink' => 'contribs',
'emaillink' => 'enviar um e-mail',
'autoblocker' => 'Você foi automaticamente bloqueado, pois partilha um endereço de IP com "[[User:$1|$1]]". O motivo apresentado foi: "$2".',
'blocklogpage' => 'Registro de bloqueio',
'blocklog-showlog' => 'Este usuário já foi bloqueado anteriormente.
O registro de bloqueio é fornecido abaixo, para referência:',
'blocklog-showsuppresslog' => 'O usuário foi bloqueado e ocultado anteriormente.
O registro de supressão é fornecido abaixo para referência:',
'blocklogentry' => 'bloqueou "[[$1]]" por $2. $3',
'reblock-logentry' => 'modificou parâmetros de bloqueio de [[$1]] com expiração em $2. $3',
'blocklogtext' => 'Este é um registro de ações de bloqueio e desbloqueio.
Endereços IP sujeitos a bloqueio automático não são listados.
Consulte a [[Special:BlockList|lista de bloqueios]] para obter a lista de bloqueios e banimentos em efeito neste momento.',
'unblocklogentry' => 'desbloqueou $1',
'block-log-flags-anononly' => 'apenas usuários anônimos',
'block-log-flags-nocreate' => 'criação de contas desabilitada',
'block-log-flags-noautoblock' => 'bloqueio automático desabilitado',
'block-log-flags-noemail' => 'impedido de enviar e-mail',
'block-log-flags-nousertalk' => 'impossibilitado de editar a própria página de discussão',
'block-log-flags-angry-autoblock' => 'autobloqueio melhorado ativado',
'block-log-flags-hiddenname' => 'nome de usuário oculto',
'range_block_disabled' => 'A funcionalidade de bloquear gamas de IPs encontra-se desativada.',
'ipb_expiry_invalid' => 'Tempo de expiração inválido.',
'ipb_expiry_temp' => 'Bloqueios com nome de usuário ocultado devem ser permanentes.',
'ipb_hide_invalid' => 'Não foi possível suprimir esta conta; ela poderá ter demasiadas edições.',
'ipb_already_blocked' => '"$1" já se encontra bloqueado',
'ipb-needreblock' => '$1 já se encontra bloqueado. Deseja alterar as configurações?',
'ipb-otherblocks-header' => '{{PLURAL:$1|Outro bloqueio|Outros bloqueios}}',
'unblock-hideuser' => 'Você não pode desbloquear este usuário, porque o nome de usuário dele foi ocultado.',
'ipb_cant_unblock' => 'Erro: Bloqueio com ID $1 não encontrado. Poderá já ter sido desbloqueado.',
'ipb_blocked_as_range' => 'Erro: O IP $1 não se encontra bloqueado de forma direta, não podendo ser desbloqueado deste modo. Se encontra bloqueado como parte do "range" $2, o qual pode ser desbloqueado.',
'ip_range_invalid' => 'Gama de IPs inválida.',
'ip_range_toolarge' => 'Intervalos de bloqueio maiores do que /$1 não são permitidos',
'blockme' => 'Bloquear-me',
'proxyblocker' => 'Bloqueador de proxy',
'proxyblocker-disabled' => 'Esta função está desabilitada.',
'proxyblockreason' => 'O seu endereço de IP foi bloqueado por ser um proxy público. Por favor contacte o seu fornecedor do serviço de Internet ou o apoio técnico e informe-os deste problema de segurança grave.',
'proxyblocksuccess' => 'Concluído.',
'sorbsreason' => 'O seu endereço IP encontra-se listado como proxy aberto pela DNSBL utilizada por {{SITENAME}}.',
'sorbs_create_account_reason' => 'O seu endereço de IP encontra-se listado como proxy aberto na DNSBL utilizada por {{SITENAME}}. Você não pode criar uma conta',
'cant-block-while-blocked' => 'Você não pode bloquear outros usuários enquanto estiver bloqueado.',
'cant-see-hidden-user' => 'O usuário que você está tentando bloquear já está bloqueado ou oculto. Como você não possui privilégio de ocultar usuários, você não pode ver ou editar o bloqueio desse usuário.',
'ipbblocked' => 'Não é possível que você bloqueie ou desbloqueie outros usuários, já que você se encontra bloqueado',
'ipbnounblockself' => 'Não é permitido que você se desbloqueie',

# Developer tools
'lockdb' => 'Trancar banco de dados',
'unlockdb' => 'Desbloquear a base de dados',
'lockdbtext' => 'Trancar o banco de dados suspenderá a habilidade de todos os usuários de editarem páginas, mudarem suas preferências, lista de páginas vigiadas e outras coisas que requerem mudanças na base de dados.<br />
Por favor, confirme que você realmente pretende fazer isso e que vai destrancar a base de dados quando a manutenção estiver concluída.',
'unlockdbtext' => 'Desbloquear a base de dados vai restaurar a habilidade de todos os usuários de editarem páginas, mudarem suas preferências, alterarem suas listas de páginas vigiadas e outras coisas que requerem mudanças na base de dados.
Por favor, confirme que realmente pretende fazer isso.',
'lockconfirm' => 'Sim, eu realmente desejo bloquear a base de dados.',
'unlockconfirm' => 'Sim, eu realmente desejo desbloquear a base de dados.',
'lockbtn' => 'Bloquear base de dados',
'unlockbtn' => 'Desbloquear base de dados',
'locknoconfirm' => 'Você não selecionou a caixa de confirmação.',
'lockdbsuccesssub' => 'Bloqueio bem sucedido',
'unlockdbsuccesssub' => 'Desbloqueio bem sucedido',
'lockdbsuccesstext' => 'A base de dados da {{SITENAME}} foi bloqueada.
<br />Lembre-se de remover o bloqueio após a manutenção.',
'unlockdbsuccesstext' => 'O banco de dados foi desbloqueado.',
'lockfilenotwritable' => 'O arquivo de bloqueio da base de dados não pode ser escrito. Para bloquear ou desbloquear a base de dados, este precisa de poder ser escrito pelo servidor Web.',
'databasenotlocked' => 'A base de dados não encontra-se bloqueada.',
'lockedbyandtime' => '(por $1 em $2 às $3)',

# Move page
'move-page' => 'Mover $1',
'move-page-legend' => 'Mover página',
'movepagetext' => "Utilizando o seguinte formulário você poderá renomear uma página, movendo todo o histórico para o novo título. O título anterior será transformado em um redirecionamento para o novo.

Links para as páginas antigas não serão mudados; certifique-se de verificar por redirecionamentos quebrados ou duplos. Você é responsável por certificar-se que os links continuam apontando para onde eles deveriam apontar.

Note que a página '''não''' será movida se já existir uma página com o novo título, a não ser que ele esteja vazio ou seja um redirecionamento e não tenha histórico de edições. Isto significa que pode renomear uma página de volta para o nome que tinha anteriormente se cometer algum engano e que não pode sobrescrever uma página.

<b>CUIDADO!</b>
Isto pode ser uma mudança drástica e inesperada para uma página popular; por favor, tenha certeza de que compreende as consequências da mudança antes de prosseguir.",
'movepagetext-noredirectfixer' => "Usando o formulário abaixo, você irá alterar o nome de uma página e moverá todo o histórico desta para o nome novo.
A página antiga será transformada numa página de redirecionamento para a nova.
Verifique a existência de [[Special:DoubleRedirects|redirecionamentos duplos]] ou [[Special:BrokenRedirects|quebrados]].
É sua responsabilidade certificar-se de que os links continuam a apontar para onde eles deveriam apontar.

Note que a página '''não''' será movida se já existir uma página com o nome novo, a menos que esta página esteja vazia ou seja uma página de redirecionamento e não tenha um histórico de edições.
Isto significa que, se você cometer um engano, poderá alterar o nome da página movida de volta para o seu nome original; e que não pode sobrescrever o conteúdo de uma página existente.

'''Aviso!'''
Para páginas populares, esta operação pode representar uma mudança drástica e inesperada;
certifique-se de que compreende as consequências da operação antes de continuar.",
'movepagetalktext' => "A página de \"discussão\" associada, se existir, será automaticamente movida, '''a não ser que:'''
*Uma página de discussão com conteúdo já exista sob o novo título, ou
*Você não marque a caixa abaixo.

Nestes casos, você terá que mover ou mesclar a página manualmente, se assim desejar.",
'movearticle' => 'Mover página',
'moveuserpage-warning' => "'''Aviso:''' Você irá mover uma página de usuário. Note que apenas a página será movida, ''sem'' alterar o nome do usuário.",
'movenologin' => 'Não autenticado',
'movenologintext' => 'Você precisa ser um usuário registrado e [[Special:UserLogin|autenticado]] para poder mover uma página.',
'movenotallowed' => 'Você não possui permissão para mover páginas.',
'movenotallowedfile' => 'Você não possui permissão para mover arquivos.',
'cant-move-user-page' => 'Você não possui permissão de mover páginas principais de usuários.',
'cant-move-to-user-page' => 'Você não tem permissão para mover uma página para uma página de usuários (exceto para uma subpágina de usuário).',
'newtitle' => 'Para novo título',
'move-watch' => 'Vigiar esta página',
'movepagebtn' => 'Mover página',
'pagemovedsub' => 'Página movida com sucesso',
'movepage-moved' => '\'\'\'"$1" foi movida para "$2"\'\'\'',
'movepage-moved-redirect' => 'Um redirecionamento foi criado.',
'movepage-moved-noredirect' => 'A criação de um redirecionamento foi suprimida.',
'articleexists' => 'Uma página com este título já existe, ou o título que escolheu é inválido.
Por favor, escolha outro nome.',
'cantmove-titleprotected' => 'Você não pode mover uma página para tal denominação uma vez que o novo título se encontra protegido contra criação',
'talkexists' => "'''A página em si foi movida com sucesso. No entanto, a página de discussão não foi movida, uma vez que já existia uma com este título. Por favor, mescle-as manualmente.'''",
'movedto' => 'movido para',
'movetalk' => 'Mover também a página de discussão associada.',
'move-subpages' => 'Mover subpáginas (até $1)',
'move-talk-subpages' => 'Mover subpáginas da página de discussão (até $1)',
'movepage-page-exists' => 'A página $1 já existe e não pode ser substituída.',
'movepage-page-moved' => 'A página $1 foi movida para $2',
'movepage-page-unmoved' => 'A página $1 não pôde ser movida para $2.',
'movepage-max-pages' => 'O limite de $1 {{PLURAL:$1|página movida|páginas movidas}} foi atingido; não será possível mover mais páginas de forma automática.',
'movelogpage' => 'Registro de movimento',
'movelogpagetext' => 'Abaixo encontra-se uma lista de páginas movidas.',
'movesubpage' => '{{PLURAL:$1|Subpágina|Subpáginas}}',
'movesubpagetext' => 'Esta página tem $1 {{PLURAL:$1|subpágina mostrada|subpáginas mostradas}} abaixo.',
'movenosubpage' => 'Esta página não tem subpáginas.',
'movereason' => 'Motivo:',
'revertmove' => 'reverter',
'delete_and_move' => 'Eliminar e mover',
'delete_and_move_text' => '==Eliminação necessária==
A página de destino ("[[:$1]]") já existe. Deseja eliminá-la de modo a poder mover?',
'delete_and_move_confirm' => 'Sim, eliminar a página',
'delete_and_move_reason' => 'Eliminada para mover "[[$1]]"',
'selfmove' => 'O título fonte e o título destinatário são os mesmos; não é possível mover uma página para ela mesma.',
'immobile-source-namespace' => 'Não é possível mover páginas no espaço nominal "$1"',
'immobile-target-namespace' => 'Não é possível mover páginas para o espaço nominal "$1"',
'immobile-target-namespace-iw' => 'Uma ligação interwiki não é um destino válido para uma movimentação de página.',
'immobile-source-page' => 'Esta página não pode ser movida.',
'immobile-target-page' => 'Não é possível mover para esse título de destino.',
'imagenocrossnamespace' => 'Não é possível mover imagem para espaço nominal que não de imagens',
'nonfile-cannot-move-to-file' => 'Não é possível mover não arquivos para espaço nominal de arquivos',
'imagetypemismatch' => 'A extensão do novo arquivo não corresponde ao seu tipo',
'imageinvalidfilename' => 'O nome do arquivo alvo é inválido',
'fix-double-redirects' => 'Atualizar todos os redirecionamentos que apontem para o título original',
'move-leave-redirect' => 'Criar um redirecionamento',
'protectedpagemovewarning' => "'''Atenção:''' Esta página foi protegida de modo que apenas usuários com privilégio de administrador possam movê-la.
A última entrada no histórico é fornecida abaixo para referência:",
'semiprotectedpagemovewarning' => "''Nota:''' Esta página foi protegida de modo que apenas usuários registrados possam movê-la.
A última entrada no histórico é fornecida abaixo para referência:",
'move-over-sharedrepo' => '=== Arquivo existente ===
[[:$1]] existe em um repositório compartilhado. Mover um arquivo para este título irá sobrescrever o arquivo compartilhado.',
'file-exists-sharedrepo' => 'O nome de arquivo escolhido já está em uso em um repositório compartilhado.
Por favor, escolha outro nome.',

# Export
'export' => 'Exportar páginas',
'exporttext' => 'Você pode exportar o texto e o histórico de edições, ou de uma página em particular ou de um conjunto de páginas, para um arquivo XML.
A partir disso, será possível importar esse conteúdo em outro wiki que utilize o software MediaWiki através da [[Special:Import|página de importações]].

Para exportar páginas, insira os títulos na caixa de texto abaixo, um título por linha; selecione entre a edição atual acompanhada das edições anteriores e respectivo histórico de edições ou entre apenas a última edição e suas respectivas informações.

Para o último caso, é possível obter o XML a partir de um link direto (por exemplo, [[{{#Special:Export}}/{{MediaWiki:Mainpage}}]] para a edição mais recente da página "[[{{MediaWiki:Mainpage}}]]").',
'exportall' => 'Exportar todas as páginas',
'exportcuronly' => 'Incluir apenas a revisão atual, não o histórico inteiro',
'exportnohistory' => "----
'''Nota:''' a exportação do histórico completo das páginas através deste formulário foi desativada devido a questões de performance.",
'exportlistauthors' => 'Incluir uma lista completa dos colaboradores de cada página',
'export-submit' => 'Exportar',
'export-addcattext' => 'Adicionar à listagem páginas da categoria:',
'export-addcat' => 'Adicionar',
'export-addnstext' => 'Adicionar páginas do domínio:',
'export-addns' => 'Adicionar',
'export-download' => 'Oferecer para salvar como um arquivo',
'export-templates' => 'Incluir predefinições',
'export-pagelinks' => 'Incluir páginas ligadas até uma profundidade de:',

# Namespace 8 related
'allmessages' => 'Todas as mensagens de sistema',
'allmessagesname' => 'Nome',
'allmessagesdefault' => 'Texto padrão',
'allmessagescurrent' => 'Texto atual',
'allmessagestext' => 'Esta é uma lista de todas as mensagens de sistema disponíveis no espaço nominal {{ns:mediawiki}}.
Acesse [//www.mediawiki.org/wiki/Localisation MediaWiki Localisation] e [//translatewiki.net translatewiki.net] caso deseje contribuir para traduções do MediaWiki feitas para uso geral.',
'allmessagesnotsupportedDB' => "Esta página não pode ser utilizada, uma vez que '''\$wgUseDatabaseMessages''' foi desativado.",
'allmessages-filter-legend' => 'Filtro',
'allmessages-filter' => 'Filtrar por estado de personalização:',
'allmessages-filter-unmodified' => 'Não modificadas',
'allmessages-filter-all' => 'Todas',
'allmessages-filter-modified' => 'Modificadas',
'allmessages-prefix' => 'Filtrar por prefixo:',
'allmessages-language' => 'Língua:',
'allmessages-filter-submit' => 'Ir',

# Thumbnails
'thumbnail-more' => 'Ampliar',
'filemissing' => 'arquivo não encontrado',
'thumbnail_error' => 'Erro ao criar miniatura: $1',
'djvu_page_error' => 'página DjVu inacessível',
'djvu_no_xml' => 'Não foi possível acessar o XML do arquivo DjVU',
'thumbnail-temp-create' => 'Não foi possível criar o arquivo temporário de miniatura',
'thumbnail-dest-create' => 'Não foi possível salvar a miniatura no destino',
'thumbnail_invalid_params' => 'Parâmetros de miniatura inválidos',
'thumbnail_dest_directory' => 'Não foi possível criar o diretório de destino',
'thumbnail_image-type' => 'Tipo de imagem não suportado',
'thumbnail_gd-library' => 'Configuração da biblioteca GD incompleta: função $1 não encontrada',
'thumbnail_image-missing' => 'Arquivo aparentemente inexistente: $1',

# Special:Import
'import' => 'Importar páginas',
'importinterwiki' => 'Importação transwiki',
'import-interwiki-text' => 'Selecione um wiki e um título de página para importar.
As datas das edições e os seus editores serão mantidos.
Todas as ações de importação transwiki são registradas no [[Special:Log/import|Registro de importações]].',
'import-interwiki-source' => 'Wiki/página fonte:',
'import-interwiki-history' => 'Copiar todas as edições para esta página',
'import-interwiki-templates' => 'Incluir todas as predefinições',
'import-interwiki-submit' => 'Importar',
'import-interwiki-namespace' => 'Domínio de destino:',
'import-interwiki-rootpage' => 'Página raiz de destino (opcional):',
'import-upload-filename' => 'Nome do arquivo:',
'import-comment' => 'Comentário:',
'importtext' => 'Por favor, exporte o arquivo do wiki de origem utilizando a página especial [[Special:Export|exportação de páginas]].
Salve o arquivo no seu computador e importe-o aqui.',
'importstart' => 'Importando páginas...',
'import-revision-count' => '{{PLURAL:$1|uma edição|$1 edições}}',
'importnopages' => 'Não existem páginas a importar.',
'imported-log-entries' => '{{PLURAL:$1|Importado|Importados}} $1 {{PLURAL:$1|entradas de log|entradas de log}}.',
'importfailed' => 'A importação falhou: $1',
'importunknownsource' => 'Tipo de fonte de importação desconhecida',
'importcantopen' => 'Não foi possível abrir o arquivo de importação',
'importbadinterwiki' => 'Ligação de interwiki incorreta',
'importnotext' => 'Vazio ou sem texto',
'importsuccess' => 'Importação completa!',
'importhistoryconflict' => 'Existem conflitos de edições no histórico (talvez esta página já foi importada antes)',
'importnosources' => 'Não foram definidas fontes de importação transwiki e o carregamento direto de históricos encontra-se desativado.',
'importnofile' => 'Nenhum arquivo de importação foi carregado.',
'importuploaderrorsize' => 'O envio do arquivo a ser importado falhou. O arquivo é maior do que o tamanho máximo permitido para upload.',
'importuploaderrorpartial' => 'O envio do arquivo a ser importado falhou. O arquivo foi recebido parcialmente.',
'importuploaderrortemp' => 'O envio do arquivo a ser importado falhou. Não há um diretório temporário.',
'import-parse-failure' => 'Falha ao importar dados XML',
'import-noarticle' => 'Sem páginas para importar!',
'import-nonewrevisions' => 'Todas as edições já haviam sido importadas.',
'xml-error-string' => '$1 na linha $2, coluna $3 (byte $4): $5',
'import-upload' => 'Enviar dados em XML',
'import-token-mismatch' => 'Perda dos dados da sessão. Por favor tente novamente.',
'import-invalid-interwiki' => 'Não é possível importar do wiki especificado.',
'import-error-edit' => 'A página "$1" não foi importada porque você não tem permissão para editá-la.',
'import-error-create' => 'A página "$1" não foi importada porque você não tem permissão para criá-la.',
'import-error-interwiki' => 'A página "$1" não pôde ser importada pois seu nome está reservado para um link interwik.',
'import-error-special' => 'A página "$1" não pôde ser importada porque ela pertence a um espaço nominal especial que não suporta páginas.',
'import-error-invalid' => 'A página "$1" não pôde ser importada por seu nome ser inválido.',
'import-rootpage-invalid' => 'A página raiz dada é um título inválido.',

# Import log
'importlogpage' => 'Registro de importações',
'importlogpagetext' => 'Importações administrativas de páginas com a preservação do histórico de edição de outros wikis.',
'import-logentry-upload' => 'importou [[$1]] através de arquivo de importação',
'import-logentry-upload-detail' => '{{PLURAL:$1|uma edição|$1 edições}}',
'import-logentry-interwiki' => 'transwiki $1',
'import-logentry-interwiki-detail' => '{{PLURAL:$1|$1 edição|$1 edições}} de $2',

# JavaScriptTest
'javascripttest' => 'Teste de JavaScript',
'javascripttest-disabled' => 'Essa função não foi habilitada neste wiki.',
'javascripttest-title' => 'Executando testes para $1',
'javascripttest-pagetext-noframework' => 'Esta página é exclusiva para testes de JavaScript.',
'javascripttest-pagetext-unknownframework' => 'A estrutura de testes "$1" é desconhecida.',
'javascripttest-pagetext-frameworks' => 'Escolha uma das seguintes estruturas de teste: $1',
'javascripttest-pagetext-skins' => 'Escolha o tema para executar os testes:',
'javascripttest-qunit-intro' => 'Veja a [$1 documentação de testes] no mediawiki.org.',
'javascripttest-qunit-heading' => 'Suíte de ferramentas de teste JavaScript QUnit para MediaWiki',

# Tooltip help for the actions
'tooltip-pt-userpage' => 'Sua página de usuário',
'tooltip-pt-anonuserpage' => 'A página de usuário para o ip com o qual você está editando',
'tooltip-pt-mytalk' => 'Sua página de discussão',
'tooltip-pt-anontalk' => 'Discussão sobre edições deste endereço de ip',
'tooltip-pt-preferences' => 'Suas configurações',
'tooltip-pt-watchlist' => 'Lista de alterações nas páginas que você está monitorando',
'tooltip-pt-mycontris' => 'Listagem de suas contribuições',
'tooltip-pt-login' => 'Você é encorajado a autenticar-se, apesar disso não ser obrigatório.',
'tooltip-pt-anonlogin' => 'Você é encorajado a autenticar-se, apesar disso não ser obrigatório.',
'tooltip-pt-logout' => 'Sair',
'tooltip-ca-talk' => 'Discussão sobre o conteúdo da página',
'tooltip-ca-edit' => 'Você pode editar esta página. Use o botão "Mostrar previsão" antes de salvar.',
'tooltip-ca-addsection' => 'Iniciar uma nova seção',
'tooltip-ca-viewsource' => 'Esta página está protegida.
Você pode, no entanto, visualiar seu código-fonte.',
'tooltip-ca-history' => 'Edições anteriores desta página.',
'tooltip-ca-protect' => 'Proteger esta página',
'tooltip-ca-unprotect' => 'Alterou a proteção desta página',
'tooltip-ca-delete' => 'Apagar esta página',
'tooltip-ca-undelete' => 'Restaurar edições feitas a esta página antes da eliminação',
'tooltip-ca-move' => 'Mover esta página',
'tooltip-ca-watch' => 'Adicionar esta página à sua lista de páginas vigiadas',
'tooltip-ca-unwatch' => 'Remover esta página da lista de páginas vigiadas',
'tooltip-search' => 'Pesquisar em {{SITENAME}}',
'tooltip-search-go' => 'Ir a uma página com este exato nome, caso exista',
'tooltip-search-fulltext' => 'Procurar páginas que contenham este texto',
'tooltip-p-logo' => 'Acessar a página principal',
'tooltip-n-mainpage' => 'Acessar a página principal',
'tooltip-n-mainpage-description' => 'Acessar a página principal',
'tooltip-n-portal' => 'Sobre o projeto, o que se pode fazer e onde achar as coisas',
'tooltip-n-currentevents' => 'Encontre informações sobre acontecimentos atuais',
'tooltip-n-recentchanges' => 'A lista de mudanças recentes desta wiki.',
'tooltip-n-randompage' => 'Acessar uma página de forma aleatória',
'tooltip-n-help' => 'Lugar específico para obter ajuda quanto ao ambiente.',
'tooltip-t-whatlinkshere' => 'Lista de todas as páginas que possuem links para esta',
'tooltip-t-recentchangeslinked' => 'Mudanças recentes nas páginas para as quais esta possui links',
'tooltip-feed-rss' => 'Feed RSS desta página',
'tooltip-feed-atom' => 'Feed Atom desta página',
'tooltip-t-contributions' => 'Ver as contribuições deste usuário',
'tooltip-t-emailuser' => 'Enviar um e-mail a este usuário',
'tooltip-t-upload' => 'Enviar arquivos',
'tooltip-t-specialpages' => 'Lista de páginas especiais',
'tooltip-t-print' => 'Versão para impressão desta página',
'tooltip-t-permalink' => 'Link permanente para esta versão desta página',
'tooltip-ca-nstab-main' => 'Ver a página de conteúdo',
'tooltip-ca-nstab-user' => 'Ver a página de usuário',
'tooltip-ca-nstab-media' => 'Ver a página de mídia',
'tooltip-ca-nstab-special' => 'Esta é uma página especial. Não é possível editar seu conteúdo de forma direta.',
'tooltip-ca-nstab-project' => 'Ver a página de projeto',
'tooltip-ca-nstab-image' => 'Ver a página de arquivo',
'tooltip-ca-nstab-mediawiki' => 'Ver a mensagem de sistema',
'tooltip-ca-nstab-template' => 'Ver a predefinição',
'tooltip-ca-nstab-help' => 'Ver a página de ajuda',
'tooltip-ca-nstab-category' => 'Ver a página descritiva da categoria',
'tooltip-minoredit' => 'Marcar esta alteração como uma edição menor',
'tooltip-save' => 'Salva as suas alterações',
'tooltip-preview' => 'Prevê as alterações feitas por você. Antes de salvar, use para ver se está tudo como esperado!',
'tooltip-diff' => 'Visualizar as alterações que você fez no texto',
'tooltip-compareselectedversions' => 'Ver o que há de diferente entre as duas versões selecionadas desta página.',
'tooltip-watch' => 'Adicionar esta página à sua lista de páginas vigiadas',
'tooltip-watchlistedit-normal-submit' => 'Remover títulos',
'tooltip-watchlistedit-raw-submit' => 'Atualizar a lista de páginas vigiadas',
'tooltip-recreate' => 'Recriar a página apesar de ter sido eliminada',
'tooltip-upload' => 'Iniciar o carregamento',
'tooltip-rollback' => '"{{int:rollbacklink}}" reverte, com apenas um clique, as edições do último editor desta página.',
'tooltip-undo' => '"desfazer" reverte esta edição e apresenta a página de edição no modo de previsão.
Permite colocar uma justificativa no sumário da edição.',
'tooltip-preferences-save' => 'Salvar preferências',
'tooltip-summary' => 'Forneça um breve resumo',

# Stylesheets
'common.css' => '/** o código CSS colocado aqui será aplicado a todos os temas */',
'monobook.css' => '/* o código CSS colocado aqui terá efeito nos usuários do tema Monobook */',

# Scripts
'common.js' => '/* Códigos JavaScript aqui colocados serão carregados por todos aqueles que acessarem alguma página deste wiki */',
'standard.js' => '/* Qualquer JavaScript aqui colocado afetará os usuários do skin Clássico */',
'nostalgia.js' => '/* Qualquer JavaScript aqui colocado afetará os usuários do skin Nostalgia */',
'cologneblue.js' => '/* Qualquer JavaScript aqui colocado afetará os usuários do skin Azul colonial */',
'monobook.js' => '/* Qualquer JavaScript aqui colocado afetará os usuários do skin MonoBook */',
'myskin.js' => '/* Qualquer JavaScript aqui colocado afetará os usuários do skin MySkin */',
'chick.js' => '/* Qualquer JavaScript aqui colocado afetará os usuários do skin Chique */',
'simple.js' => '/* Qualquer JavaScript aqui colocado afetará os usuários do skin Simples */',
'modern.js' => '/* Qualquer JavaScript aqui colocado afetará os usuários do skin Moderno */',
'vector.js' => '/* Qualquer JavaScript aqui colocado afetará os usuários do skin Vector */',

# Metadata
'notacceptable' => 'O servidor não pode fornecer os dados em um formato que o seu cliente possa ler.',

# Attribution
'anonymous' => '{{PLURAL:$1|Usuário anônimo|Usuários anônimos}} da {{SITENAME}}',
'siteuser' => '{{GENDER:$2|um utilizador|uma utilizadora|um utilizador}} da {{SITENAME}} ($1)',
'anonuser' => 'usuário anônimo $1 da {{SITENAME}}',
'lastmodifiedatby' => 'Esta página foi modificada pela última vez às $2 de $1 por $3.',
'othercontribs' => 'Baseado no trabalho de $1.',
'others' => 'outros',
'siteusers' => '{{PLURAL:$2|um usuário|$2 usuários}} da {{SITENAME}} ($1)',
'anonusers' => '{{PLURAL:$2|usuário anônimo|usuários anônimos}} da {{SITENAME}} ($1)',
'creditspage' => 'Créditos da página',
'nocredits' => 'Não há informações disponíveis sobre os créditos desta página.',

# Spam protection
'spamprotectiontitle' => 'Filtro de proteção contra spam',
'spamprotectiontext' => "A página que deseja salvar foi bloqueada pelo filtro de spam.
Tal bloqueio foi provavelmente causado por uma ligação para um ''website'' externo que conste na lista negra.",
'spamprotectionmatch' => 'O seguinte texto ativou o filtro de spam: $1',
'spambot_username' => 'MediaWiki limpeza de spam',
'spam_reverting' => 'Revertendo para a última versão que não contém links para $1',
'spam_blanking' => 'Todas revisões contendo links para $1, limpando',
'spam_deleting' => 'Eliminada por todas as suas edições conterem links para $1',

# Info page
'pageinfo-title' => 'Informações sobre "$1"',
<<<<<<< HEAD
'pageinfo-header-edits' => 'Histórico de edições',
=======
'pageinfo-header-basic' => 'Informação básica',
'pageinfo-header-edits' => 'Histórico de edições',
'pageinfo-header-restrictions' => 'Proteção da página',
'pageinfo-header-properties' => 'Propriedades da página',
'pageinfo-display-title' => 'Exibir título',
'pageinfo-length' => 'Tamanho da página (em bytes)',
'pageinfo-article-id' => 'ID da página',
'pageinfo-robot-policy' => 'Status do mecanismo de pesquisa',
'pageinfo-robot-index' => 'Indexável',
'pageinfo-robot-noindex' => 'Não indexável',
>>>>>>> e40a90f0
'pageinfo-views' => 'Número de visitas',
'pageinfo-watchers' => 'Número de vigilantes da página',
'pageinfo-redirects-name' => 'Redireciona para esta página',
'pageinfo-subpages-name' => 'Subpáginas desta página',
'pageinfo-subpages-value' => '$1 ($2 {{PLURAL:$2|redirecionamento|redirecionamentos}}; $3 {{PLURAL:$3|não-redirecionamento|não-redirecionamentos}})',
'pageinfo-firstuser' => 'Criador da página',
'pageinfo-firsttime' => 'Data de criação da página',
'pageinfo-lastuser' => 'Último editor',
'pageinfo-lasttime' => 'Data da última edição',
'pageinfo-edits' => 'Número total de edições',
'pageinfo-authors' => 'Número total de autores distintos',
'pageinfo-recent-edits' => 'Número de edições recentes (nos últimos $1)',
'pageinfo-recent-authors' => 'Número recente de autores distintos',
'pageinfo-restriction' => 'Proteção da página ({{lcfirst:$1}})',

# Skin names
'skinname-standard' => 'Clássico',
'skinname-nostalgia' => 'Nostalgia',
'skinname-cologneblue' => 'Azul colonial',
'skinname-monobook' => 'MonoBook',
'skinname-myskin' => 'MySkin',
'skinname-chick' => 'Chique',
'skinname-simple' => 'Simples',
'skinname-modern' => 'Moderno',

# Patrolling
'markaspatrolleddiff' => 'Marcar como patrulhada',
'markaspatrolledtext' => 'Marcar esta página como verificada',
'markedaspatrolled' => 'Marcado como verificado',
'markedaspatrolledtext' => 'A revisão selecionada de [[:$1]] foi marcada como patrulhada.',
'rcpatroldisabled' => 'Edições verificadas nas Mudanças Recentes desativadas',
'rcpatroldisabledtext' => 'A funcionalidade de Edições verificadas nas Mudanças Recentes está atualmente desativada.',
'markedaspatrollederror' => 'Não é possível marcar como verificado',
'markedaspatrollederrortext' => 'Você precisa de especificar uma revisão para poder marcar como verificado.',
'markedaspatrollederror-noautopatrol' => 'Você não está autorizado a marcar suas próprias edições como edições patrulhadas.',

# Patrol log
'patrol-log-page' => 'Registro de edições patrulhadas',
'patrol-log-header' => 'Este é um registro de edições patrulhadas.',
'log-show-hide-patrol' => '$1 registro de edições patrulhadas',

# Image deletion
'deletedrevision' => 'Apagou a versão antiga $1',
'filedeleteerror-short' => 'Erro ao eliminar arquivo: $1',
'filedeleteerror-long' => 'Foram encontrados erros ao tentar eliminar o arquivo:

$1',
'filedelete-missing' => 'Não é possível eliminar "$1" já que o arquivo não existe.',
'filedelete-old-unregistered' => 'A revisão de arquivo especificada para "$1" não se encontra na base de dados.',
'filedelete-current-unregistered' => 'O arquivo "$1" não se encontra na base de dados.',
'filedelete-archive-read-only' => 'O servidor web não é capaz de fazer alterações no diretório "$1".',

# Browsing diffs
'previousdiff' => '← Edição anterior',
'nextdiff' => 'Edição posterior →',

# Media information
'mediawarning' => "'''Aviso''': Este tipo de arquivo pode conter código malicioso.
Executá-lo poderá comprometer a segurança do seu sistema.",
'imagemaxsize' => "Limite de tamanho de imagem:<br />''(para páginas de descrição de arquivos)''",
'thumbsize' => 'Tamanho de miniaturas:',
'widthheightpage' => '$1 × $2, $3 {{PLURAL:$3|página|páginas}}',
'file-info' => 'tamanho: $1, tipo MIME: $2',
'file-info-size' => '$1 × $2 pixels, tamanho: $3, tipo MIME: $4',
'file-info-size-pages' => '$1 × $2 pixels, tamanho do arquivo: $3, tipo MIME: $4, $5 {{PLURAL:$5|página|páginas}}',
'file-nohires' => 'Sem resolução maior disponível.',
'svg-long-desc' => 'arquivo SVG, de $1 × $2 pixels, tamanho: $3',
'show-big-image' => 'Resolução original',
'show-big-image-preview' => 'Tamanho desta previsualização: $1.',
'show-big-image-other' => '{{PLURAL:$2|Outra resolução|Outras resoluções}}: $1.',
'show-big-image-size' => '$1 × $2 pixels',
'file-info-gif-looped' => 'cíclico',
'file-info-gif-frames' => '$1 {{PLURAL:$1|quadro|quadros}}',
'file-info-png-looped' => 'cíclico',
'file-info-png-repeat' => 'tocado $1 {{PLURAL:$1|vez|vezes}}',
'file-info-png-frames' => '$1 {{PLURAL:$1|quadro|quadros}}',

# Special:NewFiles
'newimages' => 'Galeria de novos arquivos',
'imagelisttext' => "É exibida a seguir uma listagem {{PLURAL:$1|de '''um''' arquivo organizado|de '''$1''' arquivos organizados}} por $2.",
'newimages-summary' => 'Esta página especial mostra os arquivos mais recentemente enviados',
'newimages-legend' => 'Filtrar',
'newimages-label' => 'Nome de arquivo (ou parte dele):',
'showhidebots' => '($1 robôs)',
'noimages' => 'Nada para ver.',
'ilsubmit' => 'Pesquisar',
'bydate' => 'por data',
'sp-newimages-showfrom' => 'Mostrar novos arquivos a partir das $2 de $1',

# Video information, used by Language::formatTimePeriod() to format lengths in the above messages
'seconds' => '{{PLURAL:$1|um segundo|$1 segundos}}',
'minutes' => '{{PLURAL:$1|um minuto|$1 minutos}}',
'hours' => '{{PLURAL:$1|uma hora|$1 horas}}',
'days' => '{{PLURAL:$1|um dia|$1 dias}}',
'ago' => '$1 atrás',

# Bad image list
'bad_image_list' => 'O formato é o seguinte:

Só são reconhecidos elementos na forma de lista (linhas começadas por *).
O primeiro link em cada linha deve direcionar para o arquivo que se pretende bloquear.
Quaisquer outros links nessa mesma linha são considerados exceções (ou seja, páginas onde o arquivo pode estar presente).',

# Metadata
'metadata' => 'Metadados',
'metadata-help' => 'Este arquivo contém dados adicionais, provavelmente adicionados pela câmera digital ou scanner utilizado para criar ou digitalizá-lo.
Caso o arquivo tenha sofrido alterações, alguns detalhes poderão ser diferentes do que o arquivo atual é.',
'metadata-expand' => 'Mostrar detalhes adicionais',
'metadata-collapse' => 'Esconder detalhes restantes',
'metadata-fields' => 'Os campos de metadados de imagens listados nesta mensagem serão incluídos na página de descrição da imagem quando a tabela de metadados estiver recolhida.
Por padrão, outros campos estarão ocultos.
* make
* model
* datetimeoriginal
* exposuretime
* fnumber
* isospeedratings
* focallength
* artist
* copyright
* imagedescription
* gpslatitude
* gpslongitude
* gpsaltitude',

# EXIF tags
'exif-imagewidth' => 'Largura',
'exif-imagelength' => 'Altura',
'exif-bitspersample' => 'Bits por componente',
'exif-compression' => 'Esquema de compressão',
'exif-photometricinterpretation' => 'Composição pixel',
'exif-orientation' => 'Orientação',
'exif-samplesperpixel' => 'Número de componentes',
'exif-planarconfiguration' => 'Arranjo de dados',
'exif-ycbcrsubsampling' => 'Porcentagem de submistura do canal amarelo para o ciano',
'exif-ycbcrpositioning' => 'Posicionamento Y e C',
'exif-xresolution' => 'Resolução horizontal',
'exif-yresolution' => 'Resolução vertical',
'exif-stripoffsets' => 'Localização de dados da imagem',
'exif-rowsperstrip' => 'Número de linhas por tira',
'exif-stripbytecounts' => 'Bytes por tira comprimida',
'exif-jpeginterchangeformat' => 'Desvio para SOI de JPEG',
'exif-jpeginterchangeformatlength' => 'Bytes de dados JPEG',
'exif-whitepoint' => 'Cromaticidade do ponto branco',
'exif-primarychromaticities' => 'Cromaticidades primárias',
'exif-ycbcrcoefficients' => 'Coeficientes da matriz de transformação do espaço de cores',
'exif-referenceblackwhite' => 'Par de valores de referência de preto e branco',
'exif-datetime' => 'Data e hora de modificação do arquivo',
'exif-imagedescription' => 'Título',
'exif-make' => 'Fabricante da câmara',
'exif-model' => 'Modelo da câmara',
'exif-software' => 'Software utilizado',
'exif-artist' => 'Autor',
'exif-copyright' => 'Licença',
'exif-exifversion' => 'Versão Exif',
'exif-flashpixversion' => 'Versão de Flashpix suportada',
'exif-colorspace' => 'Espaço de cor',
'exif-componentsconfiguration' => 'Significado de cada componente',
'exif-compressedbitsperpixel' => 'Modo de compressão de imagem',
'exif-pixelydimension' => 'Largura da imagem',
'exif-pixelxdimension' => 'Altura da imagem',
'exif-usercomment' => 'Comentários de usuários',
'exif-relatedsoundfile' => 'arquivo áudio relacionado',
'exif-datetimeoriginal' => 'Data e hora de geração de dados',
'exif-datetimedigitized' => 'Data e hora de digitalização',
'exif-subsectime' => 'Subsegundos DataHora',
'exif-subsectimeoriginal' => 'Subsegundos DataHoraOriginal',
'exif-subsectimedigitized' => 'Subsegundos DataHoraDigitalizado',
'exif-exposuretime' => 'Tempo de exposição',
'exif-exposuretime-format' => '$1 seg ($2)',
'exif-fnumber' => 'Número F',
'exif-exposureprogram' => 'Programa de exposição',
'exif-spectralsensitivity' => 'Sensibilidade espectral',
'exif-isospeedratings' => 'Taxa de velocidade ISO',
'exif-shutterspeedvalue' => 'Velocidade do obturador (APEX)',
'exif-aperturevalue' => 'Abertura APEX',
'exif-brightnessvalue' => 'Brilho',
'exif-exposurebiasvalue' => 'Polarização de exposição',
'exif-maxaperturevalue' => 'Abertura máxima',
'exif-subjectdistance' => 'Distância do sujeito',
'exif-meteringmode' => 'Modo de medição',
'exif-lightsource' => 'Fonte de luz',
'exif-flash' => 'Flash',
'exif-focallength' => 'Comprimento de foco da lente',
'exif-subjectarea' => 'Área de sujeito',
'exif-flashenergy' => 'Energia do flash',
'exif-focalplanexresolution' => 'Resolução do plano focal X',
'exif-focalplaneyresolution' => 'Resolução do plano focal Y',
'exif-focalplaneresolutionunit' => 'Unidade de resolução do plano focal',
'exif-subjectlocation' => 'Localização de sujeito',
'exif-exposureindex' => 'Índice de exposição',
'exif-sensingmethod' => 'Método de sensação',
'exif-filesource' => 'Fonte do arquivo',
'exif-scenetype' => 'Tipo de cena',
'exif-customrendered' => 'Processamento de imagem personalizado',
'exif-exposuremode' => 'Modo de exposição',
'exif-whitebalance' => 'Balanço do branco',
'exif-digitalzoomratio' => 'Proporção de zoom digital',
'exif-focallengthin35mmfilm' => 'Distância focal em filme de 35 mm',
'exif-scenecapturetype' => 'Tipo de captura de cena',
'exif-gaincontrol' => 'Controlo de cena',
'exif-contrast' => 'Contraste',
'exif-saturation' => 'Saturação',
'exif-sharpness' => 'Nitidez',
'exif-devicesettingdescription' => 'Descrição das configurações do dispositivo',
'exif-subjectdistancerange' => 'Distância de alcance do sujeito',
'exif-imageuniqueid' => 'Identificação única da imagem',
'exif-gpsversionid' => 'Versão de GPS',
'exif-gpslatituderef' => 'Latitude Norte ou Sul',
'exif-gpslatitude' => 'Latitude',
'exif-gpslongituderef' => 'Longitude Leste ou Oeste',
'exif-gpslongitude' => 'Longitude',
'exif-gpsaltituderef' => 'Referência de altitude',
'exif-gpsaltitude' => 'Altitude',
'exif-gpstimestamp' => 'Tempo GPS (relógio atômico)',
'exif-gpssatellites' => 'Satélites utilizados para a medição',
'exif-gpsstatus' => 'Estado do receptor',
'exif-gpsmeasuremode' => 'Modo da medição',
'exif-gpsdop' => 'Precisão da medição',
'exif-gpsspeedref' => 'Unidade da velocidade',
'exif-gpsspeed' => 'Velocidade do receptor GPS',
'exif-gpstrackref' => 'Referência para a direção do movimento',
'exif-gpstrack' => 'Direção do movimento',
'exif-gpsimgdirectionref' => 'Referência para a direção da imagem',
'exif-gpsimgdirection' => 'Direção da imagem',
'exif-gpsmapdatum' => 'Utilizados dados do estudo Geodetic',
'exif-gpsdestlatituderef' => 'Referência para a latitude do destino',
'exif-gpsdestlatitude' => 'Latitude do destino',
'exif-gpsdestlongituderef' => 'Referência para a longitude do destino',
'exif-gpsdestlongitude' => 'Longitude do destino',
'exif-gpsdestbearingref' => 'Referência para o azimute do destino',
'exif-gpsdestbearing' => 'Azimute do destino',
'exif-gpsdestdistanceref' => 'Referência de distância para o destino',
'exif-gpsdestdistance' => 'Distância para o destino',
'exif-gpsprocessingmethod' => 'Nome do método de processamento do GPS',
'exif-gpsareainformation' => 'Nome da área do GPS',
'exif-gpsdatestamp' => 'Data do GPS',
'exif-gpsdifferential' => 'Correção do diferencial do GPS',
'exif-jpegfilecomment' => 'Comentário de arquivo JPEG',
'exif-keywords' => 'Palavras-chave',
'exif-worldregioncreated' => 'Região do mundo onde a fotografia foi tirada',
'exif-countrycreated' => 'País onde a fotografia foi tirada',
'exif-countrycodecreated' => 'Código do país onde a fotografia foi tirada',
'exif-provinceorstatecreated' => 'Província ou estado onde a fotografia foi tirada',
'exif-citycreated' => 'Cidade onde a fotografia foi tirada',
'exif-sublocationcreated' => 'Parte da cidade onde a fotografia foi tirada',
'exif-worldregiondest' => 'Região do mundo fotografada',
'exif-countrydest' => 'País fotografado',
'exif-countrycodedest' => 'Código do país fotografado',
'exif-provinceorstatedest' => 'Província ou estado fotografado',
'exif-citydest' => 'Cidade fotografada',
'exif-sublocationdest' => 'Parte da cidade fotografada',
'exif-objectname' => 'Título curto',
'exif-specialinstructions' => 'Instruções especiais',
'exif-headline' => 'Título',
'exif-credit' => 'Atribuição/Fornecedor',
'exif-source' => 'Fonte',
'exif-editstatus' => 'Estatuto editorial da imagem',
'exif-urgency' => 'Urgência',
'exif-fixtureidentifier' => 'Nome da coluna',
'exif-locationdest' => 'Localização representada',
'exif-locationdestcode' => 'Código da localização representada',
'exif-objectcycle' => 'Período do dia para a qual o conteúdo está direcionado',
'exif-contact' => 'Informações para contato',
'exif-writer' => 'Escritor',
'exif-languagecode' => 'Língua',
'exif-iimversion' => 'Versão IIM',
'exif-iimcategory' => 'Categoria',
'exif-iimsupplementalcategory' => 'Categorias suplementares',
'exif-datetimeexpires' => 'Não utilizar após',
'exif-datetimereleased' => 'Lançado em',
'exif-originaltransmissionref' => 'Código original do local de transmissão',
'exif-identifier' => 'Identificador',
'exif-lens' => 'Lente usada',
'exif-serialnumber' => 'Número de série da câmera',
'exif-cameraownername' => 'Proprietário da câmara',
'exif-label' => 'Etiqueta',
'exif-datetimemetadata' => 'Data da última modificação dos metadados',
'exif-nickname' => 'Nome informal da imagem',
'exif-rating' => 'Classificação (max. 5)',
'exif-rightscertificate' => 'Certificado de gestão de direitos',
'exif-copyrighted' => 'Estado dos direitos autorais',
'exif-copyrightowner' => 'Titular dos direitos autorais',
'exif-usageterms' => 'Termos de uso',
'exif-webstatement' => 'Declaração na internet dos direitos autorais',
'exif-originaldocumentid' => 'Identificação exclusiva do documento original',
'exif-licenseurl' => 'URL da licença',
'exif-morepermissionsurl' => 'Informações para licenciamento alternativo',
'exif-attributionurl' => 'Ao reutilizar esta obra, coloque um link para',
'exif-preferredattributionname' => 'Ao reutilizar esta obra, faça a atribuição a',
'exif-pngfilecomment' => 'Comentário de arquivo PNG',
'exif-disclaimer' => 'Exoneração de responsabilidade',
'exif-contentwarning' => 'Aviso sobre conteúdo',
'exif-giffilecomment' => 'Comentário de arquivo GIF',
'exif-intellectualgenre' => 'Tipo de item',
'exif-subjectnewscode' => 'Código do tema',
'exif-scenecode' => 'Código de cena IPTC',
'exif-event' => 'Evento retratado',
'exif-organisationinimage' => 'Organização retratada',
'exif-personinimage' => 'Pessoa retratada',
'exif-originalimageheight' => 'Altura da imagem antes de ser cortada',
'exif-originalimagewidth' => 'Largura da imagem antes de ser cortada',

# EXIF attributes
'exif-compression-1' => 'Sem compressão',
'exif-compression-2' => 'CCITT Grupo 3 Codificação run length de Huffman modificado unidimensional',
'exif-compression-3' => 'CCITT Grupo 3 codificação de fax',
'exif-compression-4' => 'CCITT Grupo 4 codificação de fax',

'exif-copyrighted-true' => 'Direitos autorais reservados',
'exif-copyrighted-false' => 'Domínio público',

'exif-unknowndate' => 'Data desconhecida',

'exif-orientation-1' => 'Normal',
'exif-orientation-2' => 'Espelhamento horizontal',
'exif-orientation-3' => 'Rotacionado em 180°',
'exif-orientation-4' => 'Espelhamento vertical',
'exif-orientation-5' => 'Rotacionado em 90º em sentido anti-horário e espelhado verticalmente',
'exif-orientation-6' => 'Rodado 90° no sentido anti-horário',
'exif-orientation-7' => 'Rotacionado em 90° no sentido horário e espelhado verticalmente',
'exif-orientation-8' => 'Rodado 90° no sentido horário',

'exif-planarconfiguration-1' => 'formato irregular',
'exif-planarconfiguration-2' => 'formato plano',

'exif-colorspace-65535' => 'Descalibrada',

'exif-componentsconfiguration-0' => 'não existe',

'exif-exposureprogram-0' => 'Não definido',
'exif-exposureprogram-1' => 'Manual',
'exif-exposureprogram-2' => 'Programa normal',
'exif-exposureprogram-3' => 'Prioridade de abertura',
'exif-exposureprogram-4' => 'Prioridade de obturador',
'exif-exposureprogram-5' => 'Programa criativo (com tendência para profundidade de campo)',
'exif-exposureprogram-6' => 'Programa de movimento (tende a velocidade de disparo mais rápida)',
'exif-exposureprogram-7' => 'Modo de retrato (para fotos em <i>closeup</i> com o fundo fora de foco)',
'exif-exposureprogram-8' => 'Modo de paisagem (para fotos de paisagem com o fundo em foco)',

'exif-subjectdistance-value' => '$1 metros',

'exif-meteringmode-0' => 'Desconhecido',
'exif-meteringmode-1' => 'Média',
'exif-meteringmode-2' => 'MédiaPonderadaAoCentro',
'exif-meteringmode-3' => 'Ponto',
'exif-meteringmode-4' => 'MultiPonto',
'exif-meteringmode-5' => 'Padrão',
'exif-meteringmode-6' => 'Parcial',
'exif-meteringmode-255' => 'Outro',

'exif-lightsource-0' => 'Desconhecida',
'exif-lightsource-1' => 'Luz do dia',
'exif-lightsource-2' => 'Fluorescente',
'exif-lightsource-3' => 'Tungsténio (luz incandescente)',
'exif-lightsource-4' => 'Flash',
'exif-lightsource-9' => 'Tempo bom',
'exif-lightsource-10' => 'Tempo nublado',
'exif-lightsource-11' => 'Sombra',
'exif-lightsource-12' => 'Iluminação fluorecente (D 5700 – 7100K)',
'exif-lightsource-13' => 'Iluminação fluorecente branca (N 4600 – 5400K)',
'exif-lightsource-14' => 'Iluminação fluorecente esbranquiçada (W 3900 – 4500K)',
'exif-lightsource-15' => 'Iluminação fluorecente branca (WW 3200 – 3700K)',
'exif-lightsource-17' => 'Padrão de lâmpada A',
'exif-lightsource-18' => 'Padrão de lâmpada B',
'exif-lightsource-19' => 'Padrão de lâmpada C',
'exif-lightsource-24' => 'Tungsténio de estúdio ISO',
'exif-lightsource-255' => 'Outra fonte de luz',

# Flash modes
'exif-flash-fired-0' => 'Flash não disparou',
'exif-flash-fired-1' => 'Flash disparado',
'exif-flash-return-0' => "''strobe'' não encontrou ou detectou nenhuma função",
'exif-flash-return-2' => "''strobe'' não retornou a função detectada",
'exif-flash-return-3' => "''strobe'' retornou a luz detectada",
'exif-flash-mode-1' => 'disparo de flash forçado',
'exif-flash-mode-2' => "disparo de ''flash'' suprimido",
'exif-flash-mode-3' => 'modo automático',
'exif-flash-function-1' => "Sem função de ''flash''",
'exif-flash-redeye-1' => 'modo de redução de olhos vermelhos',

'exif-focalplaneresolutionunit-2' => 'polegadas',

'exif-sensingmethod-1' => 'Indefinido',
'exif-sensingmethod-2' => 'Sensor de áreas de cores de um chip',
'exif-sensingmethod-3' => 'Sensor de áreas de cores de dois chips',
'exif-sensingmethod-4' => 'Sensor de áreas de cores de três chips',
'exif-sensingmethod-5' => 'Sensor de área sequencial de cores',
'exif-sensingmethod-7' => 'Sensor trilinear',
'exif-sensingmethod-8' => 'Sensor linear sequencial de cores',

'exif-filesource-3' => 'Câmara fotográfica digital',

'exif-scenetype-1' => 'Imagem fotografada diretamente',

'exif-customrendered-0' => 'Processo normal',
'exif-customrendered-1' => 'Processo personalizado',

'exif-exposuremode-0' => 'Exposição automática',
'exif-exposuremode-1' => 'Exposição manual',
'exif-exposuremode-2' => 'Bracket automático',

'exif-whitebalance-0' => 'Balanço de brancos automático',
'exif-whitebalance-1' => 'Balanço de brancos manual',

'exif-scenecapturetype-0' => 'Padrão',
'exif-scenecapturetype-1' => 'Paisagem',
'exif-scenecapturetype-2' => 'Retrato',
'exif-scenecapturetype-3' => 'Cena noturna',

'exif-gaincontrol-0' => 'Nenhum',
'exif-gaincontrol-1' => 'Baixo ganho positivo',
'exif-gaincontrol-2' => 'Alto ganho positivo',
'exif-gaincontrol-3' => 'Baixo ganho negativo',
'exif-gaincontrol-4' => 'Alto ganho negativo',

'exif-contrast-0' => 'Normal',
'exif-contrast-1' => 'Suave',
'exif-contrast-2' => 'Alto',

'exif-saturation-0' => 'Normal',
'exif-saturation-1' => 'Baixa saturação',
'exif-saturation-2' => 'Alta saturação',

'exif-sharpness-0' => 'Normal',
'exif-sharpness-1' => 'Fraco',
'exif-sharpness-2' => 'Forte',

'exif-subjectdistancerange-0' => 'Desconhecida',
'exif-subjectdistancerange-1' => 'Macro',
'exif-subjectdistancerange-2' => 'Vista próxima',
'exif-subjectdistancerange-3' => 'Vista distante',

# Pseudotags used for GPSLatitudeRef and GPSDestLatitudeRef
'exif-gpslatitude-n' => 'Latitude Norte',
'exif-gpslatitude-s' => 'Latitude Sul',

# Pseudotags used for GPSLongitudeRef and GPSDestLongitudeRef
'exif-gpslongitude-e' => 'Longitude Leste',
'exif-gpslongitude-w' => 'Longitude Oeste',

# Pseudotags used for GPSAltitudeRef
'exif-gpsaltitude-above-sealevel' => '$1 {{PLURAL:$1|metro|metros}} acima do nível do mar',
'exif-gpsaltitude-below-sealevel' => '$1 {{PLURAL:$1|metro|metros}} abaixo do nível do mar',

'exif-gpsstatus-a' => 'Medição em progresso',
'exif-gpsstatus-v' => 'Interoperabilidade de medição',

'exif-gpsmeasuremode-2' => 'Medição bidimensional',
'exif-gpsmeasuremode-3' => 'Medição tridimensional',

# Pseudotags used for GPSSpeedRef
'exif-gpsspeed-k' => 'Quilómetros por hora',
'exif-gpsspeed-m' => 'Milhas por hora',
'exif-gpsspeed-n' => 'Nós',

# Pseudotags used for GPSDestDistanceRef
'exif-gpsdestdistance-k' => 'Quilômetros',
'exif-gpsdestdistance-m' => 'Milhas',
'exif-gpsdestdistance-n' => 'Milhas náuticas',

'exif-gpsdop-excellent' => 'Excelente ($1)',
'exif-gpsdop-good' => 'Bom ($1)',
'exif-gpsdop-moderate' => 'Satisfatório ($1)',
'exif-gpsdop-fair' => 'Aceitável ($1)',
'exif-gpsdop-poor' => 'Fraco ($1)',

'exif-objectcycle-a' => 'Só de manhã',
'exif-objectcycle-p' => 'Só à tarde/noite',
'exif-objectcycle-b' => 'De manhã e à tarde/noite',

# Pseudotags used for GPSTrackRef, GPSImgDirectionRef and GPSDestBearingRef
'exif-gpsdirection-t' => 'Direção real',
'exif-gpsdirection-m' => 'Direção magnética',

'exif-ycbcrpositioning-1' => 'Centradas',
'exif-ycbcrpositioning-2' => 'Co-localizada',

'exif-dc-contributor' => 'Colaboradores',
'exif-dc-coverage' => 'Âmbito espacial ou temporal do conteúdo',
'exif-dc-date' => 'Data(s)',
'exif-dc-publisher' => 'Editora',
'exif-dc-relation' => 'Conteúdos relacionados',
'exif-dc-rights' => 'Direitos',
'exif-dc-source' => 'Imagem fonte',
'exif-dc-type' => 'Tipo de mídia',

'exif-rating-rejected' => 'Rejeitado',

'exif-isospeedratings-overflow' => 'Maior que 65535',

'exif-iimcategory-ace' => 'Artes, cultura e entretenimento',
'exif-iimcategory-clj' => 'Lei e crime',
'exif-iimcategory-dis' => 'Desastres e acidentes',
'exif-iimcategory-fin' => 'Economia e negócios',
'exif-iimcategory-edu' => 'Educação',
'exif-iimcategory-evn' => 'Meio ambiente',
'exif-iimcategory-hth' => 'Saúde',
'exif-iimcategory-hum' => 'Interesse humano',
'exif-iimcategory-lab' => 'Trabalho',
'exif-iimcategory-lif' => 'Estilo de vida e lazer',
'exif-iimcategory-pol' => 'Política',
'exif-iimcategory-rel' => 'Religião e credo',
'exif-iimcategory-sci' => 'Ciência e tecnologia',
'exif-iimcategory-soi' => 'Questões sociais',
'exif-iimcategory-spo' => 'Esportes',
'exif-iimcategory-war' => 'Guerra, conflitos e agitação social',
'exif-iimcategory-wea' => 'Tempo',

'exif-urgency-normal' => 'Normal ($1)',
'exif-urgency-low' => 'Baixa ($1)',
'exif-urgency-high' => 'Alta ($1)',
'exif-urgency-other' => 'Prioridade definida pelo usuário ($1)',

# External editor support
'edit-externally' => 'Editar este arquivo a partir de um programa externo',
'edit-externally-help' => '(Consulte as [//www.mediawiki.org/wiki/Manual:External_editors instruções de instalação] para maiores informações)',

# 'all' in various places, this might be different for inflected languages
'watchlistall2' => 'todas',
'namespacesall' => 'todos',
'monthsall' => 'todos',
'limitall' => 'todas',

# E-mail address confirmation
'confirmemail' => 'Confirmar endereço de E-mail',
'confirmemail_noemail' => 'Não possui um endereço de e-mail válido indicado nas suas [[Special:Preferences|preferências de usuário]].',
'confirmemail_text' => '{{SITENAME}} requer o seu endereço de e-mail esteja validado antes de utilizar as funcionalidades que requerem um endereço de e-mail.
Ative o botão abaixo para enviar uma confirmação para o seu endereço de e-mail.
A mensagem incluirá um link que contém um código;
acesse o link no seu navegador para confirmar que o seu endereço de e-mail é válido.',
'confirmemail_pending' => 'Um código de confirmação já foi enviado para você; caso tenha criado sua conta recentemente, é recomendável aguardar alguns minutos para o receber antes de tentar pedir um novo código.',
'confirmemail_send' => 'Enviar código de confirmação',
'confirmemail_sent' => 'E-mail de confirmação enviado.',
'confirmemail_oncreate' => 'Foi enviado um código de confirmação para o seu endereço de e-mail.
Tal código não é exigido para que possa se autenticar no sistema, mas será necessário que você o forneça antes de habilitar qualquer ferramenta baseada no uso de e-mail deste wiki.',
'confirmemail_sendfailed' => 'O {{SITENAME}} não pôde enviar o email de confirmação.
Verifique se o seu endereço de e-mail possui caracteres inválidos.

O mailer retornou: $1',
'confirmemail_invalid' => 'Código de confirmação inválido. O código poderá ter expirado.',
'confirmemail_needlogin' => 'Precisa de $1 para confirmar o seu endereço de e-mail.',
'confirmemail_success' => 'O seu endereço de e-mail foi confirmado. Pode agora se ligar.',
'confirmemail_loggedin' => 'O seu endereço de e-mail foi agora confirmado.',
'confirmemail_error' => 'Alguma coisa correu mal ao guardar a sua confirmação.',
'confirmemail_subject' => '{{SITENAME}} confirmação de endereço de e-mail',
'confirmemail_body' => 'Alguém, provavelmente você, com o endereço de IP $1,
registrou uma conta "$2" com este endereço de e-mail em {{SITENAME}}.

Para confirmar que esta conta realmente é sua, e para ativar
as funcionalidades de e-mail em {{SITENAME}},
abra o seguinte endereço no seu navegador:

$3

Se você *não* registrou a conta, siga a seguinte ligação
para cancelar a confirmação do endereço de e-mail:

$5

Este código de confirmação irá expirar em $4.',
'confirmemail_body_changed' => 'Alguém, provavelmente você com o endereço de IP $1,
alterou o endereço de e-mail da conta "$2" para este em {{SITENAME}}.

Para confirmar que esta conta é realmente sua e reativar
as funcionalidades de e-mail em {{SITENAME}},
abra o seguinte link no seu navegador:

$3

Caso a conta *não* lhe pertença, siga o seguinte link
para cancelar a confirmação do endereço de e-mail:

$5

Este código de confirmação irá expirar em $4.',
'confirmemail_body_set' => 'Alguém, provavelmente você com o endereço IP $1,
definiu o endereço de correio eletrónico da conta "$2" para este na {{SITENAME}}.

Para confirmar que esta conta é realmente sua e reativar
as funcionalidades de correio electrónico na {{SITENAME}},
abra o seguinte link no seu browser:

$3

Caso a conta *não* lhe pertença, siga o seguinte link
para cancelar a confirmação do endereço de correio electrónico:

$5

Este código de confirmação irá expirar em $4.',
'confirmemail_invalidated' => 'Confirmação de endereço de e-mail cancelada',
'invalidateemail' => 'Cancelar confirmação de e-mail',

# Scary transclusion
'scarytranscludedisabled' => '[A transclusão de páginas de outros wikis encontra-se desabilitada]',
'scarytranscludefailed' => '[Não foi possível obter a predefinição a partir de $1]',
'scarytranscludetoolong' => '[URL longa demais]',

# Delete conflict
'deletedwhileediting' => "'''Aviso''': Esta página foi eliminada após você ter começado a editar!",
'confirmrecreate' => "O usuário [[User:$1|$1]] ([[User talk:$1|Discussão]]) eliminou esta página após você ter começado a editar, pelo seguinte motivo:
: ''$2''
Por favor, confirme que realmente deseja recriar esta página.",
'confirmrecreate-noreason' => 'O usuário [[User:$1|$1]] ([[User talk:$1|discussão]]) eliminou esta página depois de você ter começado a editá-la. Confirme que deseja recriar a página, por favor.',
'recreate' => 'Recriar',

# action=purge
'confirm_purge_button' => 'OK',
'confirm-purge-top' => 'Limpar a memória cache desta página?',
'confirm-purge-bottom' => "Purgar uma página limpa o ''cache'' e força a sua versão mais recente a aparecer.",

# action=watch/unwatch
'confirm-watch-button' => 'OK',
'confirm-watch-top' => 'Adicionar esta página às suas páginas vigiadas?',
'confirm-unwatch-button' => 'OK',
'confirm-unwatch-top' => 'Remover esta página das páginas vigiadas?',

# Multipage image navigation
'imgmultipageprev' => '← página anterior',
'imgmultipagenext' => 'próxima página →',
'imgmultigo' => 'Ir!',
'imgmultigoto' => 'Ir para a página $1',

# Table pager
'ascending_abbrev' => 'asc',
'descending_abbrev' => 'desc',
'table_pager_next' => 'Próxima página',
'table_pager_prev' => 'Página anterior',
'table_pager_first' => 'Primeira página',
'table_pager_last' => 'Última página',
'table_pager_limit' => 'Mostrar $1 items por página',
'table_pager_limit_label' => 'Itens por página:',
'table_pager_limit_submit' => 'Ir',
'table_pager_empty' => 'Sem resultados',

# Auto-summaries
'autosumm-blank' => 'Limpou toda a página',
'autosumm-replace' => "Página substituída por '$1'",
'autoredircomment' => 'Redirecionando para [[$1]]',
'autosumm-new' => "Criou página com '$1'",

# Live preview
'livepreview-loading' => 'Carregando…',
'livepreview-ready' => 'Carregando… Pronto!',
'livepreview-failed' => 'A previsão instantânea falhou!
Tente a previsão comum.',
'livepreview-error' => 'Falha ao conectar: $1 "$2"
Tente a previsão comum.',

# Friendlier slave lag warnings
'lag-warn-normal' => 'É possível que as alterações que sejam mais recentes do que $1 {{PLURAL:$1|segundo|segundos}} não sejam exibidas nesta lista.',
'lag-warn-high' => 'Devido a sérios problemas de latência no servidor do banco de dados, as alterações mais recentes que $1 {{PLURAL:$1|segundo|segundos}} poderão não ser exibidas nesta lista.',

# Watchlist editor
'watchlistedit-numitems' => 'A sua lista de páginas vigiadas possui {{PLURAL:$1|um título|$1 títulos}}, além das respectivas páginas de discussão.',
'watchlistedit-noitems' => 'A sua lista de páginas vigiadas não possui títulos.',
'watchlistedit-normal-title' => 'Editar lista de páginas vigiadas',
'watchlistedit-normal-legend' => 'Remover títulos da lista de páginas vigiadas',
'watchlistedit-normal-explain' => 'Os títulos das páginas de sua lista de vigiadas são exibidos abaixo.
Para remover um título, marque a caixa ao lado do mesmo e clique "{{int:Watchlistedit-normal-submit}}".
Você pode também [[Special:EditWatchlist/raw|editar a lista de páginas vigiadas em forma de texto]].',
'watchlistedit-normal-submit' => 'Remover Títulos',
'watchlistedit-normal-done' => '{{PLURAL:$1|um título foi removido|$1 títulos foram removidos}} de sua lista de páginas vigiadas:',
'watchlistedit-raw-title' => 'Edição crua da lista de páginas vigiadas',
'watchlistedit-raw-legend' => 'Edição crua da lista de páginas vigiadas',
'watchlistedit-raw-explain' => 'A lista de páginas vigiadas é apresentada abaixo. Você pode adicionar novas linhas ou remover linhas para aumentar ou reduzir a lista, desde que mantenha uma única página por linha.
Quando terminar, clique "{{int:Watchlistedit-raw-submit}}".
Você também pode [[Special:EditWatchlist|editar a lista da maneira convencional]].',
'watchlistedit-raw-titles' => 'Títulos:',
'watchlistedit-raw-submit' => 'Atualizar a lista de páginas vigiadas',
'watchlistedit-raw-done' => 'Sua lista de páginas vigiadas foi atualizada.',
'watchlistedit-raw-added' => '{{PLURAL:$1|Foi adicionado um título|Foram adicionados $1 títulos}}:',
'watchlistedit-raw-removed' => '{{PLURAL:$1|Foi removido um título|Foram removidos $1 títulos}}:',

# Watchlist editing tools
'watchlisttools-view' => 'Ver alterações relevantes',
'watchlisttools-edit' => 'Ver e editar a lista de páginas vigiadas',
'watchlisttools-raw' => 'Edição crua da lista de páginas vigiadas',

# Signatures
'signature' => '[[{{ns:user}}:$1|$2]] ([[{{ns:user_talk}}:$1|discussão]])',

# Core parser functions
'unknown_extension_tag' => '"$1" é uma tag de extensão desconhecida',
'duplicate-defaultsort' => 'Aviso: A chave de ordenação padrão "$2" sobrepõe-se à anterior chave de ordenação padrão "$1".',

# Special:Version
'version' => 'Versão',
'version-extensions' => 'Extensões instaladas',
'version-specialpages' => 'Páginas especiais',
'version-parserhooks' => 'Hooks do analisador (parser)',
'version-variables' => 'Variáveis',
'version-antispam' => 'Prevenção contra spam',
'version-skins' => 'Temas',
'version-other' => 'Diversos',
'version-mediahandlers' => 'Executores de média',
'version-hooks' => 'Hooks',
'version-extension-functions' => 'Funções de extensão',
'version-parser-extensiontags' => 'Etiquetas de extensões de tipo "parser"',
'version-parser-function-hooks' => 'Funções "hooks" de "parser"',
'version-hook-name' => 'Nome do hook',
'version-hook-subscribedby' => 'Subscrito por',
'version-version' => '(Versão $1)',
'version-license' => 'Licença',
'version-poweredby-credits' => "Este é um wiki '''[//www.mediawiki.org/ MediaWiki]''', copyright © 2001-$1 $2.",
'version-poweredby-others' => 'outros',
'version-license-info' => 'O MediaWiki é software livre; pode redistribuí-lo e/ou modificá-lo nos termos da licença GNU General Public License, tal como publicada pela Free Software Foundation; tanto a versão 2 da Licença, como (por opção sua) qualquer versão posterior.

O MediaWiki é distribuído na esperança de que seja útil, mas SEM QUALQUER GARANTIA; inclusive, sem a garantia implícita da POSSIBILIDADE DE SER COMERCIALIZADO ou de ADEQUAÇÂO PARA QUALQUER FINALIDADE ESPECÍFICA. Consulte a licença GNU General Public License para mais detalhes.

Em conjunto com este programa deve ter recebido [{{SERVER}}{{SCRIPTPATH}}/COPYING uma cópia da licença GNU General Public License]; se não a recebeu, peça-a por escrito para Free Software Foundation, Inc., 51 Franklin Street, Fifth Floor, Boston, MA 02110-1301, USA ou [//www.gnu.org/licenses/old-licenses/gpl-2.0.html leia-a na internet].',
'version-software' => 'Software instalado',
'version-software-product' => 'Produto',
'version-software-version' => 'Versão',
'version-entrypoints' => 'URLs dos pontos de entrada',
'version-entrypoints-header-entrypoint' => 'Ponto de entrada',
'version-entrypoints-header-url' => 'URL',

# Special:FilePath
'filepath' => 'Diretório do arquivo',
'filepath-page' => 'arquivo:',
'filepath-submit' => 'Ir',
'filepath-summary' => 'Esta página especial retorna o endereço completo de um arquivo.
As imagens serão exibidas em sua resolução máxima, outros tipos de arquivos serão abertos diretamente pelos programas associados.',

# Special:FileDuplicateSearch
'fileduplicatesearch' => 'Procurar por arquivos duplicados',
'fileduplicatesearch-summary' => 'Procure por arquivos duplicados tendo por base seu valor "hash".',
'fileduplicatesearch-legend' => 'Procurar por duplicatas',
'fileduplicatesearch-filename' => 'Nome do arquivo:',
'fileduplicatesearch-submit' => 'Pesquisa',
'fileduplicatesearch-info' => '$1 × $2 pixels<br />Tamanho: $3<br />tipo MIME: $4',
'fileduplicatesearch-result-1' => 'O arquivo "$1" não possui cópias idênticas.',
'fileduplicatesearch-result-n' => 'O arquivo "$1" possui {{PLURAL:$2|uma cópia idêntica|$2 cópias idênticas}}.',
'fileduplicatesearch-noresults' => 'Não foi encontrado nenhum arquivo com o nome "$1".',

# Special:SpecialPages
'specialpages' => 'Páginas especiais',
'specialpages-note' => '----
* Páginas especiais normais.
* <span class="mw-specialpagerestricted">Páginas especiais restritas.</span>',
'specialpages-group-maintenance' => 'Relatórios de manutenção',
'specialpages-group-other' => 'Outras páginas especiais',
'specialpages-group-login' => 'Entrar / Criar conta',
'specialpages-group-changes' => 'Mudanças e registros recentes',
'specialpages-group-media' => 'Relatórios de mídias e uploads',
'specialpages-group-users' => 'Usuários e privilégios',
'specialpages-group-highuse' => 'Páginas muito usadas',
'specialpages-group-pages' => 'Listas de páginas',
'specialpages-group-pagetools' => 'Ferramentas de páginas',
'specialpages-group-wiki' => 'Dados e ferramentas sobre este wiki',
'specialpages-group-redirects' => 'Páginas especiais redirecionadas',
'specialpages-group-spam' => 'Ferramentas anti-spam',

# Special:BlankPage
'blankpage' => 'Página em branco',
'intentionallyblankpage' => 'Esta página foi intencionalmente deixada em branco e é usada para medições de performance, etc.',

# External image whitelist
'external_image_whitelist' => " # Deixe esta linha exatamente como ela está <pre>
# Insira uma expressão regular (apenas a parte que vai entre o //) a seguir
# Estas serão casadas com as URLs de imagens externas (''hotlinked'')
# Aquelas que corresponderem serão exibidas como imagens; caso contrário, apenas um link para a imagem será mostrado
# As linhas que começam com # são tratadas como comentários
# Isto não é sensível à capitalização

# Coloque todos os fragmentos de ''regex'' acima dessa linha. Deixe esta linha exatamente como ela está</pre>",

# Special:Tags
'tags' => 'Etiquetas de modificação válidas',
'tag-filter' => 'Filtrar [[Special:Tags|etiquetas]]:',
'tag-filter-submit' => 'Filtrar',
'tags-title' => 'Etiquetas',
'tags-intro' => 'Esta página lista as etiquetas com que o software poderá marcar uma edição, e o seu significado.',
'tags-tag' => 'Nome da etiqueta',
'tags-display-header' => 'Aparência nas listas de modificações',
'tags-description-header' => 'Descrição completa do significado',
'tags-hitcount-header' => 'Modificações etiquetadas',
'tags-edit' => 'editar',
'tags-hitcount' => '$1 {{PLURAL:$1|modificação|modificações}}',

# Special:ComparePages
'comparepages' => 'Comparar páginas',
'compare-selector' => 'Comparar edições da página',
'compare-page1' => 'Página 1',
'compare-page2' => 'Página 2',
'compare-rev1' => 'Edição 1',
'compare-rev2' => 'Edição 2',
'compare-submit' => 'Comparar',
'compare-invalid-title' => 'O título que você especificou é inválido.',
'compare-title-not-exists' => 'O título que você especificou não existe.',
'compare-revision-not-exists' => 'A revisão que você especificou não existe.',

# Database error messages
'dberr-header' => 'Este wiki tem um problema',
'dberr-problems' => 'Desculpe! Este sítio está passando por dificuldades técnicas.',
'dberr-again' => 'Experimente esperar alguns minutos e atualizar.',
'dberr-info' => '(Não foi possível contactar o servidor de base de dados: $1)',
'dberr-usegoogle' => 'Você pode tentar pesquisar no Google entretanto.',
'dberr-outofdate' => 'Note que os seus índices relativos ao nosso conteúdo podem estar desatualizados.',
'dberr-cachederror' => 'A seguinte página é uma cópia em cache da página pedida e pode não ser atual.',

# HTML forms
'htmlform-invalid-input' => 'Existem problemas com alguns dos dados introduzidos',
'htmlform-select-badoption' => 'O valor que você especificou não é uma opção válida.',
'htmlform-int-invalid' => 'O valor que você especificou não é um número inteiro.',
'htmlform-float-invalid' => 'O valor que você especificou não é um número.',
'htmlform-int-toolow' => 'O valor que você especificou está abaixo do mínimo de $1',
'htmlform-int-toohigh' => 'O valor que você especificou está acima do máximo de $1',
'htmlform-required' => 'Este valor é necessário',
'htmlform-submit' => 'Enviar',
'htmlform-reset' => 'Desfazer alterações',
'htmlform-selectorother-other' => 'Outros',

# SQLite database support
'sqlite-has-fts' => '$1 com suporte de pesquisa de texto completo',
'sqlite-no-fts' => '$1 sem suporte de pesquisa de texto completo',

# New logging system
'logentry-delete-delete' => '$1 apagou a página $3',
'logentry-delete-restore' => '$1 restaurou a página $3',
'logentry-delete-event' => '$1 alterou a visibilidade {{PLURAL:$5|de uma entrada|de $5 entradas}} do registro $3: $4',
'logentry-delete-revision' => '$1 alterou a visibilidade {{PLURAL:$5|de uma revisão|das $5 revisões}} em $3: $4',
'logentry-delete-event-legacy' => '$1 alterou a visibilidade de uma entrada em $3',
'logentry-delete-revision-legacy' => '$1 alterou a visibilidade de uma revisão em $3',
'logentry-suppress-delete' => '$1 suprimiu a página $3',
'logentry-suppress-event' => '$1 alterou secretamente a visibilidade {{PLURAL:$5|de uma entrada|das $5 entradas}} em $3: $4',
'logentry-suppress-revision' => '$1 alterou secretamente a visibilidade {{PLURAL:$5|de uma revisão|das $5 revisões}} em $3: $4',
'logentry-suppress-event-legacy' => '$1 alterou secretamente a visibilidade das entradas em $3',
'logentry-suppress-revision-legacy' => '$1 alterou secretamente a visibilidade das revisões em $3',
'revdelete-content-hid' => 'conteúdo oculto',
'revdelete-summary-hid' => 'sumário de edição oculto',
'revdelete-uname-hid' => 'nome de usuário oculto',
'revdelete-content-unhid' => 'conteúdo não oculto',
'revdelete-summary-unhid' => 'sumário de edição não oculto',
'revdelete-uname-unhid' => 'nome de usuário não oculto',
'revdelete-restricted' => 'restrições a administradores aplicadas',
'revdelete-unrestricted' => 'restrições a administradores removidas',
'logentry-move-move' => '$1 moveu página $3 para $4',
'logentry-move-move-noredirect' => '$1 moveu página $3 para $4 sem deixar um redirecionamento',
'logentry-move-move_redir' => '$1 moveu a página $3 para $4 através de um redirecionamento',
'logentry-move-move_redir-noredirect' => '$1 moveu a página $3 para $4 sem um redirecionamento',
'logentry-patrol-patrol' => '$1 marcou a revisão $4 da página $3 como patrulhada',
'logentry-patrol-patrol-auto' => '$1 marcou automaticamente a revisão $4 da página $3 como patrulhada',
'logentry-newusers-newusers' => '$1 criou uma conta de usuário',
'logentry-newusers-create' => '$1 criou uma conta de usuário',
'logentry-newusers-create2' => '$1 criou uma conta de usuário $3',
'logentry-newusers-autocreate' => 'A conta $1 foi criada automaticamente',
'newuserlog-byemail' => 'senha enviada por correio-eletrônico',

# Feedback
'feedback-bugornote' => 'Se você está preparado para descrever detalhadamente um problema técnico, [$1 relate um bug].
Caso contrário, você poderá usar o formulário simplificado a seguir. Seu comentário será adicionado à página "[$3 $2]", junto com o seu nome de usuário e o navegador que estiver usando neste momento.',
'feedback-subject' => 'Assunto:',
'feedback-message' => 'Mensagem:',
'feedback-cancel' => 'Cancelar',
'feedback-submit' => 'Enviar Comentários',
'feedback-adding' => 'Adicionando os comentários na página...',
'feedback-error1' => 'Erro: O resultado da API não foi reconhecido',
'feedback-error2' => 'Erro: A edição falhou',
'feedback-error3' => 'Erro: A API não responde',
'feedback-thanks' => 'Obrigado! O seu comentário foi adicionado à página "[ $2  $1 ]".',
'feedback-close' => 'Feito',
'feedback-bugcheck' => 'Perfeito! Apenas verifique se não é um dos [$1 bugs já conhecidos].',
'feedback-bugnew' => 'Eu verifiquei. Relatar um bug novo',

# API errors
'api-error-badaccess-groups' => 'Você não tem permissão para enviar arquivos para este wiki.',
'api-error-badtoken' => 'Erro interno: token inválido.',
'api-error-copyuploaddisabled' => 'O upload por URL está desativado neste servidor.',
'api-error-duplicate' => 'Já {{PLURAL:$1|há [$2 outro arquivo]|existem [$2 outros arquivos]}} com o mesmo conteúdo',
'api-error-duplicate-archive' => 'Já {{PLURAL:$1|existiu [$2 outro arquivo]|existiram [$2 outros arquivos]}} neste site com o mesmo conteúdo que, no entanto, {{PLURAL:$1|foi removido|foram removidos}}.',
'api-error-duplicate-archive-popup-title' => 'Duplicata de {{PLURAL:$1|arquivo|arquivos}} que já {{PLURAL:$1|foi apagado|foram apagados}}',
'api-error-duplicate-popup-title' => '{{PLURAL:$1|Arquivo|Arquivos}} em duplicata',
'api-error-empty-file' => 'O arquivo que você enviou está vazio.',
'api-error-emptypage' => 'Não é permitido criar páginas novas vazias.',
'api-error-fetchfileerror' => 'Erro interno: ocorreu um problema indeterminado ao acessar o arquivo.',
'api-error-fileexists-forbidden' => 'Já existe um arquivo com o nome "$1". Não é possível substituí-lo.',
'api-error-fileexists-shared-forbidden' => 'Já existe, no repositório de arquivos partilhados, um arquivo com o nome "$1". Não é possível substituí-lo.',
'api-error-file-too-large' => 'O arquivo que você enviou é muito grande.',
'api-error-filename-tooshort' => 'O nome do arquivo é curto demais.',
'api-error-filetype-banned' => 'Este tipo do arquivo é proibido.',
'api-error-filetype-banned-type' => '$1 {{PLURAL:$4|não é um tipo de arquivo permitido|não são tipos de arquivos permitidos}}. {{PLURAL:$3|O tipo de arquivo permitido é|Os tipos de arquivos permitidos são}} $2.',
'api-error-filetype-missing' => 'Falta a extensão de arquivo.',
'api-error-hookaborted' => 'A modificação que você tentou realizar foi abortada pelo hook de uma extensão.',
'api-error-http' => 'Erro interno: não foi possível conectar ao servidor.',
'api-error-illegal-filename' => 'O nome do arquivo não é permitido.',
'api-error-internal-error' => 'Erro interno: ocorreu algum erro ao processar o arquivo que você enviou ao wiki.',
'api-error-invalid-file-key' => 'Erro interno: o arquivo não foi encontrado no armazenamento temporário.',
'api-error-missingparam' => 'Erro interno: parâmetros em falta no pedido.',
'api-error-missingresult' => 'Erro interno: não foi possível determinar se a cópia foi feita.',
'api-error-mustbeloggedin' => 'Você precisa estar autenticado para enviar arquivos.',
'api-error-mustbeposted' => 'Erro interno: a solicitação requer HTTP POST',
'api-error-noimageinfo' => 'O upload foi concluído, mas o servidor não retornou informações sobre o arquivo.',
'api-error-nomodule' => 'Erro interno: o módulo de upload não está configurado.',
'api-error-ok-but-empty' => 'Erro interno: não há resposta do servidor.',
'api-error-overwrite' => 'Não é permitido sobrescrever um arquivo já existente.',
'api-error-stashfailed' => 'Erro interno: o servidor não conseguiu armazenar o arquivo temporário.',
'api-error-timeout' => 'O servidor não respondeu dentro do tempo esperado.',
'api-error-unclassified' => 'Ocorreu um erro desconhecido',
'api-error-unknown-code' => 'Erro desconhecido: "$1"',
'api-error-unknown-error' => 'Erro interno: ocorreu um erro indeterminado ao tentar enviar o arquivo.',
'api-error-unknown-warning' => 'Aviso desconhecido: $1',
'api-error-unknownerror' => 'Erro desconhecido: "$1".',
'api-error-uploaddisabled' => 'Este wiki está com o upload de arquivos desabilitado.',
'api-error-verification-error' => 'Este arquivo pode estar corrompido ou ter a extensão errada.',

# Durations
'duration-seconds' => '$1 {{PLURAL:$1|segundo|segundos}}',
'duration-minutes' => '$1 {{PLURAL:$1|minuto|minutos}}',
'duration-hours' => '$1 {{PLURAL:$1|hora|horas}}',
'duration-days' => '$1 {{PLURAL:$1|dia|dias}}',
'duration-weeks' => '$1 {{PLURAL:$1|semana|semanas}}',
'duration-years' => '$1 {{PLURAL:$1|ano|anos}}',
'duration-decades' => '$1 {{PLURAL:$1|década|décadas}}',
'duration-centuries' => '$1 {{PLURAL:$1|século|séculos}}',
'duration-millennia' => '$1 {{PLURAL:$1|milênio|milênios}}',

);<|MERGE_RESOLUTION|>--- conflicted
+++ resolved
@@ -329,15 +329,9 @@
 'tog-showtoc' => 'Mostrar Tabela de Conteúdos (para páginas com mais de três cabeçalhos)',
 'tog-rememberpassword' => 'Recordar os meus dados neste navegador (por no máximo $1 {{PLURAL:$1|dia|dias}})',
 'tog-watchcreations' => 'Adicionar as páginas e arquivos que eu criar às minhas páginas vigiadas',
-<<<<<<< HEAD
-'tog-watchdefault' => 'Adicionar páginas editadas por mim à minha lista de páginas vigiadas',
-'tog-watchmoves' => 'Adicionar páginas movidas por mim à minha lista de páginas vigiadas',
-'tog-watchdeletion' => 'Adicionar páginas eliminadas por mim à minha lista de páginas vigiadas',
-=======
 'tog-watchdefault' => 'Adicionar as páginas e arquivos que eu editar às minhas páginas vigiadas',
 'tog-watchmoves' => 'Adicionar as páginas e arquivos que eu mover às minhas páginas vigiadas',
 'tog-watchdeletion' => 'Adicionar as páginas e arquivos que eu eliminar às minhas páginas vigiadas',
->>>>>>> e40a90f0
 'tog-minordefault' => 'Marcar todas as edições como secundárias, por padrão',
 'tog-previewontop' => 'Mostrar previsão antes da caixa de edição',
 'tog-previewonfirst' => 'Mostrar previsão na primeira edição',
@@ -3093,9 +3087,6 @@
 
 # Info page
 'pageinfo-title' => 'Informações sobre "$1"',
-<<<<<<< HEAD
-'pageinfo-header-edits' => 'Histórico de edições',
-=======
 'pageinfo-header-basic' => 'Informação básica',
 'pageinfo-header-edits' => 'Histórico de edições',
 'pageinfo-header-restrictions' => 'Proteção da página',
@@ -3106,7 +3097,6 @@
 'pageinfo-robot-policy' => 'Status do mecanismo de pesquisa',
 'pageinfo-robot-index' => 'Indexável',
 'pageinfo-robot-noindex' => 'Não indexável',
->>>>>>> e40a90f0
 'pageinfo-views' => 'Número de visitas',
 'pageinfo-watchers' => 'Número de vigilantes da página',
 'pageinfo-redirects-name' => 'Redireciona para esta página',
