<<<<<<< HEAD
hooks.txt

This document describes how event hooks work in MediaWiki; how to add hooks for
an event; and how to run hooks for an event.

==Glossary==

event
     Something that happens with the wiki. For example: a user logs in. A wiki
     page is saved. A wiki page is deleted. Often there are two events
     associated with a single action: one before the code is run to make the
     event happen, and one after. Each event has a name, preferably in
     CamelCase. For example, 'UserLogin', 'PageContentSave',
     'PageContentSaveComplete', 'ArticleDelete'.

hook
     A clump of code and data that should be run when an event happens. This can
     be either a function and a chunk of data, or an object and a method.

hook function
     The function part of a hook.

==Rationale==

Hooks allow us to decouple optionally-run code from code that is run for
everyone. It allows MediaWiki hackers, third-party developers and local
administrators to define code that will be run at certain points in the mainline
code, and to modify the data run by that mainline code. Hooks can keep mainline
code simple, and make it easier to write extensions. Hooks are a principled
alternative to local patches.

Consider, for example, two options in MediaWiki. One reverses the order of a
title before displaying the article; the other converts the title to all
uppercase letters. Currently, in MediaWiki code, we would handle this as follows
(note: not real code, here):

	function showAnArticle( $article ) {
		global $wgReverseTitle, $wgCapitalizeTitle;

		if ( $wgReverseTitle ) {
			wfReverseTitle( $article );
		}

		if ( $wgCapitalizeTitle ) {
			wfCapitalizeTitle( $article );
		}

		# code to actually show the article goes here
	}

An extension writer, or a local admin, will often add custom code to the
function -- with or without a global variable. For example, someone wanting
email notification when an article is shown may add:

	function showAnArticle( $article ) {
		global $wgReverseTitle, $wgCapitalizeTitle, $wgNotifyArticle;

		if ( $wgReverseTitle ) {
			wfReverseTitle( $article );
		}

		if ( $wgCapitalizeTitle ) {
			wfCapitalizeTitle( $article );
		}

		# code to actually show the article goes here

		if ( $wgNotifyArticle ) {
			wfNotifyArticleShow( $article );
		}
	}

Using a hook-running strategy, we can avoid having all this option-specific
stuff in our mainline code. Using hooks, the function becomes:

	function showAnArticle( $article ) {
		if ( Hooks::run( 'ArticleShow', [ &$article ] ) ) {
			# code to actually show the article goes here

			Hooks::run( 'ArticleShowComplete', [ &$article ] );
		}
	}

We've cleaned up the code here by removing clumps of weird, infrequently used
code and moving them off somewhere else. It's much easier for someone working
with this code to see what's _really_ going on, and make changes or fix bugs.

In addition, we can take all the code that deals with the little-used
title-reversing options (say) and put it in one place. Instead of having little
title-reversing if-blocks spread all over the codebase in showAnArticle,
deleteAnArticle, exportArticle, etc., we can concentrate it all in an extension
file:

	function reverseArticleTitle( $article ) {
		# ...
	}

	function reverseForExport( $article ) {
		# ...
	}

The setup function for the extension just has to add its hook functions to the
appropriate events:

	setupTitleReversingExtension() {
		global $wgHooks;

		$wgHooks['ArticleShow'][] = 'reverseArticleTitle';
		$wgHooks['ArticleDelete'][] = 'reverseArticleTitle';
		$wgHooks['ArticleExport'][] = 'reverseForExport';
	}

Having all this code related to the title-reversion option in one place means
that it's easier to read and understand; you don't have to do a grep-find to see
where the $wgReverseTitle variable is used, say.

If the code is well enough isolated, it can even be excluded when not used --
making for some slight savings in memory and load-up performance at runtime.
Admins who want to have all the reversed titles can add:

	require_once 'extensions/ReverseTitle.php';

...to their LocalSettings.php file; those of us who don't want or need it can
just leave it out.

The extensions don't even have to be shipped with MediaWiki; they could be
provided by a third-party developer or written by the admin him/herself.

==Writing hooks==

A hook is a chunk of code run at some particular event. It consists of:

  * a function with some optional accompanying data, or
  * an object with a method and some optional accompanying data.

Hooks are registered by adding them to the global $wgHooks array for a given
event. All the following are valid ways to define hooks:

	$wgHooks['EventName'][] = 'someFunction'; # function, no data
	$wgHooks['EventName'][] = [ 'someFunction', $someData ];
	$wgHooks['EventName'][] = [ 'someFunction' ]; # weird, but OK

	$wgHooks['EventName'][] = $object; # object only
	$wgHooks['EventName'][] = [ $object, 'someMethod' ];
	$wgHooks['EventName'][] = [ $object, 'someMethod', $someData ];
	$wgHooks['EventName'][] = [ $object ]; # weird but OK

When an event occurs, the function (or object method) will be called with the
optional data provided as well as event-specific parameters. The above examples
would result in the following code being executed when 'EventName' happened:

	# function, no data
	someFunction( $param1, $param2 )
	# function with data
	someFunction( $someData, $param1, $param2 )

	# object only
	$object->onEventName( $param1, $param2 )
	# object with method
	$object->someMethod( $param1, $param2 )
	# object with method and data
	$object->someMethod( $someData, $param1, $param2 )

Note that when an object is the hook, and there's no specified method, the
default method called is 'onEventName'. For different events this would be
different: 'onArticleSave', 'onUserLogin', etc.

The extra data is useful if we want to use the same function or object for
different purposes. For example:

	$wgHooks['PageContentSaveComplete'][] = [ 'ircNotify', 'TimStarling' ];
	$wgHooks['PageContentSaveComplete'][] = [ 'ircNotify', 'brion' ];

This code would result in ircNotify being run twice when an article is saved:
once for 'TimStarling', and once for 'brion'.

Hooks can return three possible values:

  * No return value (or null): the hook has operated successfully. Previously,
    true was required. This is the default since MediaWiki 1.23.
  * "some string": an error occurred; processing should stop and the error
                   should be shown to the user
  * false: the hook has successfully done the work necessary and the calling
           function should skip

The last result would be for cases where the hook function replaces the main
functionality. For example, if you wanted to authenticate users to a custom
system (LDAP, another PHP program, whatever), you could do:

	$wgHooks['UserLogin'][] = [ 'ldapLogin', $ldapServer ];

	function ldapLogin( $username, $password ) {
		# log user into LDAP
		return false;
	}

Returning false makes less sense for events where the action is complete, and
will normally be ignored.

Note that none of the examples made use of create_function() as a way to
attach a function to a hook. This is known to cause problems (notably with
Special:Version), and should be avoided when at all possible.

==Using hooks==

A calling function or method uses the Hooks::run() function to run the hooks
related to a particular event, like so:

	class Article {
		# ...
		function protect() {
			global $wgUser;

			// Avoid PHP 7.1 warning from passing $this by reference
			$article = $this;

			if ( Hooks::run( 'ArticleProtect', [ &$article, &$wgUser ] ) ) {
				# protect the article
				Hooks::run( 'ArticleProtectComplete', [ &$article, &$wgUser ] );
			}
		}
	}

Hooks::run() returns true if the calling function should continue processing
(the hooks ran OK, or there are no hooks to run), or false if it shouldn't (an
error occurred, or one of the hooks handled the action already). Checking the
return value matters more for "before" hooks than for "complete" hooks.

Note that hook parameters are passed in an array; this is a necessary
inconvenience to make it possible to pass reference values (which can be changed)
by the hook callback.

==Events and parameters==

This is a list of known events and parameters; please add to it if you're going
to add events to the MediaWiki code.

'AbortAutoblock': Return false to cancel an autoblock.
$autoblockip: The IP going to be autoblocked.
&$block: The block from which the autoblock is coming.

'AbortDiffCache': Can be used to cancel the caching of a diff.
&$diffEngine: DifferenceEngine object

'AbortEmailNotification': Can be used to cancel email notifications for an edit.
$editor: The User who made the change.
$title: The Title of the page that was edited.
$rc: The current RecentChange object.

'AbortTalkPageEmailNotification': Return false to cancel talk page email
notification
$targetUser: the user whom to send talk page email notification
$title: the page title

'ActionBeforeFormDisplay': Before executing the HTMLForm object.
$name: name of the action
&$form: HTMLForm object
$article: Article object

'ActionModifyFormFields': Before creating an HTMLForm object for a page action;
Allows to change the fields on the form that will be generated.
$name: name of the action
&$fields: HTMLForm descriptor array
$article: Article object

'AddNewAccount': DEPRECATED since 1.27! Use LocalUserCreated.
After a user account is created.
$user: the User object that was created. (Parameter added in 1.7)
$byEmail: true when account was created "by email" (added in 1.12)

'AfterBuildFeedLinks': Executed in OutputPage.php after all feed links (atom,
rss,...) are created. Can be used to omit specific feeds from being outputted.
You must not use this hook to add feeds, use OutputPage::addFeedLink() instead.
&$feedLinks: Array of created feed links

'AfterFinalPageOutput': Nearly at the end of OutputPage::output() but
before OutputPage::sendCacheControl() and final ob_end_flush() which
will send the buffered output to the client. This allows for last-minute
modification of the output within the buffer by using ob_get_clean().
$output: The OutputPage object where output() was called

'AfterImportPage': When a page import is completed.
$title: Title under which the revisions were imported
$foreignTitle: ForeignTitle object based on data provided by the XML file
$revCount: Number of revisions in the XML file
$sRevCount: Number of successfully imported revisions
$pageInfo: associative array of page information

'AfterParserFetchFileAndTitle': After an image gallery is formed by Parser,
just before adding its HTML to parser output.
$parser: Parser object that called the hook
$ig: Gallery, an object of one of the gallery classes (inheriting from
  ImageGalleryBase)
&$html: HTML generated by the gallery

'AlternateEdit': Before checking if a user can edit a page and before showing
the edit form ( EditPage::edit() ). This is triggered on &action=edit.
$editPage: the EditPage object

'AlternateEditPreview': Before generating the preview of the page when editing
( EditPage::getPreviewText() ).
Return false and set $previewHTML and $parserOutput to output custom page
preview HTML.
$editPage: the EditPage object
&$content: the Content object for the text field from the edit page
&$previewHTML: Text to be placed into the page for the preview
&$parserOutput: the ParserOutput object for the preview

'AlternateUserMailer': Called before mail is sent so that mail could be logged
(or something else) instead of using PEAR or PHP's mail(). Return false to skip
the regular method of sending mail.  Return a string to return a php-mail-error
message containing the error. Returning true will continue with sending email
in the regular way.
$headers: Associative array of headers for the email
$to: MailAddress object or array
$from: From address
$subject: Subject of the email
$body: Body of the message

'AncientPagesQuery': Allow extensions to modify the query used by
Special:AncientPages.
&$tables: tables to join in the query
&$conds: conditions for the query
&$joinConds: join conditions for the query

'APIAfterExecute': After calling the execute() method of an API module. Use
this to extend core API modules.
&$module: Module object

'ApiBeforeMain': Before calling ApiMain's execute() method in api.php.
&$main: ApiMain object

'ApiCheckCanExecute': Called during ApiMain::checkCanExecute. Use to further
authenticate and authorize API clients before executing the module. Return
false and set a message to cancel the request.
$module: Module object
$user: Current user
&$message: API message to die with. Specific values accepted depend on the
 MediaWiki version:
 * 1.29+: IApiMessage, Message, string message key, or key+parameters array to
   pass to ApiBase::dieWithError().
 * 1.27+: IApiMessage, or a key or key+parameters in ApiBase::$messageMap.
 * Earlier: A key or key+parameters in ApiBase::$messageMap.

'ApiDeprecationHelp': Add messages to the 'deprecation-help' warning generated
from ApiBase::addDeprecation().
&$msgs: Message[] Messages to include in the help. Multiple messages will be
  joined with spaces.

'APIEditBeforeSave': DEPRECATED since 1.28! Use EditFilterMergedContent instead.
Before saving a page with api.php?action=edit, after
processing request parameters. Return false to let the request fail, returning
an error message or an <edit result="Failure"> tag if $resultArr was filled.
Unlike for example 'EditFilterMergedContent' this also being run on undo.
Since MediaWiki 1.25, 'EditFilterMergedContent' can also return error details
for the API and it's recommended to use it instead of this hook.
$editPage: the EditPage object
$text: the text passed to the API. Note that this includes only the single
  section for section edit, and is not necessarily the final text in case of
  automatically resolved edit conflicts.
&$resultArr: data in this array will be added to the API result

'ApiFeedContributions::feedItem': Called to convert the result of ContribsPager
into a FeedItem instance that ApiFeedContributions can consume. Implementors of
this hook may cancel the hook to signal that the item is not viewable in the
provided context.
$row: A row of data from ContribsPager.  The set of data returned by
  ContribsPager can be adjusted by handling the ContribsPager::reallyDoQuery
  hook.
$context: An IContextSource implementation.
&$feedItem: Set this to a FeedItem instance if the callback can handle the
  provided row. This is provided to the hook as a null, if it is non null then
  another callback has already handled the hook.

'ApiFormatHighlight': Use to syntax-highlight API pretty-printed output. When
highlighting, add output to $context->getOutput() and return false.
$context: An IContextSource.
$text: Text to be highlighted.
$mime: MIME type of $text.
$format: API format code for $text.

'APIGetAllowedParams': Use this hook to modify a module's parameters.
&$module: ApiBase Module object
&$params: Array of parameters
$flags: int zero or OR-ed flags like ApiBase::GET_VALUES_FOR_HELP

'APIGetDescriptionMessages': Use this hook to modify a module's help message.
$module: ApiBase Module object
&$msg: Array of Message objects

'APIGetParamDescriptionMessages': Use this hook to modify a module's parameter
descriptions.
$module: ApiBase Module object
&$msg: Array of arrays of Message objects

'APIHelpModifyOutput': Use this hook to modify an API module's help output.
$module: ApiBase Module object
&$help: Array of HTML strings to be joined for the output.
$options: Array Options passed to ApiHelp::getHelp
&$tocData: Array If a TOC is being generated, this array has keys as anchors in
  the page and values as for Linker::generateTOC().

'ApiMain::moduleManager': Called when ApiMain has finished initializing its
module manager. Can be used to conditionally register API modules.
$moduleManager: ApiModuleManager Module manager instance

'ApiMain::onException': Called by ApiMain::executeActionWithErrorHandling() when
an exception is thrown during API action execution.
$apiMain: Calling ApiMain instance.
$e: Exception object.

'ApiMakeParserOptions': Called from ApiParse and ApiExpandTemplates to allow
extensions to adjust the ParserOptions before parsing.
$options: ParserOptions object
$title: Title to be parsed
$params: Parameter array for the API module
$module: API module (which is also a ContextSource)
&$reset: Set to a ScopedCallback used to reset any hooks after the parse is done.
&$suppressCache: Set true if cache should be suppressed.

'ApiOpenSearchSuggest': Called when constructing the OpenSearch results. Hooks
can alter or append to the array.
&$results: array with integer keys to associative arrays. Keys in associative
  array:
    - title: Title object.
    - redirect from: Title or null.
    - extract: Description for this result.
    - extract trimmed: If truthy, the extract will not be trimmed to
      $wgOpenSearchDescriptionLength.
    - image: Thumbnail for this result. Value is an array with subkeys 'source'
      (url), 'width', 'height', 'alt', 'align'.
    - url: Url for the given title.

'ApiOptions': Called by action=options before applying changes to user
preferences.
$apiModule: Calling ApiOptions object
$user: User object whose preferences are being changed
$changes: Associative array of preference name => value
$resetKinds: Array of strings specifying which options kinds to reset.
  See User::resetOptions() and User::getOptionKinds() for possible
  values.

'ApiParseMakeOutputPage': Called when preparing the OutputPage object for
ApiParse. This is mainly intended for calling OutputPage::addContentOverride()
or OutputPage::addContentOverrideCallback().
$module: ApiBase (which is also a ContextSource)
$output: OutputPage

'ApiQuery::moduleManager': Called when ApiQuery has finished initializing its
module manager. Can be used to conditionally register API query modules.
$moduleManager: ApiModuleManager Module manager instance

'APIQueryAfterExecute': After calling the execute() method of an
action=query submodule. Use this to extend core API modules.
&$module: Module object

'ApiQueryBaseAfterQuery': Called for (some) API query modules after the
database query has returned. An API query module wanting to use this hook
should see the ApiQueryBase::select() and ApiQueryBase::processRow()
documentation.
$module: ApiQueryBase module in question
$result: ResultWrapper|bool returned from the IDatabase::select()
&$hookData: array that was passed to the 'ApiQueryBaseBeforeQuery' hook and
  will be passed to the 'ApiQueryBaseProcessRow' hook, intended for inter-hook
  communication.

'ApiQueryBaseBeforeQuery': Called for (some) API query modules before a
database query is made. WARNING: It would be very easy to misuse this hook and
break the module! Any joins added *must* join on a unique key of the target
table unless you really know what you're doing. An API query module wanting to
use this hook should see the ApiQueryBase::select() and
ApiQueryBase::processRow() documentation.
$module: ApiQueryBase module in question
&$tables: array of tables to be queried
&$fields: array of columns to select
&$conds: array of WHERE conditionals for query
&$query_options: array of options for the database request
&$join_conds: join conditions for the tables
&$hookData: array that will be passed to the 'ApiQueryBaseAfterQuery' and
  'ApiQueryBaseProcessRow' hooks, intended for inter-hook communication.

'ApiQueryBaseProcessRow': Called for (some) API query modules as each row of
the database result is processed. Return false to stop processing the result
set. An API query module wanting to use this hook should see the
ApiQueryBase::select() and ApiQueryBase::processRow() documentation.
$module: ApiQueryBase module in question
$row: stdClass Database result row
&$data: array to be included in the ApiResult.
&$hookData: array that was be passed to the 'ApiQueryBaseBeforeQuery' and
  'ApiQueryBaseAfterQuery' hooks, intended for inter-hook communication.

'APIQueryGeneratorAfterExecute': After calling the executeGenerator() method of
an action=query submodule. Use this to extend core API modules.
&$module: Module object
&$resultPageSet: ApiPageSet object

'APIQueryInfoTokens': DEPRECATED since 1.24! Use ApiQueryTokensRegisterTypes
instead. Use this hook to add custom tokens to prop=info. Every token has an
action, which will be used in the intoken parameter and in the output
(actiontoken="..."), and a callback function which should return the token, or
false if the user isn't allowed to obtain it. The prototype of the callback
function is func($pageid, $title), where $pageid is the page ID of the page the
token is requested for and $title is the associated Title object. In the hook,
just add your callback to the $tokenFunctions array and return true (returning
false makes no sense).
&$tokenFunctions: [ action => callback ]

'APIQueryRecentChangesTokens': DEPRECATED since 1.24! Use
ApiQueryTokensRegisterTypes instead.
Use this hook to add custom tokens to list=recentchanges. Every token has an
action, which will be used in the rctoken parameter and in the output
(actiontoken="..."), and a callback function which should return the token, or
false if the user isn't allowed to obtain it. The prototype of the callback
function is func($pageid, $title, $rc), where $pageid is the page ID of the
page associated to the revision the token is requested for, $title the
associated Title object and $rc the associated RecentChange object. In the
hook, just add your callback to the $tokenFunctions array and return true
(returning false makes no sense).
&$tokenFunctions: [ action => callback ]

'APIQueryRevisionsTokens': DEPRECATED since 1.24! Use
ApiQueryTokensRegisterTypes instead.
Use this hook to add custom tokens to prop=revisions. Every token has an
action, which will be used in the rvtoken parameter and in the output
(actiontoken="..."), and a callback function which should return the token, or
false if the user isn't allowed to obtain it. The prototype of the callback
function is func($pageid, $title, $rev), where $pageid is the page ID of the
page associated to the revision the token is requested for, $title the
associated Title object and $rev the associated Revision object. In the hook,
just add your callback to the $tokenFunctions array and return true (returning
false makes no sense).
&$tokenFunctions: [ action => callback ]

'APIQuerySiteInfoGeneralInfo': Use this hook to add extra information to the
sites general information.
$module: the current ApiQuerySiteInfo module
&$results: array of results, add things here

'APIQuerySiteInfoStatisticsInfo': Use this hook to add extra information to the
sites statistics information.
&$results: array of results, add things here

'ApiQueryTokensRegisterTypes': Use this hook to add additional token types to
action=query&meta=tokens. Note that most modules will probably be able to use
the 'csrf' token instead of creating their own token types.
&$salts: [ type => salt to pass to User::getEditToken(), or array of salt
  and key to pass to Session::getToken() ]

'APIQueryUsersTokens': DEPRECATED since 1.24! Use ApiQueryTokensRegisterTypes
instead.
Use this hook to add custom token to list=users. Every token has an action,
which will be used in the ustoken parameter and in the output
(actiontoken="..."), and a callback function which should return the token, or
false if the user isn't allowed to obtain it. The prototype of the callback
function is func($user) where $user is the User object. In the hook, just add
your callback to the $tokenFunctions array and return true (returning false
makes no sense).
&$tokenFunctions: [ action => callback ]

'ApiQueryWatchlistExtractOutputData': Extract row data for ApiQueryWatchlist.
$module: ApiQueryWatchlist instance
$watchedItem: WatchedItem instance
$recentChangeInfo: Array of recent change info data
&$vals: Associative array of data to be output for the row

'ApiQueryWatchlistPrepareWatchedItemQueryServiceOptions': Populate the options
to be passed from ApiQueryWatchlist to WatchedItemQueryService.
$module: ApiQueryWatchlist instance
$params: Array of parameters, as would be returned by $module->extractRequestParams()
&$options: Array of options for WatchedItemQueryService::getWatchedItemsWithRecentChangeInfo()

'ApiRsdServiceApis': Add or remove APIs from the RSD services list. Each service
should have its own entry in the $apis array and have a unique name, passed as
key for the array that represents the service data. In this data array, the
key-value-pair identified by the apiLink key is required.
&$apis: array of services

'ApiTokensGetTokenTypes': DEPRECATED since 1.24! Use ApiQueryTokensRegisterTypes instead.
Use this hook to extend action=tokens with new token types.
&$tokenTypes: supported token types in format 'type' => callback function
  used to retrieve this type of tokens.

'ApiValidatePassword': Called from ApiValidatePassword.
$module: ApiValidatePassword instance.
&$r: Result array.

'Article::MissingArticleConditions': Before fetching deletion & move log entries
to display a message of a non-existing page being deleted/moved, give extensions
a chance to hide their (unrelated) log entries.
&$conds: Array of query conditions (all of which have to be met; conditions will
  AND in the final query)
$logTypes: Array of log types being queried

'ArticleAfterFetchContentObject': DEPRECATED since 1.32, use ArticleRevisionViewCustom
to control output. After fetching content of an article from the database.
&$article: the article (object) being loaded from the database
&$content: the content of the article, as a Content object

'ArticleConfirmDelete': Before writing the confirmation form for article
deletion.
$article: the article (object) being deleted
$output: the OutputPage object
&$reason: the reason (string) the article is being deleted

'ArticleContentOnDiff': Before showing the article content below a diff. Use
this to change the content in this area or how it is loaded.
$diffEngine: the DifferenceEngine
$output: the OutputPage object

'ArticleRevisionViewCustom': Allows custom rendering of an article's content.
Note that it is preferable to implement proper handing for a custom data type using
the ContentHandler facility.
$revision: content of the page, as a RevisionRecord object, or null if the revision
  could not be loaded. May also be a fake that wraps content supplied by an extension.
$title: title of the page
$oldid: the requested revision id, or 0 for the currrent revision.
$output: a ParserOutput object

'ArticleContentViewCustom': DEPRECATED since 1.32, use ArticleRevisionViewCustom instead,
or provide an appropriate ContentHandler. Allows to output the text of the article in a
different format than wikitext.
$content: content of the page, as a Content object
$title: title of the page
$output: a ParserOutput object

'ArticleDelete': Before an article is deleted.
&$wikiPage: the WikiPage (object) being deleted
&$user: the user (object) deleting the article
&$reason: the reason (string) the article is being deleted
&$error: if the deletion was prohibited, the (raw HTML) error message to display
  (added in 1.13)
&$status: Status object, modify this to throw an error. Overridden by $error
  (added in 1.20)
$suppress: Whether this is a suppression deletion or not (added in 1.27)

'ArticleDeleteAfterSuccess': Output after an article has been deleted.
$title: Title of the article that has been deleted.
$outputPage: OutputPage that can be used to append the output.

'ArticleDeleteComplete': After an article is deleted.
&$wikiPage: the WikiPage that was deleted
&$user: the user that deleted the article
$reason: the reason the article was deleted
$id: id of the article that was deleted
$content: the Content of the deleted page (or null, when deleting a broken page)
$logEntry: the ManualLogEntry used to record the deletion
$archivedRevisionCount: the number of revisions archived during the deletion

'ArticleEditUpdateNewTalk': Before updating user_newtalk when a user talk page
was changed.
&$wikiPage: WikiPage (object) of the user talk page
$recipient: User (object) who's talk page was edited

'ArticleEditUpdates': When edit updates (mainly link tracking) are made when an
article has been changed.
&$wikiPage: the WikiPage (object)
&$editInfo: data holder that includes the parser output ($editInfo->output) for
  that page after the change
$changed: bool for if the page was changed

'ArticleEditUpdatesDeleteFromRecentchanges': Before deleting old entries from
recentchanges table, return false to not delete old entries.
&$wikiPage: WikiPage (object) being modified

'ArticleFromTitle': when creating an article object from a title object using
Wiki::articleFromTitle().
&$title: Title (object) used to create the article object
&$article: Article (object) that will be returned
$context: IContextSource (object)

'ArticleMergeComplete': After merging to article using Special:Mergehistory.
$targetTitle: target title (object)
$destTitle: destination title (object)

'ArticlePageDataAfter': After loading data of an article from the database.
&$wikiPage: WikiPage (object) whose data were loaded
&$row: row (object) returned from the database server

'ArticlePageDataBefore': Before loading data of an article from the database.
&$wikiPage: WikiPage (object) that data will be loaded
&$fields: fields (array) to load from the database
&$tables: tables (array) to load from the database
&$joinConds: join conditions (array) to load from the database

'ArticlePrepareTextForEdit': Called when preparing text to be saved.
$wikiPage: the WikiPage being saved
$popts: parser options to be used for pre-save transformation

'ArticleProtect': Before an article is protected.
&$wikiPage: the WikiPage being protected
&$user: the user doing the protection
$protect: Set of restriction keys
$reason: Reason for protect

'ArticleProtectComplete': After an article is protected.
&$wikiPage: the WikiPage that was protected
&$user: the user who did the protection
$protect: Set of restriction keys
$reason: Reason for protect

'ArticlePurge': Before executing "&action=purge".
&$wikiPage: WikiPage (object) to purge

'ArticleRevisionUndeleted': After an article revision is restored.
&$title: the article title
$revision: the revision
$oldPageID: the page ID of the revision when archived (may be null)

'ArticleRevisionVisibilitySet': Called when changing visibility of one or more
revisions of an article.
$title: Title object of the article
$ids: Ids to set the visibility for
$visibilityChangeMap: Map of revision id to oldBits and newBits.  This array can be
  examined to determine exactly what visibility bits have changed for each
  revision.  This array is of the form
  [id => ['oldBits' => $oldBits, 'newBits' => $newBits], ... ]

'ArticleRollbackComplete': After an article rollback is completed.
$wikiPage: the WikiPage that was edited
$user: the user who did the rollback
$revision: the revision the page was reverted back to
$current: the reverted revision

'ArticleShowPatrolFooter': Called at the beginning of Article#showPatrolFooter.
Extensions can use this to not show the [mark as patrolled] link in certain
circumstances.
$article: the Article object

'ArticleUndelete': When one or more revisions of an article are restored.
&$title: Title corresponding to the article restored
$create: Whether or not the restoration caused the page to be created (i.e. it
  didn't exist before).
$comment: The comment associated with the undeletion.
$oldPageId: ID of page previously deleted (from archive table). This ID will be used
  for the restored page.
$restoredPages: Set of page IDs that have revisions restored for this undelete,
  with keys being page IDs and values are 'true'.

'ArticleUndeleteLogEntry': When a log entry is generated but not yet saved.
$pageArchive: the PageArchive object
&$logEntry: ManualLogEntry object
$user: User who is performing the log action

'ArticleUpdateBeforeRedirect': After a page is updated (usually on save), before
the user is redirected back to the page.
$article: the article
&$sectionanchor: The section anchor link (e.g. "#overview" )
&$extraq: Extra query parameters which can be added via hooked functions

'ArticleViewFooter': After showing the footer section of an ordinary page view
$article: Article object
$patrolFooterShown: boolean whether patrol footer is shown

'ArticleViewHeader': Control article output. Called before the parser cache is about
to be tried for article viewing.
&$article: the article
&$pcache: whether to try the parser cache or not
&$outputDone: whether the output for this page finished or not. Set to
  a ParserOutput object to both indicate that the output is done and what
  parser output was used.

'ArticleViewRedirect': Before setting "Redirected from ..." subtitle when a
redirect was followed.
&$article: target article (object)

'AuthChangeFormFields': After converting a field information array obtained
from a set of AuthenticationRequest classes into a form descriptor; hooks
can tweak the array to change how login etc. forms should look.
$requests: array of AuthenticationRequests the fields are created from
$fieldInfo: field information array (union of all
  AuthenticationRequest::getFieldInfo() responses).
&$formDescriptor: HTMLForm descriptor. The special key 'weight' can be set
  to change the order of the fields.
$action: one of the AuthManager::ACTION_* constants.

'AuthManagerLoginAuthenticateAudit': A login attempt either succeeded or failed
for a reason other than misconfiguration or session loss. No return data is
accepted; this hook is for auditing only.
$response: The MediaWiki\Auth\AuthenticationResponse in either a PASS or FAIL
  state.
$user: The User object being authenticated against, or null if authentication
  failed before getting that far.
$username: A guess at the user name being authenticated, or null if we can't
  even determine that. When $user is not null, it can be in the form of
  <username>@<more info> (e.g. for bot passwords).
$extraData: An array (string => string) with extra information, intended to be
  added to log contexts. Fields it might include:
  - appId: the application ID, only if the login was with a bot password

'AutopromoteCondition': Check autopromote condition for user.
$type: condition type
$args: arguments
$user: user
&$result: result of checking autopromote condition

'BacklinkCacheGetConditions': Allows to set conditions for query when links to
certain title are fetched.
$table: table name
$title: title of the page to which backlinks are sought
&$conds: query conditions

'BacklinkCacheGetPrefix': Allows to set prefix for a specific link table.
$table: table name
&$prefix: prefix

'BadImage': When checking against the bad image list. Change $bad and return
false to override. If an image is "bad", it is not rendered inline in wiki
pages or galleries in category pages.
$name: Image name being checked
&$bad: Whether or not the image is "bad"

'BaseTemplateAfterPortlet': After output of portlets, allow injecting
custom HTML after the section. Any uses of the hook need to handle escaping.
$template: BaseTemplate
$portlet: string portlet name
&$html: string

'BaseTemplateToolbox': Called by BaseTemplate when building the $toolbox array
and returning it for the skin to output. You can add items to the toolbox while
still letting the skin make final decisions on skin-specific markup conventions
using this hook.
&$sk: The BaseTemplate base skin template
&$toolbox: An array of toolbox items, see BaseTemplate::getToolbox and
  BaseTemplate::makeListItem for details on the format of individual items
  inside of this array.

'BeforeDisplayNoArticleText': Before displaying message key "noarticletext" or
"noarticletext-nopermission" at Article::showMissingArticle().
$article: article object

'BeforeHttpsRedirect': Prior to forcing HTTP->HTTPS redirect. Gives a chance to
override how the redirect is output by modifying, or by returning false, and
letting standard HTTP rendering take place.
ATTENTION: This hook is likely to be removed soon due to overall design of the
system.
$context: IContextSource object
&$redirect: string URL, modifiable

'BeforeInitialize': Before anything is initialized in
MediaWiki::performRequest().
&$title: Title being used for request
&$unused: null
&$output: OutputPage object
&$user: User
$request: WebRequest object
$mediaWiki: Mediawiki object

'BeforePageDisplay': Prior to outputting a page.
&$out: OutputPage object
&$skin: Skin object

'BeforePageRedirect': Prior to sending an HTTP redirect. Gives a chance to
override how the redirect is output by modifying, or by returning false and
taking over the output.
$out: OutputPage object
&$redirect: URL, modifiable
&$code: HTTP code (eg '301' or '302'), modifiable

'BeforeParserFetchFileAndTitle': Before an image is rendered by Parser.
$parser: Parser object
$nt: the image title
&$options: array of options to RepoGroup::findFile. If it contains 'broken'
  as a key then the file will appear as a broken thumbnail.
&$descQuery: query string to add to thumbnail URL

'BeforeParserFetchTemplateAndtitle': Before a template is fetched by Parser.
$parser: Parser object
$title: title of the template
&$skip: skip this template and link it?
&$id: the id of the revision being parsed

'BeforeParserrenderImageGallery': Before an image gallery is rendered by Parser.
&$parser: Parser object
&$ig: ImageGallery object

'BeforeWelcomeCreation': Before the welcomecreation message is displayed to a
newly created user.
&$welcome_creation_msg: MediaWiki message name to display on the welcome screen
  to a newly created user account.
&$injected_html: Any HTML to inject after the "logged in" message of a newly
  created user account

'BitmapHandlerCheckImageArea': By BitmapHandler::normaliseParams, after all
normalizations have been performed, except for the $wgMaxImageArea check.
$image: File
&$params: Array of parameters
&$checkImageAreaHookResult: null, set to true or false to override the
  $wgMaxImageArea check result.

'BitmapHandlerTransform': before a file is transformed, gives extension the
possibility to transform it themselves
$handler: BitmapHandler
$image: File
&$scalerParams: Array with scaler parameters
&$mto: null, set to a MediaTransformOutput

'BlockIp': Before an IP address or user is blocked.
&$block: the Block object about to be saved
&$user: the user _doing_ the block (not the one being blocked)
&$reason: if the hook is aborted, the error message to be returned in an array

'BlockIpComplete': After an IP address or user is blocked.
$block: the Block object that was saved
$user: the user who did the block (not the one being blocked)
$priorBlock: the Block object for the prior block or null if there was none

'BookInformation': Before information output on Special:Booksources.
$isbn: ISBN to show information for
$output: OutputPage object in use

'CanIPUseHTTPS': Determine whether the client at a given source IP is likely
to be able to access the wiki via HTTPS.
$ip: The IP address in human-readable form
&$canDo: This reference should be set to false if the client may not be able
  to use HTTPS

'CanonicalNamespaces': For extensions adding their own namespaces or altering
the defaults.
Note that if you need to specify namespace protection or content model for
a namespace that is added in a CanonicalNamespaces hook handler, you
should do so by altering $wgNamespaceProtection and
$wgNamespaceContentModels outside the handler, in top-level scope. The
point at which the CanonicalNamespaces hook fires is too late for altering
these variables. This applies even if the namespace addition is
conditional; it is permissible to declare a content model and protection
for a namespace and then decline to actually register it.
&$namespaces: Array of namespace numbers with corresponding canonical names

'CategoryAfterPageAdded': After a page is added to a category.
$category: Category that page was added to
$wikiPage: WikiPage that was added

'CategoryAfterPageRemoved': After a page is removed from a category.
$category: Category that page was removed from
$wikiPage: WikiPage that was removed
$id: the page ID (original ID in case of page deletions)

'CategoryPageView': Before viewing a categorypage in CategoryPage::view.
&$catpage: CategoryPage instance

'CategoryViewer::doCategoryQuery': After querying for pages to be displayed
in a Category page. Gives extensions the opportunity to batch load any
related data about the pages.
$type: The category type. Either 'page', 'file' or 'subcat'
$res: Query result from Wikimedia\Rdbms\IDatabase::select()

'CategoryViewer::generateLink': Before generating an output link allow
extensions opportunity to generate a more specific or relevant link.
$type: The category type. Either 'page', 'img' or 'subcat'
$title: Title object for the categorized page
$html: Requested html content of anchor
&$link: Returned value. When set to a non-null value by a hook subscriber
  this value will be used as the anchor instead of Linker::link

'ChangeAuthenticationDataAudit': Called when user changes his password.
No return data is accepted; this hook is for auditing only.
$req: AuthenticationRequest object describing the change (and target user)
$status: StatusValue with the result of the action

'ChangePasswordForm': DEPRECATED since 1.27! Use AuthChangeFormFields or
security levels. For extensions that need to add a field to the ChangePassword
form via the Preferences form.
&$extraFields: An array of arrays that hold fields like would be passed to the
  pretty function.

'ChangesListInitRows': Batch process change list rows prior to rendering.
$changesList: ChangesList instance
$rows: The data that will be rendered. May be a ResultWrapper instance or
  an array.

'ChangesListInsertArticleLink': Override or augment link to article in RC list.
&$changesList: ChangesList instance.
&$articlelink: HTML of link to article (already filled-in).
&$s: HTML of row that is being constructed.
&$rc: RecentChange instance.
$unpatrolled: Whether or not we are showing unpatrolled changes.
$watched: Whether or not the change is watched by the user.

'ChangesListSpecialPageQuery': Called when building SQL query on pages
inheriting from ChangesListSpecialPage (in core: RecentChanges,
RecentChangesLinked and Watchlist).
Do not use this to implement individual filters if they are compatible with the
ChangesListFilter and ChangesListFilterGroup structure.
Instead, use sub-classes of those classes, in conjunction with the
ChangesListSpecialPageStructuredFilters hook.
This hook can be used to implement filters that do not implement that structure,
or custom behavior that is not an individual filter.
$name: name of the special page, e.g. 'Watchlist'
&$tables: array of tables to be queried
&$fields: array of columns to select
&$conds: array of WHERE conditionals for query
&$query_options: array of options for the database request
&$join_conds: join conditions for the tables
$opts: FormOptions for this request

'ChangesListSpecialPageStructuredFilters': Called to allow extensions to register
filters for pages inheriting from ChangesListSpecialPage (in core: RecentChanges,
RecentChangesLinked, and Watchlist).  Generally, you will want to construct
new ChangesListBooleanFilter or ChangesListStringOptionsFilter objects.
When constructing them, you specify which group they belong to.  You can reuse
existing groups (accessed through $special->getFilterGroup), or create your own
(ChangesListBooleanFilterGroup or ChangesListStringOptionsFilterGroup).
If you create new groups, you must register them with $special->registerFilterGroup.
Note that this is called regardless of whether the user is currently using
the new (structured) or old (unstructured) filter UI.  If you want your boolean
filter to show on both the new and old UI, specify all the supported fields.
These include showHide, label, and description.
See the constructor of each ChangesList* class for documentation of supported
fields.
$special: ChangesListSpecialPage instance

'ChangeTagAfterDelete': Called after a change tag has been deleted (that is,
removed from all revisions and log entries to which it was applied). This gives
extensions a chance to take it off their books.
$tag: name of the tag
&$status: Status object. Add warnings to this as required. There is no point
  setting errors, as the deletion has already been partly carried out by this
  point.

'ChangeTagCanCreate': Tell whether a change tag should be able to be created
from the UI (Special:Tags) or via the API. You could use this hook if you want
to reserve a specific "namespace" of tags, or something similar.
$tag: name of the tag
$user: user initiating the action
&$status: Status object. Add your errors using `$status->fatal()` or warnings
  using `$status->warning()`. Errors and warnings will be relayed to the user.
  If you set an error, the user will be unable to create the tag.

'ChangeTagCanDelete': Tell whether a change tag should be able to be
deleted from the UI (Special:Tags) or via the API. The default is that tags
defined using the ListDefinedTags hook are not allowed to be deleted unless
specifically allowed. If you wish to allow deletion of the tag, set
`$status = Status::newGood()` to allow deletion, and then `return false` from
the hook function. Ensure you consume the 'ChangeTagAfterDelete' hook to carry
out custom deletion actions.
$tag: name of the tag
$user: user initiating the action
&$status: Status object. See above.

'ChangeTagsListActive': Allows you to nominate which of the tags your extension
uses are in active use.
&$tags: list of all active tags. Append to this array.

'ChangeTagsAfterUpdateTags': Called after tags have been updated with the
ChangeTags::updateTags function. Params:
$addedTags: tags effectively added in the update
$removedTags: tags effectively removed in the update
$prevTags: tags that were present prior to the update
$rc_id: recentchanges table id
$rev_id: revision table id
$log_id: logging table id
$params: tag params
$rc: RecentChange being tagged when the tagging accompanies the action, or null
$user: User who performed the tagging when the tagging is subsequent to the
  action, or null

'ChangeTagsAllowedAdd': Called when checking if a user can add tags to a change.
&$allowedTags: List of all the tags the user is allowed to add. Any tags the
  user wants to add ($addTags) that are not in this array will cause it to fail.
  You may add or remove tags to this array as required.
$addTags: List of tags user intends to add.
$user: User who is adding the tags.

'ChangeUserGroups': Called before user groups are changed.
$performer: The User who will perform the change
$user: The User whose groups will be changed
&$add: The groups that will be added
&$remove: The groups that will be removed

'Collation::factory': Called if $wgCategoryCollation is an unknown collation.
$collationName: Name of the collation in question
&$collationObject: Null. Replace with a subclass of the Collation class that
  implements the collation given in $collationName.

'ConfirmEmailComplete': Called after a user's email has been confirmed
successfully.
$user: user (object) whose email is being confirmed

'ContentAlterParserOutput': Modify parser output for a given content object.
Called by Content::getParserOutput after parsing has finished. Can be used
for changes that depend on the result of the parsing but have to be done
before LinksUpdate is called (such as adding tracking categories based on
the rendered HTML).
$content: The Content to render
$title: Title of the page, as context
$parserOutput: ParserOutput to manipulate

'ContentGetParserOutput': Customize parser output for a given content object,
called by AbstractContent::getParserOutput. May be used to override the normal
model-specific rendering of page content.
$content: The Content to render
$title: Title of the page, as context
$revId: The revision ID, as context
$options: ParserOptions for rendering. To avoid confusing the parser cache,
  the output can only depend on parameters provided to this hook function, not
  on global state.
$generateHtml: boolean, indicating whether full HTML should be generated. If
  false, generation of HTML may be skipped, but other information should still
  be present in the ParserOutput object.
&$output: ParserOutput, to manipulate or replace

'ContentHandlerDefaultModelFor': Called when the default content model is
determined for a given title. May be used to assign a different model for that
title.
$title: the Title in question
&$model: the model name. Use with CONTENT_MODEL_XXX constants.

'ContentHandlerForModelID': Called when a ContentHandler is requested for
a given content model name, but no entry for that model exists in
$wgContentHandlers.
Note: if your extension implements additional models via this hook, please
use GetContentModels hook to make them known to core.
$modeName: the requested content model name
&$handler: set this to a ContentHandler object, if desired.

'ContentModelCanBeUsedOn': Called to determine whether that content model can
be used on a given page. This is especially useful to prevent some content
models to be used in some special location.
$contentModel: ID of the content model in question
$title: the Title in question.
&$ok: Output parameter, whether it is OK to use $contentModel on $title.
  Handler functions that modify $ok should generally return false to prevent
  further hooks from further modifying $ok.

'ContribsPager::getQueryInfo': Before the contributions query is about to run
&$pager: Pager object for contributions
&$queryInfo: The query for the contribs Pager

'ContribsPager::reallyDoQuery': Called before really executing the query for My
Contributions
&$data: an array of results of all contribs queries
$pager: The ContribsPager object hooked into
$offset: Index offset, inclusive
$limit: Exact query limit
$descending: Query direction, false for ascending, true for descending

'ContributionsLineEnding': Called before a contributions HTML line is finished
$page: SpecialPage object for contributions
&$ret: the HTML line
$row: the DB row for this line
&$classes: the classes to add to the surrounding <li>
&$attribs: associative array of other HTML attributes for the <li> element.
  Currently only data attributes reserved to MediaWiki are allowed
  (see Sanitizer::isReservedDataAttribute).

'ContributionsToolLinks': Change tool links above Special:Contributions
$id: User identifier
$title: User page title
&$tools: Array of tool links
$specialPage: SpecialPage instance for context and services. Can be either
  SpecialContributions or DeletedContributionsPage. Extensions should type
  hint against a generic SpecialPage though.

'ConvertContent': Called by AbstractContent::convert when a conversion to
another content model is requested.
Handler functions that modify $result should generally return false to disable
further attempts at conversion.
$content: The Content object to be converted.
$toModel: The ID of the content model to convert to.
$lossy:   boolean indicating whether lossy conversion is allowed.
&$result: Output parameter, in case the handler function wants to provide a
  converted Content object. Note that $result->getContentModel() must return
  $toModel.

'ContentSecurityPolicyDefaultSource': Modify the allowed CSP load sources. This
affects all directives except for the script directive. If you want to add a
script source, see ContentSecurityPolicyScriptSource hook.
&$defaultSrc: Array of Content-Security-Policy allowed sources
$policyConfig: Current configuration for the Content-Security-Policy header
$mode: ContentSecurityPolicy::REPORT_ONLY_MODE or
  ContentSecurityPolicy::FULL_MODE depending on type of header

'ContentSecurityPolicyDirectives': Modify the content security policy
directives. Use this only if ContentSecurityPolicyDefaultSource and
ContentSecurityPolicyScriptSource do not meet your needs.
&$directives: Array of CSP directives
$policyConfig: Current configuration for the CSP header
$mode: ContentSecurityPolicy::REPORT_ONLY_MODE or
  ContentSecurityPolicy::FULL_MODE depending on type of header

'ContentSecurityPolicyScriptSource': Modify the allowed CSP script sources.
Note that you also have to use ContentSecurityPolicyDefaultSource if you
want non-script sources to be loaded from
whatever you add.
&$scriptSrc: Array of CSP directives
$policyConfig: Current configuration for the CSP header
$mode: ContentSecurityPolicy::REPORT_ONLY_MODE or
  ContentSecurityPolicy::FULL_MODE depending on type of header

'CustomEditor': When invoking the page editor
Return true to allow the normal editor to be used, or false if implementing
a custom editor, e.g. for a special namespace, etc.
$article: Article being edited
$user: User performing the edit

'DatabaseOraclePostInit': Called after initialising an Oracle database
$db: the DatabaseOracle object

'DeletedContribsPager::reallyDoQuery': Called before really executing the query
for Special:DeletedContributions
Similar to ContribsPager::reallyDoQuery
&$data: an array of results of all contribs queries
$pager: The DeletedContribsPager object hooked into
$offset: Index offset, inclusive
$limit: Exact query limit
$descending: Query direction, false for ascending, true for descending

'DeletedContributionsLineEnding': Called before a DeletedContributions HTML line
is finished.
Similar to ContributionsLineEnding
$page: SpecialPage object for DeletedContributions
&$ret: the HTML line
$row: the DB row for this line
&$classes: the classes to add to the surrounding <li>
&$attribs: associative array of other HTML attributes for the <li> element.
  Currently only data attributes reserved to MediaWiki are allowed
  (see Sanitizer::isReservedDataAttribute).

'DeleteUnknownPreferences': Called by the cleanupPreferences.php maintenance
script to build a WHERE clause with which to delete preferences that are not
known about. This hook is used by extensions that have dynamically-named
preferences that should not be deleted in the usual cleanup process. For
example, the Gadgets extension creates preferences prefixed with 'gadget-', and
so anything with that prefix is excluded from the deletion.
&where: An array that will be passed as the $cond parameter to
  IDatabase::select() to determine what will be deleted from the user_properties
  table.
$db: The IDatabase object, useful for accessing $db->buildLike() etc.

'DifferenceEngineAfterLoadNewText': called in DifferenceEngine::loadNewText()
after the new revision's content has been loaded into the class member variable
$differenceEngine->mNewContent but before returning true from this function.
$differenceEngine: DifferenceEngine object

'DifferenceEngineLoadTextAfterNewContentIsLoaded': called in
DifferenceEngine::loadText() after the new revision's content has been loaded
into the class member variable $differenceEngine->mNewContent but before
checking if the variable's value is null.
This hook can be used to inject content into said class member variable.
$differenceEngine: DifferenceEngine object

'DifferenceEngineMarkPatrolledLink': Allows extensions to change the "mark as
patrolled" link which is shown both on the diff header as well as on the bottom
of a page, usually wrapped in a span element which has class="patrollink".
$differenceEngine: DifferenceEngine object
&$markAsPatrolledLink: The "mark as patrolled" link HTML (string)
$rcid: Recent change ID (rc_id) for this change (int)

'DifferenceEngineMarkPatrolledRCID': Allows extensions to possibly change the
rcid parameter. For example the rcid might be set to zero due to the user being
the same as the performer of the change but an extension might still want to
show it under certain conditions.
&$rcid: rc_id (int) of the change or 0
$differenceEngine: DifferenceEngine object
$change: RecentChange object
$user: User object representing the current user

'DifferenceEngineNewHeader': Allows extensions to change the $newHeader
variable, which contains information about the new revision, such as the
revision's author, whether the revision was marked as a minor edit or not, etc.
$differenceEngine: DifferenceEngine object
&$newHeader: The string containing the various #mw-diff-otitle[1-5] divs, which
  include things like revision author info, revision comment, RevisionDelete
  link and more
$formattedRevisionTools: Array containing revision tools, some of which may have
  been injected with the DiffRevisionTools hook
$nextlink: String containing the link to the next revision (if any); also
  included in $newHeader
$rollback: Rollback link (string) to roll this revision back to the previous
  one, if any
$newminor: String indicating if the new revision was marked as a minor edit
$diffOnly: Boolean parameter passed to DifferenceEngine#showDiffPage, indicating
  whether we should show just the diff; passed in as a query string parameter to
  the various URLs constructed here (i.e. $nextlink)
$rdel: RevisionDelete link for the new revision, if the current user is allowed
  to use the RevisionDelete feature
$unhide: Boolean parameter indicating whether to show RevisionDeleted revisions

'DifferenceEngineOldHeader': Allows extensions to change the $oldHeader
variable, which contains information about the old revision, such as the
revision's author, whether the revision was marked as a minor edit or not, etc.
$differenceEngine: DifferenceEngine object
&$oldHeader: The string containing the various #mw-diff-otitle[1-5] divs, which
  include things like revision author info, revision comment, RevisionDelete
  link and more
$prevlink: String containing the link to the previous revision (if any); also
  included in $oldHeader
$oldminor: String indicating if the old revision was marked as a minor edit
$diffOnly: Boolean parameter passed to DifferenceEngine#showDiffPage, indicating
  whether we should show just the diff; passed in as a query string parameter to
  the various URLs constructed here (i.e. $prevlink)
$ldel: RevisionDelete link for the old revision, if the current user is allowed
  to use the RevisionDelete feature
$unhide: Boolean parameter indicating whether to show RevisionDeleted revisions

'DifferenceEngineOldHeaderNoOldRev': Change the $oldHeader variable in cases
when there is no old revision
&$oldHeader: empty string by default

'DifferenceEngineRenderRevisionAddParserOutput': Allows extensions to change the
parser output. Return false to not add parser output via OutputPage's
addParserOutput method.
$differenceEngine: DifferenceEngine object
$out: OutputPage object
$parserOutput: ParserOutput object
$wikiPage: WikiPage object

'DifferenceEngineRenderRevisionShowFinalPatrolLink': An extension can hook into
this hook point and return false to not show the final "mark as patrolled" link
on the bottom of a page.
This hook has no arguments.

'DifferenceEngineShowDiff': Allows extensions to affect the diff text which
eventually gets sent to the OutputPage object.
$differenceEngine: DifferenceEngine object

'DifferenceEngineShowEmptyOldContent': Allows extensions to change the diff
table body (without header) in cases when there is no old revision or the old
and new revisions are identical.
$differenceEngine: DifferenceEngine object

'DifferenceEngineShowDiffPage': Add additional output via the available
OutputPage object into the diff view
$out: OutputPage object

'DifferenceEngineShowDiffPageMaybeShowMissingRevision': called in
DifferenceEngine::showDiffPage() when revision data cannot be loaded.
Return false in order to prevent displaying the missing revision message
(i.e. to prevent DifferenceEngine::showMissingRevision() from being called).
$differenceEngine: DifferenceEngine object

'DiffRevisionTools': Override or extend the revision tools available from the
diff view, i.e. undo, etc.
$newRev: Revision object of the "new" revision
&$links: Array of HTML links
$oldRev: Revision object of the "old" revision (may be null)
$user: Current user object

'DiffViewHeader': Called before diff display
$diff: DifferenceEngine object that's calling
$oldRev: Revision object of the "old" revision (may be null/invalid)
$newRev: Revision object of the "new" revision

'DisplayOldSubtitle': before creating subtitle when browsing old versions of
an article
&$article: article (object) being viewed
&$oldid: oldid (int) being viewed

'EditFilter': Perform checks on an edit
$editor: EditPage instance (object). The edit form (see includes/EditPage.php)
$text: Contents of the edit box
$section: Section being edited
&$error: Error message to return
$summary: Edit summary for page

'EditFilterMergedContent': Post-section-merge edit filter.
This may be triggered by the EditPage or any other facility that modifies page
content. Use the $status object to indicate whether the edit should be allowed,
and to provide a reason for disallowing it. Return false to abort the edit, and
true to continue. Returning true if $status->isOK() returns false means "don't
save but continue user interaction", e.g. show the edit form.
$status->apiHookResult can be set to an array to be returned by api.php
  action=edit. This is used to deliver captchas.
$context: object implementing the IContextSource interface.
$content: content of the edit box, as a Content object.
$status: Status object to represent errors, etc.
$summary: Edit summary for page
$user: the User object representing the user whois performing the edit.
$minoredit: whether the edit was marked as minor by the user.

'EditFormInitialText': Allows modifying the edit form when editing existing
pages
$editPage: EditPage object

'EditFormPreloadText': Allows population of the edit form when creating
new pages
&$text: Text to preload with
&$title: Title object representing the page being created

'EditPage::attemptSave': Called before an article is
saved, that is before WikiPage::doEditContent() is called
$editpage_Obj: the current EditPage object

'EditPage::attemptSave:after': Called after an article save attempt
$editpage_Obj: the current EditPage object
$status: the resulting Status object
$resultDetails: Result details array

'EditPage::importFormData': allow extensions to read additional data
posted in the form
Return value is ignored (should always return true)
$editpage: EditPage instance
$request: Webrequest

'EditPage::showEditForm:fields': allows injection of form field into edit form
Return value is ignored (should always return true)
&$editor: the EditPage instance for reference
&$out: an OutputPage instance to write to

'EditPage::showEditForm:initial': before showing the edit form
Return false to halt editing; you'll need to handle error messages, etc.
yourself. Alternatively, modifying $error and returning true will cause the
contents of $error to be echoed at the top of the edit form as wikitext.
Return true without altering $error to allow the edit to proceed.
&$editor: EditPage instance (object)
&$out: an OutputPage instance to write to

'EditPage::showReadOnlyForm:initial': similar to EditPage::showEditForm:initial
but for the read-only 'view source' variant of the edit form.
Return value is ignored (should always return true)
$editor: EditPage instance (object)
&$out: an OutputPage instance to write to

'EditPage::showStandardInputs:options': allows injection of form fields into
the editOptions area
Return value is ignored (should always be true)
$editor: EditPage instance (object)
$out: an OutputPage instance to write to
&$tabindex: HTML tabindex of the last edit check/button

'EditPageBeforeConflictDiff': allows modifying the EditPage object and output
when there's an edit conflict.  Return false to halt normal diff output; in
this case you're responsible for computing and outputting the entire "conflict"
part, i.e., the "difference between revisions" and "your text" headers and
sections.
&$editor: EditPage instance
&$out: OutputPage instance

'EditPageBeforeEditButtons': Allows modifying the edit buttons below the
textarea in the edit form.
&$editpage: The current EditPage object
&$buttons: Array of edit buttons "Save", "Preview", "Live", and "Diff"
&$tabindex: HTML tabindex of the last edit check/button

'EditPageBeforeEditToolbar': Allow adding an edit toolbar above the textarea in
the edit form.
&$toolbar: The toolbar HTML, initially an empty `<div id="toolbar"></div>`
Hook subscribers can return false to have no toolbar HTML be loaded.

'EditPageCopyrightWarning': Allow for site and per-namespace customization of
contribution/copyright notice.
$title: title of page being edited
&$msg: localization message name, overridable. Default is either
  'copyrightwarning' or 'copyrightwarning2'.

'EditPageGetCheckboxesDefinition': Allows modifying the edit checkboxes
below the textarea in the edit form.
$editpage: The current EditPage object
&$checkboxes: Array of checkbox definitions. See
  EditPage::getCheckboxesDefinition() for the format.

'EditPageGetDiffContent': Allow modifying the wikitext that will be used in
"Show changes". Note that it is preferable to implement diff handling for
different data types using the ContentHandler facility.
$editPage: EditPage object
&$newtext: wikitext that will be used as "your version"

'EditPageGetPreviewContent': Allow modifying the wikitext that will be
previewed. Note that it is preferable to implement previews for different data
types using the ContentHandler facility.
$editPage: EditPage object
&$content: Content object to be previewed (may be replaced by hook function)

'EditPageNoSuchSection': When a section edit request is given for an
non-existent section
&$editpage: The current EditPage object
&$res: the HTML of the error text

'EditPageTosSummary': Give a chance for site and per-namespace customizations
of terms of service summary link that might exist separately from the copyright
notice.
$title: title of page being edited
&$msg: localization message name, overridable. Default is 'editpage-tos-summary'

'EmailConfirmed': When checking that the user's email address is "confirmed".
This runs before the other checks, such as anonymity and the real check; return
true to allow those checks to occur, and false if checking is done.
&$user: User being checked
&$confirmed: Whether or not the email address is confirmed

'EmailUser': Before sending email from one user to another.
&$to: MailAddress object of receiving user
&$from: MailAddress object of sending user
&$subject: subject of the mail
&$text: text of the mail
&$error: Out-param for an error. Should be set to a Status object or boolean
  false.

'EmailUserCC': Before sending the copy of the email to the author.
&$to: MailAddress object of receiving user
&$from: MailAddress object of sending user
&$subject: subject of the mail
&$text: text of the mail

'EmailUserComplete': After sending email from one user to another.
$to: MailAddress object of receiving user
$from: MailAddress object of sending user
$subject: subject of the mail
$text: text of the mail

'EmailUserForm': After building the email user form object.
&$form: HTMLForm object

'EmailUserPermissionsErrors': to retrieve permissions errors for emailing a
user.
$user: The user who is trying to email another user.
$editToken: The user's edit token.
&$hookErr: Out-param for the error. Passed as the parameters to
  OutputPage::showErrorPage.

'EnhancedChangesList::getLogText': to alter, remove or add to the links of a
group of changes in EnhancedChangesList.
Hook subscribers can return false to omit this line from recentchanges.
$changesList: EnhancedChangesList object
&$links: The links that were generated by EnhancedChangesList
$block: The RecentChanges objects in that block

'EnhancedChangesListModifyLineData': to alter data used to build
a grouped recent change inner line in EnhancedChangesList.
Hook subscribers can return false to omit this line from recentchanges.
$changesList: EnhancedChangesList object
&$data: An array with all the components that will be joined in order to create
  the line
$block: An array of RecentChange objects in that block
$rc: The RecentChange object for this line
&$classes: An array of classes to change
&$attribs: associative array of other HTML attributes for the <tr> element.
  Currently only data attributes reserved to MediaWiki are allowed
  (see Sanitizer::isReservedDataAttribute).

'EnhancedChangesListModifyBlockLineData': to alter data used to build
a non-grouped recent change line in EnhancedChangesList.
$changesList: EnhancedChangesList object
&$data: An array with all the components that will be joined in order to create
  the line
$rc: The RecentChange object for this line

'ExemptFromAccountCreationThrottle': Exemption from the account creation
throttle.
$ip: The ip address of the user

'ExtensionTypes': Called when generating the extensions credits, use this to
change the tables headers.
&$extTypes: associative array of extensions types

'FetchChangesList': When fetching the ChangesList derivative for a particular
user.
$user: User the list is being fetched for
&$skin: Skin object to be used with the list
&$list: List object (defaults to NULL, change it to an object instance and
  return false override the list derivative used)

'FileDeleteComplete': When a file is deleted.
&$file: reference to the deleted file
&$oldimage: in case of the deletion of an old image, the name of the old file
&$article: in case all revisions of the file are deleted a reference to the
  WikiFilePage associated with the file.
&$user: user who performed the deletion
&$reason: reason

'FileTransformed': When a file is transformed and moved into storage.
$file: reference to the File object
$thumb: the MediaTransformOutput object
$tmpThumbPath: The temporary file system path of the transformed file
$thumbPath: The permanent storage path of the transformed file

'FileUndeleteComplete': When a file is undeleted
$title: title object to the file
$fileVersions: array of undeleted versions. Empty if all versions were restored
$user: user who performed the undeletion
$reason: reason

'FileUpload': When a file upload occurs.
$file: Image object representing the file that was uploaded
$reupload: Boolean indicating if there was a previously another image there or
  not (since 1.17)
$hasDescription: Boolean indicating that there was already a description page
  and a new one from the comment wasn't created (since 1.17)

'FormatAutocomments': When an autocomment is formatted by the Linker.
&$comment: Reference to the accumulated comment. Initially null, when set the
  default code will be skipped.
$pre: Boolean, true if there is text before this autocomment
$auto: The extracted part of the parsed comment before the call to the hook.
$post: Boolean, true if there is text after this autocomment
$title: An optional title object used to links to sections. Can be null.
$local: Boolean indicating whether section links should refer to local page.
$wikiId: String containing the ID (as used by WikiMap) of the wiki from which the
  autocomment originated; null for the local wiki. Added in 1.26, should default
  to null in handler functions, for backwards compatibility.

'GalleryGetModes': Get list of classes that can render different modes of a
gallery.
&$modeArray: An associative array mapping mode names to classes that implement
  that mode. It is expected all registered classes are a subclass of
  ImageGalleryBase.

'GetAutoPromoteGroups': When determining which autopromote groups a user is
entitled to be in.
$user: user to promote.
&$promote: groups that will be added.

'GetBlockedStatus': after loading blocking status of an user from the database
&$user: user (object) being checked

'GetCacheVaryCookies': Get cookies that should vary cache options.
$out: OutputPage object
&$cookies: array of cookies name, add a value to it if you want to add a cookie
  that have to vary cache options

'GetCanonicalURL': Modify fully-qualified URLs used for IRC and e-mail
notifications.
&$title: Title object of page
&$url: string value as output (out parameter, can modify)
$query: query options as string passed to Title::getCanonicalURL()

'GetContentModels': Add content models to the list of available models.
&$models: array containing current model list, as strings. Extensions should add to this list.

'GetDefaultSortkey': Override the default sortkey for a page.
$title: Title object that we need to get a sortkey for
&$sortkey: Sortkey to use.

'GetDifferenceEngine': Called when getting a new difference engine interface
object.  Can be used to decorate or replace the default difference engine.
$context: IContextSource context to be used for diff
$old: Revision ID to show and diff with
$new: Either a revision ID or one of the strings 'cur', 'prev' or 'next'
$refreshCache: If set, refreshes the diff cache
$unhide: If set, allow viewing deleted revs
&$differenceEngine: The difference engine object to be used for the diff

'GetDoubleUnderscoreIDs': Modify the list of behavior switch (double
underscore) magic words. Called by MagicWord.
&$doubleUnderscoreIDs: array of strings

'GetExtendedMetadata': Get extended file metadata for the API
&$combinedMeta: Array of the form:
	'MetadataPropName' => [
		value' => prop value,
		'source' => 'name of hook'
	 ].
$file: File object of file in question
$context: RequestContext (including language to use)
$single: Only extract the current language; if false, the prop value should
  be in the metadata multi-language array format:
  mediawiki.org/wiki/Manual:File_metadata_handling#Multi-language_array_format
&$maxCacheTime: how long the results can be cached

'GetFullURL': Modify fully-qualified URLs used in redirects/export/offsite data.
&$title: Title object of page
&$url: string value as output (out parameter, can modify)
$query: query options as string passed to Title::getFullURL()

'GetHumanTimestamp': Pre-emptively override the human-readable timestamp
generated by MWTimestamp::getHumanTimestamp(). Return false in this hook to use
the custom output.
&$output: string for the output timestamp
$timestamp: MWTimestamp object of the current (user-adjusted) timestamp
$relativeTo: MWTimestamp object of the relative (user-adjusted) timestamp
$user: User whose preferences are being used to make timestamp
$lang: Language that will be used to render the timestamp

'GetInternalURL': Modify fully-qualified URLs used for squid cache purging.
&$title: Title object of page
&$url: string value as output (out parameter, can modify)
$query: query options as string passed to Title::getInternalURL()

'GetIP': modify the ip of the current user (called only once).
&$ip: string holding the ip as determined so far

'GetLangPreferredVariant': Called in LanguageConverter#getPreferredVariant() to
  allow fetching the language variant code from cookies or other such
  alternative storage.
&$req: language variant from the URL (string) or boolean false if no variant
  was specified in the URL; the value of this variable comes from
  LanguageConverter#getURLVariant()

'GetLinkColours': modify the CSS class of an array of page links.
$linkcolour_ids: array of prefixed DB keys of the pages linked to,
  indexed by page_id.
&$colours: (output) array of CSS classes, indexed by prefixed DB keys
$title: Title object of the page being parsed, on which the links will be shown

'GetLocalURL': Modify local URLs as output into page links. Note that if you are
working with internal urls (non-interwiki) then it may be preferable to work
with the GetLocalURL::Internal or GetLocalURL::Article hooks as GetLocalURL can
be buggy for internal urls on render if you do not re-implement the horrible
hack that Title::getLocalURL uses in your own extension.
&$title: Title object of page
&$url: string value as output (out parameter, can modify)
$query: query options as string passed to Title::getLocalURL()

'GetLocalURL::Article': Modify local URLs specifically pointing to article paths
without any fancy queries or variants.
&$title: Title object of page
&$url: string value as output (out parameter, can modify)

'GetLocalURL::Internal': Modify local URLs to internal pages.
&$title: Title object of page
&$url: string value as output (out parameter, can modify)
$query: query options as string passed to Title::getLocalURL()

'GetLogTypesOnUser': Add log types where the target is a userpage
&$types: Array of log types

'GetMetadataVersion': Modify the image metadata version currently in use. This
is used when requesting image metadata from a ForeignApiRepo. Media handlers
that need to have versioned metadata should add an element to the end of the
version array of the form 'handler_name=version'. Most media handlers won't need
to do this unless they broke backwards compatibility with a previous version of
the media handler metadata output.
&$version: Array of version strings

'GetNewMessagesAlert': Disable or modify the new messages alert
&$newMessagesAlert: An empty string by default. If the user has new talk page
  messages, this should be populated with an alert message to that effect
$newtalks: An empty array if the user has no new messages or an array
  containing links and revisions if there are new messages (See
  User::getNewMessageLinks)
$user: The user object of the user who is loading the page
$out: OutputPage object (to check what type of page the user is on)

'GetPreferences': Modify user preferences.
$user: User whose preferences are being modified.
&$preferences: Preferences description array, to be fed to an HTMLForm object

'GetRelativeTimestamp': Pre-emptively override the relative timestamp generated
by MWTimestamp::getRelativeTimestamp(). Return false in this hook to use the
custom output.
&$output: string for the output timestamp
&$diff: DateInterval representing the difference between the timestamps
$timestamp: MWTimestamp object of the current (user-adjusted) timestamp
$relativeTo: MWTimestamp object of the relative (user-adjusted) timestamp
$user: User whose preferences are being used to make timestamp
$lang: Language that will be used to render the timestamp

'GetSlotDiffRenderer': Replace or wrap the standard SlotDiffRenderer for some
content type.
$contentHandler: ContentHandler for which the slot diff renderer is fetched.
&$slotDiffRenderer: SlotDiffRenderer to change or replace.
$context: IContextSource

'getUserPermissionsErrors': Add a permissions error when permissions errors are
checked for. Use instead of userCan for most cases. Return false if the user
can't do it, and populate $result with the reason in the form of
[ messagename, param1, param2, ... ] or a MessageSpecifier instance (you
might want to use ApiMessage to provide machine-readable details for the API).
For consistency, error messages
should be plain text with no special coloring, bolding, etc. to show that
they're errors; presenting them properly to the user as errors is done by the
caller.
&$title: Title object being checked against
&$user: Current user object
$action: Action being checked
&$result: User permissions error to add. If none, return true.

'getUserPermissionsErrorsExpensive': Equal to getUserPermissionsErrors, but is
called only if expensive checks are enabled. Add a permissions error when
permissions errors are checked for. Return false if the user can't do it, and
populate $result with the reason in the form of [ messagename, param1, param2,
... ] or a MessageSpecifier instance (you might want to use ApiMessage to
provide machine-readable details for the API). For consistency, error messages
should be plain text with no special coloring, bolding, etc. to show that
they're errors; presenting them properly to the user as errors is done by the
caller.
&$title: Title object being checked against
&$user: Current user object
$action: Action being checked
&$result: User permissions error to add. If none, return true.

'GitViewers': Called when generating the list of git viewers for
Special:Version, use this to change the list.
&$extTypes: associative array of repo URLS to viewer URLs.

'HistoryRevisionTools': Override or extend the revision tools available from the
page history view, i.e. undo, rollback, etc.
$rev: Revision object
&$links: Array of HTML links
$prevRev: Revision object, next in line in page history, or null
$user: Current user object

'HistoryPageToolLinks': Add one or more links to revision history page subtitle.
$context: IContextSource (object)
$linkRenderer: LinkRenderer instance
&$links: Array of HTML strings

'HTMLFileCache::useFileCache': Override whether a page should be cached in file
cache.
$context: An IContextSource object with information about the request being
  served.

'ImageBeforeProduceHTML': Called before producing the HTML created by a wiki
image insertion. You can skip the default logic entirely by returning false, or
just modify a few things using call-by-reference.
&$skin: Skin object
&$title: Title object of the image
&$file: File object, or false if it doesn't exist
&$frameParams: Various parameters with special meanings; see documentation in
  includes/Linker.php for Linker::makeImageLink
&$handlerParams: Various parameters with special meanings; see documentation in
  includes/Linker.php for Linker::makeImageLink
&$time: Timestamp of file in 'YYYYMMDDHHIISS' string form, or false for current
&$res: Final HTML output, used if you return false
$parser: Parser instance
&$query: Query params for desc URL
&$widthOption: Used by the parser to remember the user preference thumbnailsize

'ImageOpenShowImageInlineBefore': Call potential extension just before showing
the image on an image page.
&$imagePage: ImagePage object ($this)
&$output: $wgOut

'ImagePageAfterImageLinks': Called after the image links section on an image
page is built.
$imagePage: ImagePage object ($this)
&$html: HTML for the hook to add

'ImagePageFileHistoryLine': Called when a file history line is constructed.
$imagePage: ImagePage object ($this)
$file: the file
&$line: the HTML of the history line
&$css: the line CSS class

'ImagePageFindFile': Called when fetching the file associated with an image
page.
$page: ImagePage object
&$file: File object
&$displayFile: displayed File object

'ImagePageShowTOC': Called when the file toc on an image page is generated.
$page: ImagePage object
&$toc: Array of <li> strings

'ImgAuthBeforeStream': Executed before file is streamed to user, but only when
using img_auth.php.
&$title: the Title object of the file as it would appear for the upload page
&$path: the original file and path name when img_auth was invoked by the web
  server
&$name: the name only component of the file
&$result: The location to pass back results of the hook routine (only used if
  failed)
  $result[0]=The index of the header message
  $result[1]=The index of the body text message
  $result[2 through n]=Parameters passed to body text message. Please note the
  header message cannot receive/use parameters.

'ImgAuthModifyHeaders': Executed just before a file is streamed to a user via
img_auth.php, allowing headers to be modified beforehand.
$title: LinkTarget object
&$headers: HTTP headers ( name => value, names are case insensitive ).
  Two headers get special handling: If-Modified-Since (value must be
  a valid HTTP date) and Range (must be of the form "bytes=(\d*-\d*)")
  will be honored when streaming the file.

'ImportHandleLogItemXMLTag': When parsing a XML tag in a log item.
Return false to stop further processing of the tag
$reader: XMLReader object
$logInfo: Array of information

'ImportHandlePageXMLTag': When parsing a XML tag in a page.
Return false to stop further processing of the tag
$reader: XMLReader object
&$pageInfo: Array of information

'ImportHandleRevisionXMLTag': When parsing a XML tag in a page revision.
Return false to stop further processing of the tag
$reader: XMLReader object
$pageInfo: Array of page information
$revisionInfo: Array of revision information

'ImportHandleToplevelXMLTag': When parsing a top level XML tag.
Return false to stop further processing of the tag
$reader: XMLReader object

'ImportHandleUnknownUser': When a user doesn't exist locally, this hook is
called to give extensions an opportunity to auto-create it. If the auto-creation
is successful, return false.
$name: User name

'ImportHandleUploadXMLTag': When parsing a XML tag in a file upload.
Return false to stop further processing of the tag
$reader: XMLReader object
$revisionInfo: Array of information

'ImportLogInterwikiLink': Hook to change the interwiki link used in log entries
and edit summaries for transwiki imports.
&$fullInterwikiPrefix: Interwiki prefix, may contain colons.
&$pageTitle: String that contains page title.

'ImportSources': Called when reading from the $wgImportSources configuration
variable. Can be used to lazy-load the import sources list.
&$importSources: The value of $wgImportSources. Modify as necessary. See the
comment in DefaultSettings.php for the detail of how to structure this array.

'InfoAction': When building information to display on the action=info page.
$context: IContextSource object
&$pageInfo: Array of information

'InitializeArticleMaybeRedirect': MediaWiki check to see if title is a redirect.
&$title: Title object for the current page
&$request: WebRequest
&$ignoreRedirect: boolean to skip redirect check
&$target: Title/string of redirect target
&$article: Article object

'InternalParseBeforeLinks': during Parser's internalParse method before links
but after nowiki/noinclude/includeonly/onlyinclude and other processings.
&$parser: Parser object
&$text: string containing partially parsed text
&$stripState: Parser's internal StripState object

'InternalParseBeforeSanitize': during Parser's internalParse method just before
the parser removes unwanted/dangerous HTML tags and after nowiki/noinclude/
includeonly/onlyinclude and other processings. Ideal for syntax-extensions after
template/parser function execution which respect nowiki and HTML-comments.
&$parser: Parser object
&$text: string containing partially parsed text
&$stripState: Parser's internal StripState object

'InterwikiLoadPrefix': When resolving if a given prefix is an interwiki or not.
Return true without providing an interwiki to continue interwiki search.
$prefix: interwiki prefix we are looking for.
&$iwData: output array describing the interwiki with keys iw_url, iw_local,
  iw_trans and optionally iw_api and iw_wikiid.

'InvalidateEmailComplete': Called after a user's email has been invalidated
successfully.
$user: user (object) whose email is being invalidated

'IRCLineURL': When constructing the URL to use in an IRC notification.
Callee may modify $url and $query, URL will be constructed as $url . $query
&$url: URL to index.php
&$query: Query string
$rc: RecentChange object that triggered url generation

'IsFileCacheable': Override the result of Article::isFileCacheable() (if true)
&$article: article (object) being checked

'IsTrustedProxy': Override the result of IP::isTrustedProxy()
&$ip: IP being check
&$result: Change this value to override the result of IP::isTrustedProxy()

'IsUploadAllowedFromUrl': Override the result of UploadFromUrl::isAllowedUrl()
$url: URL used to upload from
&$allowed: Boolean indicating if uploading is allowed for given URL

'isValidEmailAddr': Override the result of Sanitizer::validateEmail(), for
instance to return false if the domain name doesn't match your organization.
$addr: The e-mail address entered by the user
&$result: Set this and return false to override the internal checks

'isValidPassword': Override the result of User::isValidPassword()
$password: The password entered by the user
&$result: Set this and return false to override the internal checks
$user: User the password is being validated for

'Language::getMessagesFileName':
$code: The language code or the language we're looking for a messages file for
&$file: The messages file path, you can override this to change the location.

'LanguageGetNamespaces': Provide custom ordering for namespaces or
remove namespaces. Do not use this hook to add namespaces. Use
CanonicalNamespaces for that.
&$namespaces: Array of namespaces indexed by their numbers

'LanguageGetTranslatedLanguageNames': Provide translated language names.
&$names: array of language code => language name
$code: language of the preferred translations

'LanguageLinks': Manipulate a page's language links. This is called
in various places to allow extensions to define the effective language
links for a page.
$title: The page's Title.
&$links: Array with elements of the form "language:title" in the order
  that they will be output.
&$linkFlags: Associative array mapping prefixed links to arrays of flags.
  Currently unused, but planned to provide support for marking individual
  language links in the UI, e.g. for featured articles.

'LanguageSelector': Hook to change the language selector available on a page.
$out: The output page.
$cssClassName: CSS class name of the language selector.

'LinkBegin': DEPRECATED since 1.28! Use HtmlPageLinkRendererBegin instead.
Used when generating internal and interwiki links in Linker::link(), before
processing starts.  Return false to skip default processing and return $ret. See
documentation for Linker::link() for details on the expected meanings of
parameters.
$skin: the Skin object
$target: the Title that the link is pointing to
&$html: the contents that the <a> tag should have (raw HTML); null means
  "default".
&$customAttribs: the HTML attributes that the <a> tag should have, in
  associative array form, with keys and values unescaped.  Should be merged
  with default values, with a value of false meaning to suppress the
  attribute.
&$query: the query string to add to the generated URL (the bit after the "?"),
  in associative array form, with keys and values unescaped.
&$options: array of options.  Can include 'known', 'broken', 'noclasses'.
&$ret: the value to return if your hook returns false.

'LinkEnd': DEPRECATED since 1.28! Use HtmlPageLinkRendererEnd hook instead
Used when generating internal and interwiki links in Linker::link(),
just before the function returns a value.  If you return true, an <a> element
with HTML attributes $attribs and contents $html will be returned.  If you
return false, $ret will be returned.
$skin: the Skin object
$target: the Title object that the link is pointing to
$options: the options.  Will always include either 'known' or 'broken', and may
  include 'noclasses'.
&$html: the final (raw HTML) contents of the <a> tag, after processing.
&$attribs: the final HTML attributes of the <a> tag, after processing, in
  associative array form.
&$ret: the value to return if your hook returns false.

'LinkerMakeExternalImage': At the end of Linker::makeExternalImage() just
before the return.
&$url: the image url
&$alt: the image's alt text
&$img: the new image HTML (if returning false)

'LinkerMakeExternalLink': At the end of Linker::makeExternalLink() just
before the return.
&$url: the link url
&$text: the link text
&$link: the new link HTML (if returning false)
&$attribs: the attributes to be applied.
$linkType: The external link type

'LinkerMakeMediaLinkFile': At the end of Linker::makeMediaLinkFile() just
before the return.
$title: the Title object that the link is pointing to
$file: the File object or false if broken link
&$html: the link text
&$attribs: the attributes to be applied
&$ret: the value to return if your hook returns false

'LogEventsListLineEnding': Called before a Special:Log line is finished
$page: the LogEventsList object
&$ret: the HTML line
$entry: the DatabaseLogEntry object for this row
&$classes: the classes to add to the surrounding <li>
&$attribs: associative array of other HTML attributes for the <li> element.
  Currently only data attributes reserved to MediaWiki are allowed
  (see Sanitizer::isReservedDataAttribute).


'HtmlPageLinkRendererBegin':
Used when generating internal and interwiki links in
LinkRenderer, before processing starts.  Return false to skip default
processing and return $ret.
$linkRenderer: the LinkRenderer object
$target: the LinkTarget that the link is pointing to
&$text: the contents that the <a> tag should have; either a plain, unescaped
  string or a HtmlArmor object; null means "default".
&$customAttribs: the HTML attributes that the <a> tag should have, in
  associative array form, with keys and values unescaped.  Should be merged
  with default values, with a value of false meaning to suppress the
  attribute.
&$query: the query string to add to the generated URL (the bit after the "?"),
  in associative array form, with keys and values unescaped.
&$ret: the value to return if your hook returns false.

'HtmlPageLinkRendererEnd':
Used when generating internal and interwiki links in LinkRenderer,
just before the function returns a value.  If you return true, an <a> element
with HTML attributes $attribs and contents $html will be returned.  If you
return false, $ret will be returned.
$linkRenderer: the LinkRenderer object
$target: the LinkTarget object that the link is pointing to
$isKnown: boolean indicating whether the page is known or not
&$text: the contents that the <a> tag should have; either a plain, unescaped
  string or a HtmlArmor object.
&$attribs: the final HTML attributes of the <a> tag, after processing, in
  associative array form.
&$ret: the value to return if your hook returns false.

'LinksUpdate': At the beginning of LinksUpdate::doUpdate() just before the
actual update.
&$linksUpdate: the LinksUpdate object

'LinksUpdateAfterInsert': At the end of LinksUpdate::incrTableUpdate() after
each link table insert.  For example, pagelinks, imagelinks, externallinks.
$linksUpdate: LinksUpdate object
$table: the table to insert links to
$insertions: an array of links to insert

'LinksUpdateComplete': At the end of LinksUpdate::doUpdate() when updating,
including delete and insert, has completed for all link tables
&$linksUpdate: the LinksUpdate object
$ticket: prior result of LBFactory::getEmptyTransactionTicket()

'LinksUpdateConstructed': At the end of LinksUpdate() is construction.
&$linksUpdate: the LinksUpdate object

'ListDefinedTags': When trying to find all defined tags.
&$tags: The list of tags.

'LoadExtensionSchemaUpdates': Called during database installation and updates.
$updater: A DatabaseUpdater subclass

'LocalFile::getHistory': Called before file history query performed.
&$file: the File object
&$tables: tables
&$fields: select fields
&$conds: conditions
&$opts: query options
&$join_conds: JOIN conditions

'LocalFilePurgeThumbnails': Called before thumbnails for a local file a purged.
$file: the File object
$archiveName: name of an old file version or false if it's the current one

'LocalisationCacheRecache': Called when loading the localisation data into
cache.
$cache: The LocalisationCache object
$code: language code
&$alldata: The localisation data from core and extensions
&$purgeBlobs: whether to purge/update the message blobs via
  MessageBlobStore::clear()

'LocalisationCacheRecacheFallback': Called for each language when merging
fallback data into the cache.
$cache: The LocalisationCache object
$code: language code
&$alldata: The localisation data from core and extensions. Note some keys may
  be omitted if they won't be merged into the final result.

'LocalisationChecksBlacklist': When fetching the blacklist of
localisation checks.
&$blacklist: array of checks to blacklist. See the bottom of
  maintenance/language/checkLanguage.inc for the format of this variable.

'LocalisationIgnoredOptionalMessages': When fetching the list of ignored and
optional localisation messages
&$ignored: Array of ignored message keys
&$optional: Array of optional message keys

'LocalUserCreated': Called when a local user has been created
$user: User object for the created user
$autocreated: Boolean, whether this was an auto-creation

'LogEventsListGetExtraInputs': When getting extra inputs to display on
Special:Log for a specific log type
$type: String of log type being displayed
$logEventsList: LogEventsList object for context and access to the WebRequest
&$input: string HTML of an input element (deprecated, use $formDescriptor instead)
&$formDescriptor: array HTMLForm's form descriptor

'LogEventsListShowLogExtract': Called before the string is added to OutputPage.
Returning false will prevent the string from being added to the OutputPage.
&$s: html string to show for the log extract
$types: String or Array Log types to show
$page: String or Title The page title to show log entries for
$user: String The user who made the log entries
$param: Associative Array with the following additional options:
  - lim Integer Limit of items to show, default is 50
  - conds Array Extra conditions for the query (e.g. "log_action != 'revision'")
  - showIfEmpty boolean Set to false if you don't want any output in case the
    loglist is empty if set to true (default), "No matching items in log" is
    displayed if loglist is empty
  - msgKey Array If you want a nice box with a message, set this to the key of
    the message. First element is the message key, additional optional elements
    are parameters for the key that are processed with
    wfMessage()->params()->parseAsBlock()
  - offset Set to overwrite offset parameter in $wgRequest set to '' to unset
    offset
  - wrap String Wrap the message in html (usually something like
    "&lt;div ...>$1&lt;/div>").
  - flags Integer display flags (NO_ACTION_LINK,NO_EXTRA_USER_LINKS)

'LogException': Called before an exception (or PHP error) is logged. This is
meant for integration with external error aggregation services; returning false
will NOT prevent logging.
$e: The exception (in case of a plain old PHP error, a wrapping ErrorException)
$suppressed: true if the error was suppressed via
  error_reporting()/wfSuppressWarnings()

'LoginFormValidErrorMessages': Called in LoginForm when a function gets valid
error messages. Allows to add additional error messages (except messages already
in LoginForm::$validErrorMessages).
&$messages: Already added messages (inclusive messages from
  LoginForm::$validErrorMessages)

'LogLine': Processes a single log entry on Special:Log.
$log_type: string for the type of log entry (e.g. 'move'). Corresponds to
  logging.log_type database field.
$log_action: string for the type of log action (e.g. 'delete', 'block',
  'create2'). Corresponds to logging.log_action database field.
$title: Title object that corresponds to logging.log_namespace and
  logging.log_title database fields.
$paramArray: Array of parameters that corresponds to logging.log_params field.
  Note that only $paramArray[0] appears to contain anything.
&$comment: string that corresponds to logging.log_comment database field, and
  which is displayed in the UI.
&$revert: string that is displayed in the UI, similar to $comment.
$time: timestamp of the log entry (added in 1.12)

'LonelyPagesQuery': Allow extensions to modify the query used by
Special:LonelyPages.
&$tables: tables to join in the query
&$conds: conditions for the query
&$joinConds: join conditions for the query

'MagicWordwgVariableIDs': When defining new magic words IDs.
&$variableIDs: array of strings

'MaintenanceUpdateAddParams': allow extensions to add params to the update.php
maintenance script.
&$params: array to populate with the params to be added. Array elements are keyed by
the param name. Each param is an associative array that must include the following keys:
  - desc The description of the param to show on --help
  - require Is the param required? Defaults to false if not set.
  - withArg Is an argument required with this option?  Defaults to false if not set.
  - shortName Character to use as short name, or false if none.  Defaults to false if not set.
  - multiOccurrence Can this option be passed multiple times?  Defaults to false if not set.

'MaintenanceRefreshLinksInit': before executing the refreshLinks.php maintenance
script.
$refreshLinks: RefreshLinks object

'MakeGlobalVariablesScript': Called at end of OutputPage::getJSVars.
Ideally, this hook should only be used to add variables that depend on
the current page/request; static configuration should be added through
ResourceLoaderGetConfigVars instead.
&$vars: variable (or multiple variables) to be added into the output of
  Skin::makeVariablesScript
$out: The OutputPage which called the hook, can be used to get the real title.

'ManualLogEntryBeforePublish': Allows to access or modify log entry just before it is
published.
$logEntry: ManualLogEntry object

'MarkPatrolled': Before an edit is marked patrolled.
$rcid: ID of the revision to be marked patrolled
&$user: the user (object) marking the revision as patrolled
$wcOnlySysopsCanPatrol: config setting indicating whether the user needs to be a
  sysop in order to mark an edit patrolled.
$auto: true if the edit is being marked as patrolled automatically
&$tags: the tags to be applied to the patrol log entry

'MarkPatrolledComplete': After an edit is marked patrolled.
$rcid: ID of the revision marked as patrolled
&$user: user (object) who marked the edit patrolled
$wcOnlySysopsCanPatrol: config setting indicating whether the user must be a
  sysop to patrol the edit.
$auto: true if the edit is being marked as patrolled automatically

'ApiMaxLagInfo': When lag information is being requested via API. Use this to
override lag information. Generally a hook function should only replace
$lagInfo if the new $lagInfo['lag'] is greater than the current $lagInfo['lag'].
&$lagInfo: Maximum lag information array. Fields in the array are:
  'lag' is the number of seconds of lag.
  'host' is the host name on which the lag exists.
  'type' is an indication of the type of lag,
    e.g. "db" for database replication lag or "jobqueue" for job queue size
    converted to pseudo-seconds.
  It is possible to add more fields and they will be returned to the user in
  the API response.

'MediaWikiPerformAction': Override MediaWiki::performAction(). Use this to do
something completely different, after the basic globals have been set up, but
before ordinary actions take place.
$output: $wgOut
$article: Article on which the action will be performed
$title: Title on which the action will be performed
$user: $wgUser
$request: $wgRequest
$mediaWiki: The $mediawiki object

'MediaWikiServices': Called when a global MediaWikiServices instance is
initialized. Extensions may use this to define, replace, or wrap services.
However, the preferred way to define a new service is
the $wgServiceWiringFiles array.
$services: MediaWikiServices

'MessageCache::get': When fetching a message. Can be used to override the key
for customisations. Given and returned message key must be in special format:
1) first letter must be in lower case according to the content language.
2) spaces must be replaced with underscores
&$key: message key (string)

'MessageCacheReplace': When a message page is changed. Useful for updating
caches.
$title: name of the page changed.
$text: new contents of the page.

'MessagesPreLoad': When loading a message from the database.
$title: title of the message (string)
&$message: value (string), change it to the message you want to define
$code: code (string) denoting the language to try.

'MimeMagicGuessFromContent': Allows MW extensions guess the MIME by content.
$mimeMagic: Instance of MimeAnalyzer.
&$head: First 1024 bytes of the file in a string (in - Do not alter!).
&$tail: More or equal than last 65558 bytes of the file in a string
  (in - Do not alter!).
$file: File path.
&$mime: MIME type (out).

'MimeMagicImproveFromExtension': Allows MW extensions to further improve the
MIME type detected by considering the file extension.
$mimeMagic: Instance of MimeAnalyzer.
$ext: File extension.
&$mime: MIME type (in/out).

'MimeMagicInit': Before processing the list mapping MIME types to media types
and the list mapping MIME types to file extensions.
As an extension author, you are encouraged to submit patches to MediaWiki's
core to add new MIME types to mime.types.
$mimeMagic: Instance of MimeAnalyzer.
  Use $mimeMagic->addExtraInfo( $stringOfInfo );
  for adding new MIME info to the list.
  Use $mimeMagic->addExtraTypes( $stringOfTypes );
  for adding new MIME types to the list.

'ModifyExportQuery': Modify the query used by the exporter.
$db: The database object to be queried.
&$tables: Tables in the query.
&$conds: Conditions in the query.
&$opts: Options for the query.
&$join_conds: Join conditions for the query.

'MovePageCheckPermissions': Specify whether the user is allowed to move the
page.
$oldTitle: Title object of the current (old) location
$newTitle: Title object of the new location
$user: User making the move
$reason: string of the reason provided by the user
$status: Status object to pass error messages to

'MovePageIsValidMove': Specify whether a page can be moved for technical
reasons.
$oldTitle: Title object of the current (old) location
$newTitle: Title object of the new location
$status: Status object to pass error messages to

'NamespaceIsMovable': Called when determining if it is possible to pages in a
namespace.
$index: Integer; the index of the namespace being checked.
&$result: Boolean; whether MediaWiki currently thinks that pages in this
  namespace are movable. Hooks may change this value to override the return
  value of MWNamespace::isMovable().

'NewDifferenceEngine': Called when a new DifferenceEngine object is made
$title: the diff page title (nullable)
&$oldId: the actual old Id to use in the diff
&$newId: the actual new Id to use in the diff (0 means current)
$old: the ?old= param value from the url
$new: the ?new= param value from the url

'NewPagesLineEnding': Called before a NewPages line is finished.
$page: the SpecialNewPages object
&$ret: the HTML line
$row: the database row for this page (the recentchanges record and a few extras
  - see NewPagesPager::getQueryInfo)
&$classes: the classes to add to the surrounding <li>
&$attribs: associative array of other HTML attributes for the <li> element.
  Currently only data attributes reserved to MediaWiki are allowed
  (see Sanitizer::isReservedDataAttribute).

'NewRevisionFromEditComplete': Called when a revision was inserted due to an
edit.
$wikiPage: the WikiPage edited
$rev: the new revision
$originalRevId: if the edit restores or repeats an earlier revision (such as a
  rollback or a null revision), the ID of that earlier revision. False otherwise.
  (Used to be called $baseID.)
$user: the editing user
&$tags: tags to apply to the edit and recent change

'OldChangesListRecentChangesLine': Customize entire recent changes line, or
return false to omit the line from RecentChanges and Watchlist special pages.
&$changeslist: The OldChangesList instance.
&$s: HTML of the form "<li>...</li>" containing one RC entry.
$rc: The RecentChange object.
&$classes: array of css classes for the <li> element.
&$attribs: associative array of other HTML attributes for the <li> element.
  Currently only data attributes reserved to MediaWiki are allowed
  (see Sanitizer::isReservedDataAttribute).

'OpenSearchUrls': Called when constructing the OpenSearch description XML. Hooks
can alter or append to the array of URLs for search & suggestion formats.
&$urls: array of associative arrays with Url element attributes

'OpportunisticLinksUpdate': Called by WikiPage::triggerOpportunisticLinksUpdate
when a page view triggers a re-rendering of the page. This may happen
particularly if the parser cache is split by user language, and no cached
rendering of the page exists in the user's language. The hook is called
before checking whether page_links_updated indicates that the links are up
to date. Returning false will cause triggerOpportunisticLinksUpdate() to abort
without triggering any updates.
$page: the Page that was rendered.
$title: the Title of the rendered page.
$parserOutput: ParserOutput resulting from rendering the page.

'OtherAutoblockLogLink': Get links to the autoblock log from extensions which
autoblocks users and/or IP addresses too.
&$otherBlockLink: An array with links to other autoblock logs

'OtherBlockLogLink': Get links to the block log from extensions which blocks
users and/or IP addresses too.
&$otherBlockLink: An array with links to other block logs
$ip: The requested IP address or username

'OutputPageAfterGetHeadLinksArray': Called in OutputPage#getHeadLinksArray right
before returning the result.
&$tags: array containing all <head> links generated so far. The array format is
"link name or number => 'link HTML'".
$out: the OutputPage object

'OutputPageBeforeHTML': A page has been processed by the parser and the
resulting HTML is about to be displayed.
&$parserOutput: the parserOutput (object) that corresponds to the page
&$text: the text that will be displayed, in HTML (string)

'OutputPageBodyAttributes': Called when OutputPage::headElement is creating the
body tag to allow for extensions to add attributes to the body of the page they
might need. Or to allow building extensions to add body classes that aren't of
high enough demand to be included in core.
$out: The OutputPage which called the hook, can be used to get the real title
$sk: The Skin that called OutputPage::headElement
&$bodyAttrs: An array of attributes for the body tag passed to Html::openElement

'OutputPageCheckLastModified': when checking if the page has been modified
since the last visit.
&$modifiedTimes: array of timestamps.
  The following keys are set: page, user, epoch
$out: OutputPage object (since 1.28)

'OutputPageMakeCategoryLinks': Links are about to be generated for the page's
categories. Implementations should return false if they generate the category
links, so the default link generation is skipped.
&$out: OutputPage instance (object)
$categories: associative array, keys are category names, values are category
  types ("normal" or "hidden")
&$links: array, intended to hold the result. Must be an associative array with
  category types as keys and arrays of HTML links as values.

'OutputPageParserOutput': after adding a parserOutput to $wgOut
&$out: OutputPage instance (object)
$parserOutput: parserOutput instance being added in $out

'PageContentInsertComplete': After a new article is created.
$wikiPage: WikiPage created
$user: User creating the article
$content: New content as a Content object
$summary: Edit summary/comment
$isMinor: Whether or not the edit was marked as minor
$isWatch: (No longer used)
$section: (No longer used)
$flags: Flags passed to WikiPage::doEditContent()
$revision: New Revision of the article

'PageContentLanguage': Allows changing the language in which the content of a
page is written. Defaults to the wiki content language.
$title: Title object
&$pageLang: the page content language. Input can be anything (under control of
  hook subscribers), but hooks should return Language objects. Language code
  strings are deprecated.
$userLang: the user language (Language or StubUserLang object)

'PageContentSave': Before an article is saved.
$wikiPage: the WikiPage (object) being saved
$user: the user (object) saving the article
$content: the new article content, as a Content object
&$summary: CommentStoreComment object containing the edit comment. Can be replaced with a new one.
$isminor: Boolean flag specifying if the edit was marked as minor.
$iswatch: Previously a watch flag. Currently unused, always null.
$section: Previously the section number being edited. Currently unused, always null.
$flags: All EDIT_… flags (including EDIT_MINOR) as an integer number. See WikiPage::doEditContent
  documentation for flags' definition.
$status: StatusValue object for the hook handlers resulting status. Either set $status->fatal() or
  return false to abort the save action.

'PageContentSaveComplete': After an article has been updated.
$wikiPage: WikiPage modified
$user: User performing the modification
$content: New content, as a Content object
$summary: Edit summary/comment
$isMinor: Whether or not the edit was marked as minor
$isWatch: (No longer used)
$section: (No longer used)
$flags: Flags passed to WikiPage::doEditContent()
$revision: New Revision of the article (can be null for edits that change
  nothing)
$status: Status object about to be returned by doEditContent()
$originalRevId: if the edit restores or repeats an earlier revision (such as a
  rollback or a null revision), the ID of that earlier revision. False otherwise.
  (Used to be called $baseRevId.)
$undidRevId: the rev ID (or 0) this edit undid

'PageDeletionDataUpdates': Called when constructing a list of DeferrableUpdate to be
executed when a page is deleted.
$title The Title of the page being deleted.
$revision A RevisionRecord representing the page's current revision at the time of deletion.
&$updates A list of DeferrableUpdate that can be manipulated by the hook handler.

'PageHistoryBeforeList': When a history page list is about to be constructed.
&$article: the article that the history is loading for
$context: RequestContext object

'PageHistoryLineEnding': Right before the end <li> is added to a history line.
$historyAction: the action object
&$row: the revision row for this line
&$s: the string representing this parsed line
&$classes: array containing the <li> element classes
&$attribs: associative array of other HTML attributes for the <li> element.
  Currently only data attributes reserved to MediaWiki are allowed
  (see Sanitizer::isReservedDataAttribute).

'PageHistoryPager::doBatchLookups': Called after the pager query was run, before
any output is generated, to allow batch lookups for prefetching information
needed for display. If the hook handler returns false, the regular behavior of
doBatchLookups() is skipped.
$pager: the PageHistoryPager
$result: a ResultWrapper representing the query result

'PageHistoryPager::getQueryInfo': when a history pager query parameter set is
constructed.
&$pager: the pager
&$queryInfo: the query parameters

'PageRenderingHash': NOTE: Consider using ParserOptionsRegister instead.
Alter the parser cache option hash key. A parser extension
which depends on user options should install this hook and append its values to
the key.
&$confstr: reference to a hash key string which can be modified
$user: User (object) requesting the page
&$forOptions: array of options the hash is for

'PageViewUpdates': Allow database (or other) changes to be made after a
page view is seen by MediaWiki.  Note this does not capture views made
via external caches such as Squid.
$wikipage: WikiPage (object) for the page being viewed.
$user: User (object) for the user who is viewing.

'ParserAfterParse': Called from Parser::parse() just after the call to
Parser::internalParse() returns.
&$parser: parser object
&$text: text being parsed
&$stripState: stripState used (object)

'ParserAfterStrip': Called at end of parsing time.
TODO: No more strip, deprecated ?
&$parser: parser object
&$text: text being parsed
&$stripState: stripState used (object)

'ParserAfterTidy': Called after Parser::tidy() in Parser::parse()
&$parser: Parser object being used
&$text: text that will be returned

'ParserAfterUnstrip': Called after the first unstripGeneral() in
Parser::internalParseHalfParsed()
&$parser: Parser object being used
&$text: text that will be returned

'ParserBeforeInternalParse': Called at the beginning of Parser::internalParse().
&$parser: Parser object
&$text: text to parse
&$stripState: StripState instance being used

'ParserBeforeStrip': Called at start of parsing time.
TODO: No more strip, deprecated ?
&$parser: parser object
&$text: text being parsed
&$stripState: stripState used (object)

'ParserBeforeTidy': Called before tidy and custom tags replacements.
&$parser: Parser object being used
&$text: actual text

'ParserCacheSaveComplete': Called after a ParserOutput has been committed to
the parser cache.
$parserCache: ParserCache object $parserOutput was stored in
$parserOutput: ParserOutput object that was stored
$title: Title of the page that was parsed to generate $parserOutput
$popts: ParserOptions used for generating $parserOutput
$revId: ID of the revision that was parsed to create $parserOutput

'ParserClearState': Called at the end of Parser::clearState().
&$parser: Parser object being cleared

'ParserCloned': Called when the parser is cloned.
$parser: Newly-cloned Parser object

'ParserFetchTemplate': Called when the parser fetches a template
$parser: Parser Parser object or false
$title: Title object of the template to be fetched
$rev: Revision object of the template
&$text: Transclusion text of the template or false or null
&$deps: Array of template dependencies with 'title', 'page_id', 'rev_id' keys

'ParserFirstCallInit': Called when the parser initialises for the first time.
&$parser: Parser object being cleared

'ParserGetVariableValueSwitch': Called when the parser need the value of a
custom magic word
&$parser: Parser object
&$varCache: array to store the value in case of multiples calls of the
  same magic word
&$index: index (string) of the magic
&$ret: value of the magic word (the hook should set it)
&$frame: PPFrame object to use for expanding any template variables

'ParserGetVariableValueTs': Use this to change the value of the time for the
{{LOCAL...}} magic word.
&$parser: Parser object
&$time: actual time (timestamp)

'ParserGetVariableValueVarCache': use this to change the value of the variable
cache or return false to not use it.
&$parser: Parser object
&$varCache: variable cache (array)

'ParserLimitReportFormat': Called for each row in the parser limit report that
needs formatting. If nothing handles this hook, the default is to use "$key" to
get the label, and "$key-value" or "$key-value-text"/"$key-value-html" to
format the value.
$key: Key for the limit report item (string)
&$value: Value of the limit report item
&$report: String onto which to append the data
$isHTML: If true, $report is an HTML table with two columns; if false, it's
  text intended for display in a monospaced font.
$localize: If false, $report should be output in English.

'ParserLimitReportPrepare': Called at the end of Parser:parse() when the parser
will include comments about size of the text parsed. Hooks should use
$output->setLimitReportData() to populate data. Functions for this hook should
not use $wgLang; do that in ParserLimitReportFormat instead.
$parser: Parser object
$output: ParserOutput object

'ParserMakeImageParams': Called before the parser make an image link, use this
to modify the parameters of the image.
$title: title object representing the file
$file: file object that will be used to create the image
&$params: 2-D array of parameters
$parser: Parser object that called the hook

'ParserOptionsRegister': Register additional parser options. Note that if you
change the default value for an option, all existing parser cache entries will
be invalid. To avoid bugs, you'll need to handle that somehow (e.g. with the
RejectParserCacheValue hook) because MediaWiki won't do it for you.
&$defaults: Set the default value for your option here.
&$inCacheKey: To fragment the parser cache on your option, set a truthy value
  here.
&$lazyLoad: To lazy-initialize your option, set it null in $defaults and set a
  callable here. The callable is passed the ParserOptions object and the option
  name.

'ParserOutputPostCacheTransform': Called from ParserOutput::getText() to do
post-cache transforms.
$parserOutput: The ParserOutput object.
&$text: The text being transformed, before core transformations are done.
&$options: The options array being used for the transformation.

'ParserSectionCreate': Called each time the parser creates a document section
from wikitext. Use this to apply per-section modifications to HTML (like
wrapping the section in a DIV).  Caveat: DIVs are valid wikitext, and a DIV
can begin in one section and end in another. Make sure your code can handle
that case gracefully. See the EditSectionClearerLink extension for an example.
$parser: the calling Parser instance
$section: the section number, zero-based, but section 0 is usually empty
&$sectionContent: ref to the content of the section. modify this.
$showEditLinks: boolean describing whether this section has an edit link

'ParserTestGlobals': Allows to define globals for parser tests.
&$globals: Array with all the globals which should be set for parser tests.
  The arrays keys serve as the globals names, its values are the globals values.

'ParserTestTables': Alter the list of tables to duplicate when parser tests are
run. Use when page save hooks require the presence of custom tables to ensure
that tests continue to run properly.
&$tables: array of table names

'ParserOutputStashForEdit': Called when an edit stash parse finishes, before the
output is cached.
$page: the WikiPage of the candidate edit
$content: the Content object of the candidate edit
$output: the ParserOutput result of the candidate edit
$summary: the change summary of the candidate edit
$user: the User considering the edit

'PasswordPoliciesForUser': Alter the effective password policy for a user.
$user: User object whose policy you are modifying
&$effectivePolicy: Array of policy statements that apply to this user

'PerformRetroactiveAutoblock': Called before a retroactive autoblock is applied
to a user.
$block: Block object (which is set to be autoblocking)
&$blockIds: Array of block IDs of the autoblock

'PersonalUrls': Alter the user-specific navigation links (e.g. "my page,
my talk page, my contributions" etc).
&$personal_urls: Array of link specifiers (see SkinTemplate.php)
&$title: Title object representing the current page
$skin: SkinTemplate object providing context (e.g. to check if the user is
  logged in, etc.)

'PingLimiter': Allows extensions to override the results of User::pingLimiter().
&$user: User performing the action
$action: Action being performed
&$result: Whether or not the action should be prevented
  Change $result and return false to give a definitive answer, otherwise
  the built-in rate limiting checks are used, if enabled.
$incrBy: Amount to increment counter by

'PlaceNewSection': Override placement of new sections. Return false and put the
merged text into $text to override the default behavior.
$wikipage: WikiPage object
$oldtext: the text of the article before editing
$subject: subject of the new section
&$text: text of the new section

'PostLoginRedirect': Modify the post login redirect behavior.
Occurs after signing up or logging in, allows for interception of redirect.
&$returnTo: The page name to return to, as a string
&$returnToQuery: array of url parameters, mapping parameter names to values
&$type: type of login redirect as string;
  error: display a return to link ignoring $wgRedirectOnLogin
  signup: display a return to link using $wgRedirectOnLogin if needed
  success: display a return to link using $wgRedirectOnLogin if needed
  successredirect: send an HTTP redirect using $wgRedirectOnLogin if needed

'PreferencesFormPreSave': Override preferences being saved
$formData: array of user submitted data
$form: HTMLForm object, also a ContextSource
$user: User object with preferences to be saved set
&$result: boolean indicating success
$oldUserOptions: array with user old options (before save)

'PreferencesGetLegend': Override the text used for the <legend> of a
preferences section.
$form: the HTMLForm object. This is a ContextSource as well
$key: the section name
&$legend: the legend text. Defaults to wfMessage( "prefs-$key" )->text() but may
  be overridden

'PrefixSearchBackend': DEPRECATED since 1.27! Override
SearchEngine::completionSearchBackend instead.
Override the title prefix search used for OpenSearch and
AJAX search suggestions. Put results into &$results outparam and return false.
$ns: array of int namespace keys to search in
$search: search term (not guaranteed to be conveniently normalized)
$limit: maximum number of results to return
&$results: out param: array of page names (strings)
$offset: number of results to offset from the beginning

'PrefixSearchExtractNamespace': Called if core was not able to extract a
namespace from the search string so that extensions can attempt it.
&$namespaces: array of int namespace keys to search in (change this if you can
  extract namespaces)
&$search: search term (replace this with term without the namespace if you can
  extract one)

'PrefsEmailAudit': Called when user changes their email address.
$user: User (object) changing his email address
$oldaddr: old email address (string)
$newaddr: new email address (string)

'ProtectionForm::buildForm': Called after all protection type fieldsets are made
in the form.
$article: the title being (un)protected
&$output: a string of the form HTML so far

'ProtectionForm::save': Called when a protection form is submitted.
$article: the Page being (un)protected
&$errorMsg: an html message string of an error or an array of message name and
  its parameters
$reasonstr: a string describing the reason page protection level is altered

'ProtectionForm::showLogExtract': Called after the protection log extract is
shown.
$article: the page the form is shown for
$out: OutputPage object

'RandomPageQuery': Lets you modify the query used by Special:Random to select
random pages.
&$tables: Database tables to be used in the query
&$conds: Conditions to be applied in the query
&$joinConds: Join conditions to be applied in the query

'RawPageViewBeforeOutput': Right before the text is blown out in action=raw.
&$obj: RawAction object
&$text: The text that's going to be the output

'RecentChange_save': Called at the end of RecentChange::save().
&$recentChange: RecentChange object

'RecentChangesPurgeRows': Called when old recentchanges rows are purged, after
deleting those rows but within the same transaction.
$rows: The deleted rows as an array of recentchanges row objects (with up to
  $wgUpdateRowsPerQuery items).

'RedirectSpecialArticleRedirectParams': Lets you alter the set of parameter
names such as "oldid" that are preserved when using redirecting special pages
such as Special:MyPage and Special:MyTalk.
&$redirectParams: An array of parameters preserved by redirecting special pages.

'RejectParserCacheValue': Return false to reject an otherwise usable
cached value from the Parser cache. NOTE: CARELESS USE OF THIS HOOK CAN
HAVE CATASTROPHIC CONSEQUENCES FOR HIGH-TRAFFIC INSTALLATIONS. USE WITH
EXTREME CARE.
$parserOutput: ParserOutput value.
$wikiPage: WikiPage object.
$parserOptions: ParserOptions object.

'RequestContextCreateSkin': Called when RequestContext::getSkin creates a skin
instance. Can be used by an extension override what skin is used in certain
contexts.
$context: (IContextSource) The RequestContext the skin is being created for.
&$skin: A variable reference you may set a Skin instance or string key on to
  override the skin that will be used for the context.

'RequestHasSameOriginSecurity': Called to determine if the request is somehow
flagged to lack same-origin security. Return false to indicate the lack. Note
if the "somehow" involves HTTP headers, you'll probably need to make sure
the header is varied on.
$request: The WebRequest object.

'ResetPasswordExpiration': Allow extensions to set a default password expiration
$user: The user having their password expiration reset
&$newExpire: The new expiration date

'ResourceLoaderForeignApiModules': Called from ResourceLoaderForeignApiModule.
Use this to add dependencies to 'mediawiki.ForeignApi' module when you wish
to override its behavior. See the module docs for more information.
&$dependencies: string[] List of modules that 'mediawiki.ForeignApi' should
depend on
$context: ResourceLoaderContext|null

'ResourceLoaderGetConfigVars': Called at the end of
ResourceLoaderStartUpModule::getConfigSettings(). Use this to export static
configuration variables to JavaScript. Things that depend on the current page
or request state must be added through MakeGlobalVariablesScript instead.
Skin is made available for skin specific config.
&$vars: [ variable name => value ]
$skin: Skin

'ResourceLoaderJqueryMsgModuleMagicWords': Called in
ResourceLoaderJqueryMsgModule to allow adding magic words for jQueryMsg.
The value should be a string, and they can depend only on the
ResourceLoaderContext.
$context: ResourceLoaderContext
&$magicWords: Associative array mapping all-caps magic word to a string value

'ResourceLoaderRegisterModules': Right before modules information is required,
such as when responding to a resource
loader request or generating HTML output.
&$resourceLoader: ResourceLoader object

'ResourceLoaderTestModules': DEPRECATED since 1.33! Register ResourceLoader modules
that are only available when `$wgEnableJavaScriptTest` is true. Use this for test
suites and other test-only resources.
&$testModules: one array of modules per test framework. The modules array
follows the same format as `$wgResourceModules`. For example:
	$testModules['qunit']['ext.Example.test'] = [
		'localBasePath' => __DIR__ . '/tests/qunit',
		'remoteExtPath' => 'Example/tests/qunit',
		'script' => [ 'tests/qunit/foo.js' ],
		'dependencies' => [ 'ext.Example.foo' ]
	 ];
&$ResourceLoader: object

'RevisionDataUpdates': Called when constructing a list of DeferrableUpdate to be
executed to record secondary data about a revision.
$title The Title of the page the revision  belongs to
$renderedRevision a RenderedRevision object representing the new revision and providing access
  to the RevisionRecord as well as ParserOutput of that revision.
&$updates A list of DeferrableUpdate that can be manipulated by the hook handler.

'RevisionRecordInserted': Called after a revision is inserted into the database.
$revisionRecord: the RevisionRecord that has just been inserted.

'RevisionInsertComplete': DEPRECATED since 1.31! Use RevisionRecordInserted hook
instead. Called after a revision is inserted into the database.
$revision: the Revision
$data: DEPRECATED! Always null!
$flags: DEPRECATED! Always null!

'SearchableNamespaces': An option to modify which namespaces are searchable.
&$arr: Array of namespaces ($nsId => $name) which will be used.

'SearchAfterNoDirectMatch': If there was no match for the exact result. This
runs before lettercase variants are attempted, whereas 'SearchGetNearMatch'
runs after.
$term: Search term string
&$title: Outparam; set to $title object and return false for a match

'SearchGetNearMatch': An extra chance for exact-title-matches in "go" searches
if nothing was found.
$term: Search term string
&$title: Outparam; set to $title object and return false for a match

'SearchGetNearMatchBefore': Perform exact-title-matches in "go" searches before
the normal operations.
$allSearchTerms: Array of the search terms in all content languages
&$titleResult: Outparam; the value to return. A Title object or null.

'SearchGetNearMatchComplete': A chance to modify exact-title-matches in "go"
searches.
$term: Search term string
&$title: Current Title object that is being returned (null if none found).

'SearchResultInitFromTitle': Set the revision used when displaying a page in
search results.
$title: Current Title object being displayed in search results.
&$id: Revision ID (default is false, for latest)

'SearchIndexFields': Add fields to search index mapping.
&$fields: Array of fields, all implement SearchIndexField
$engine: SearchEngine instance for which mapping is being built.

'SearchDataForIndex': Add data to search document. Allows to add any data to
the field map used to index the document.
&$fields: Array of name => value pairs for fields
$handler: ContentHandler for the content being indexed
$page: WikiPage that is being indexed
$output: ParserOutput that is produced from the page
$engine: SearchEngine for which the indexing is intended

'SearchResultsAugment': Allows extension to add its code to the list of search
result augmentors.
&$setAugmentors: List of whole-set augmentor objects, must implement
  ResultSetAugmentor.
&$rowAugmentors: List of per-row augmentor objects, must implement
  ResultAugmentor.
Note that lists should be in the format name => object and the names in both
  lists should be distinct.

'SecondaryDataUpdates': DEPRECATED! Use RevisionDataUpdates or override
ContentHandler::getSecondaryDataUpdates instead.
Allows modification of the list of DataUpdates to perform when page content is modified.
$title: Title of the page that is being edited.
$oldContent: Content object representing the page's content before the edit.
$recursive: bool indicating whether DataUpdates should trigger recursive
  updates (relevant mostly for LinksUpdate).
$parserOutput: ParserOutput representing the rendered version of the page
  after the edit.
&$updates: a list of DataUpdate objects, to be modified or replaced by
  the hook handler.

'SecuritySensitiveOperationStatus': Affect the return value from
MediaWiki\Auth\AuthManager::securitySensitiveOperationStatus().
&$status: (string) The status to be returned. One of the AuthManager::SEC_*
  constants. SEC_REAUTH will be automatically changed to SEC_FAIL if
  authentication isn't possible for the current session type.
$operation: (string) The operation being checked.
$session: (MediaWiki\Session\Session) The current session. The
  currently-authenticated user may be retrieved as $session->getUser().
$timeSinceAuth: (int) The time since last authentication. PHP_INT_MAX if
  the time of last auth is unknown, or -1 if authentication is not possible.

'SelfLinkBegin': Called before a link to the current article is displayed to
allow the display of the link to be customized.
$nt: the Title object
&$html: html to display for the link
&$trail: optional text to display before $html
&$prefix: optional text to display after $html
&$ret: the value to return if your hook returns false

'SendWatchlistEmailNotification': Return true to send watchlist email
notification
$targetUser: the user whom to send watchlist email notification
$title: the page title
$enotif: EmailNotification object

'SessionCheckInfo': Validate a MediaWiki\Session\SessionInfo as it's being
loaded from storage. Return false to prevent it from being used.
&$reason: String rejection reason to be logged
$info: MediaWiki\Session\SessionInfo being validated
$request: WebRequest being loaded from
$metadata: Array|false Metadata array for the MediaWiki\Session\Session
$data: Array|false Data array for the MediaWiki\Session\Session

'SessionMetadata': Add metadata to a session being saved.
$backend: MediaWiki\Session\SessionBackend being saved.
&$metadata: Array Metadata to be stored. Add new keys here.
$requests: Array of WebRequests potentially being saved to. Generally 0-1 real
  request and 0+ FauxRequests.

'SetupAfterCache': Called in Setup.php, after cache objects are set

'ShortPagesQuery': Allow extensions to modify the query used by
Special:ShortPages.
&$tables: tables to join in the query
&$conds: conditions for the query
&$joinConds: join conditions for the query
&$options: options for the query

'ShowMissingArticle': Called when generating the output for a non-existent page.
$article: The article object corresponding to the page

'ShowSearchHit': Customize display of search hit.
$searchPage: The SpecialSearch instance.
$result: The SearchResult to show
$terms: Search terms, for highlighting
&$link: HTML of link to the matching page. May be modified.
&$redirect: HTML of redirect info. May be modified.
&$section: HTML of matching section. May be modified.
&$extract: HTML of content extract. May be modified.
&$score: HTML of score. May be modified.
&$size: HTML of page size. May be modified.
&$date: HTML of of page modification date. May be modified.
&$related: HTML of additional info for the matching page. May be modified.
&$html: May be set to the full HTML that should be used to represent the search
  hit. Must include the <li> ... </li> tags. Will only be used if the hook
  function returned false.

'ShowSearchHitTitle': Customise display of search hit title/link.
&$title: Title to link to
&$titleSnippet: Label for the link representing the search result. Typically the
  article title.
$result: The SearchResult object
$terms: String of the search terms entered
$specialSearch: The SpecialSearch object
&$query: Array of query string parameters for the link representing the search
  result.
&$attributes: Array of title link attributes, can be modified by extension.

'SidebarBeforeOutput': Allows to edit sidebar just before it is output by skins.
Warning: This hook is run on each display. You should consider to use
'SkinBuildSidebar' that is aggressively cached.
$skin: Skin object
&$bar: Sidebar content
  Modify $bar to add or modify sidebar portlets.

'SiteNoticeAfter': After the sitenotice/anonnotice is composed.
&$siteNotice: HTML sitenotice. Alter the contents of $siteNotice to add to/alter
  the sitenotice/anonnotice.
$skin: Skin object

'SiteNoticeBefore': Before the sitenotice/anonnotice is composed. Return true to
allow the normal method of notice selection/rendering to work, or change the
value of $siteNotice and return false to alter it.
&$siteNotice: HTML returned as the sitenotice
$skin: Skin object

'SkinAfterBottomScripts': At the end of Skin::bottomScripts().
$skin: Skin object
&$text: bottomScripts Text. Append to $text to add additional text/scripts after
  the stock bottom scripts.

'SkinAfterContent': Allows extensions to add text after the page content and
article metadata. This hook should work in all skins. Set the &$data variable to
the text you're going to add.
&$data: (string) Text to be printed out directly (without parsing)
$skin: Skin object

'SkinBuildSidebar': At the end of Skin::buildSidebar().
$skin: Skin object
&$bar: Sidebar contents
Modify $bar to add or modify sidebar portlets.

'SkinCopyrightFooter': Allow for site and per-namespace customization of
copyright notice.
$title: displayed page title
$type: 'normal' or 'history' for old/diff views
&$msg: overridable message; usually 'copyright' or 'history_copyright'. This
  message must be in HTML format, not wikitext!
&$link: overridable HTML link to be passed into the message as $1
&$forContent: DEPRECATED! overridable flag if copyright footer is shown in
  content language.

'SkinEditSectionLinks': Modify the section edit links
$skin: Skin object rendering the UI
$title: Title object for the title being linked to (may not be the same as
  the page title, if the section is included from a template)
$section: The designation of the section being pointed to, to be included in
  the link, like "&section=$section"
$tooltip: The default tooltip.  Escape before using.
  By default, this is wrapped in the 'editsectionhint' message.
&$result: Array containing all link detail arrays. Each link detail array should
  contain the following keys:
    - targetTitle - Target Title object
    - text - String for the text
    - attribs - Array of attributes
    - query - Array of query parameters to add to the URL
    - options - Array of options for Linker::link
$lang: The language code to use for the link in the wfMessage function

'SkinGetPoweredBy': TODO
&$text: additional 'powered by' icons in HTML. Note: Modern skin does not use
  the MediaWiki icon but plain text instead.
$skin: Skin object

'SkinPreloadExistence': Supply titles that should be added to link existence
cache before the page is rendered.
&$titles: Array of Title objects
$skin: Skin object

'SkinSubPageSubtitle': At the beginning of Skin::subPageSubtitle().
If false is returned $subpages will be used instead of the HTML
subPageSubtitle() generates.
If true is returned, $subpages will be ignored and the rest of
subPageSubtitle() will run.
&$subpages: Subpage links HTML
$skin: Skin object
$out: OutputPage object

'SkinTemplateBuildNavUrlsNav_urlsAfterPermalink': After creating the "permanent
link" tab.
&$sktemplate: SkinTemplate object
&$nav_urls: array of tabs
&$revid: The revision id of the permanent link
&$revid2: The revision id of the permanent link, second time

'SkinTemplateGetLanguageLink': After building the data for a language link from
which the actual html is constructed.
&$languageLink: array containing data about the link. The following keys can be
  modified: href, text, title, class, lang, hreflang. Each of them is a string.
$languageLinkTitle: Title object belonging to the external language link.
$title: Title object of the page the link belongs to.
$outputPage: The OutputPage object the links are built from.

'SkinTemplateNavigation': Called on content pages after the tabs have been
added, but before variants have been added.
&$sktemplate: SkinTemplate object
&$links: Structured navigation links. This is used to alter the navigation for
  skins which use buildNavigationUrls such as Vector.

'SkinTemplateNavigation::SpecialPage': Called on special pages after the special
tab is added but before variants have been added.
&$sktemplate: SkinTemplate object
&$links: Structured navigation links. This is used to alter the navigation for
  skins which use buildNavigationUrls such as Vector.

'SkinTemplateNavigation::Universal': Called on both content and special pages
after variants have been added.
&$sktemplate: SkinTemplate object
&$links: Structured navigation links. This is used to alter the navigation for
  skins which use buildNavigationUrls such as Vector.

'SkinTemplateOutputPageBeforeExec': Before SkinTemplate::outputPage() starts
page output.
&$sktemplate: SkinTemplate object
&$tpl: QuickTemplate engine object

'SkinTemplatePreventOtherActiveTabs': Use this to prevent showing active tabs.
&$sktemplate: SkinTemplate object
&$res: set to true to prevent active tabs

'SkinTemplateTabAction': Override SkinTemplate::tabAction().
You can either create your own array, or alter the parameters for
the normal one.
&$sktemplate: The SkinTemplate instance.
$title: Title instance for the page.
$message: Visible label of tab.
$selected: Whether this is a selected tab.
$checkEdit: Whether or not the action=edit query should be added if appropriate.
&$classes: Array of CSS classes to apply.
&$query: Query string to add to link.
&$text: Link text.
&$result: Complete assoc. array if you want to return true.

'SkinTemplateToolboxEnd': Called by SkinTemplate skins after toolbox links have
been rendered (useful for adding more).
&$sk: The QuickTemplate based skin template running the hook.
$dummy: Called when SkinTemplateToolboxEnd is used from a BaseTemplate skin,
  extensions that add support for BaseTemplateToolbox should watch for this
  dummy parameter with "$dummy=false" in their code and return without echoing
  any HTML to avoid creating duplicate toolbox items.

'SoftwareInfo': Called by Special:Version for returning information about the
software.
&$software: The array of software in format 'name' => 'version'. See
  SpecialVersion::softwareInformation().

'SpecialBlockModifyFormFields': Add more fields to Special:Block
$sp: SpecialPage object, for context
&$fields: Current HTMLForm fields

'SpecialContributionsBeforeMainOutput': Before the form on Special:Contributions
$id: User id number, only provided for backwards-compatibility
$user: User object representing user contributions are being fetched for
$sp: SpecialPage instance, providing context

'SpecialContributions::formatRow::flags': Called before rendering a
Special:Contributions row.
$context: IContextSource object
$row: Revision information from the database
&$flags: List of flags on this row

'SpecialContributions::getForm::filters': Called with a list of filters to render
on Special:Contributions.
$sp: SpecialContributions object, for context
&$filters: List of filters rendered as HTML

'SpecialListusersDefaultQuery': Called right before the end of
UsersPager::getDefaultQuery().
$pager: The UsersPager instance
&$query: The query array to be returned

'SpecialListusersFormatRow': Called right before the end of
UsersPager::formatRow().
&$item: HTML to be returned. Will be wrapped in an <li> after the hook finishes
$row: Database row object

'SpecialListusersHeader': Called after adding the submit button in
UsersPager::getPageHeader().
$pager: The UsersPager instance
&$out: The header HTML

'SpecialListusersHeaderForm': Called before adding the submit button in
UsersPager::getPageHeader().
$pager: The UsersPager instance
&$out: The header HTML

'SpecialListusersQueryInfo': Called right before the end of.
UsersPager::getQueryInfo()
$pager: The UsersPager instance
&$query: The query array to be returned

'SpecialLogAddLogSearchRelations': Add log relations to the current log
$type: String of the log type
$request: WebRequest object for getting the value provided by the current user
&$qc: Array for query conditions to add

'SpecialMovepageAfterMove': Called after moving a page.
&$movePage: MovePageForm object
&$oldTitle: old title (object)
&$newTitle: new title (object)

'SpecialNewpagesConditions': Called when building sql query for
Special:NewPages.
&$special: NewPagesPager object (subclass of ReverseChronologicalPager)
$opts: FormOptions object containing special page options
&$conds: array of WHERE conditionals for query
&$tables: array of tables to be queried
&$fields: array of columns to select
&$join_conds: join conditions for the tables

'SpecialNewPagesFilters': Called after building form options at NewPages.
$special: the special page object
&$filters: associative array of filter definitions. The keys are the HTML
  name/URL parameters. Each key maps to an associative array with a 'msg'
  (message key) and a 'default' value.

'SpecialPage_initList': Called when setting up SpecialPageFactory::$list, use
this hook to remove a core special page or conditionally register special pages.
&$list: list (array) of core special pages

'SpecialPageAfterExecute': Called after SpecialPage::execute.
$special: the SpecialPage object
$subPage: the subpage string or null if no subpage was specified

'SpecialPageBeforeExecute': Called before SpecialPage::execute.
Return false to prevent execution.
$special: the SpecialPage object
$subPage: the subpage string or null if no subpage was specified

'SpecialPageBeforeFormDisplay': Before executing the HTMLForm object.
$name: name of the special page
&$form: HTMLForm object

'SpecialPasswordResetOnSubmit': When executing a form submission on
Special:PasswordReset.
&$users: array of User objects.
$data: array of data submitted by the user
&$error: string, error code (message key) used to describe to error (out
  parameter). The hook needs to return false when setting this, otherwise it
  will have no effect.

'SpecialRandomGetRandomTitle': Called during the execution of Special:Random,
use this to change some selection criteria or substitute a different title.
&$randstr: The random number from wfRandom()
&$isRedir: Boolean, whether to select a redirect or non-redirect
&$namespaces: An array of namespace indexes to get the title from
&$extra: An array of extra SQL statements
&$title: If the hook returns false, a Title object to use instead of the
  result from the normal query

'SpecialRecentChangesPanel': Called when building form options in
SpecialRecentChanges.
&$extraOpts: array of added items, to which can be added
$opts: FormOptions for this request

'SpecialResetTokensTokens': Called when building token list for
SpecialResetTokens.
&$tokens: array of token information arrays in the format of
	[
		'preference' => '<preference-name>',
		'label-message' => '<message-key>',
	 ]

'SpecialSearchCreateLink': Called when making the message to create a page or
go to the existing page.
$t: title object searched for
&$params: an array of the default message name and page title (as parameter)

'SpecialSearchGoResult': If a hook returns false the 'go' feature will be
canceled and a normal search will be performed. Returning true without setting
$url does a standard redirect to $title. Setting $url redirects to the
specified URL.
$term: The string the user searched for
$title: The title the 'go' feature has decided to forward the user to
&$url: Initially null, hook subscribers can set this to specify the final url to
  redirect to

'SpecialSearchNogomatch': Called when the 'Go' feature is triggered (generally
from autocomplete search other than the main bar on Special:Search) and the
target doesn't exist. Full text search results are generated after this hook is
called.
&$title: title object generated from the text entered by the user

'SpecialSearchPowerBox': The equivalent of SpecialSearchProfileForm for
the advanced form, a.k.a. power search box.
&$showSections: an array to add values with more options to
$term: the search term (not a title object)
&$opts: an array of hidden options (containing 'redirs' and 'profile')

'SpecialSearchProfileForm': Allows modification of search profile forms.
$search: special page object
&$form: String: form html
$profile: String: current search profile
$term: String: search term
$opts: Array: key => value of hidden options for inclusion in custom forms

'SpecialSearchProfiles': Allows modification of search profiles.
&$profiles: profiles, which can be modified.

'SpecialSearchResults': Called before search result display
$term: string of search term
&$titleMatches: empty or SearchResultSet object
&$textMatches: empty or SearchResultSet object

'SpecialSearchResultsPrepend': Called immediately before returning HTML
on the search results page.  Useful for including an external search
provider.  To disable the output of MediaWiki search output, return
false.
$specialSearch: SpecialSearch object ($this)
$output: $wgOut
$term: Search term specified by the user

'SpecialSearchResultsAppend': Called immediately before returning HTML
on the search results page.  Useful for including a feedback link.
$specialSearch: SpecialSearch object ($this)
$output: $wgOut
$term: Search term specified by the user

'SpecialSearchSetupEngine': Allows passing custom data to search engine.
$search: SpecialSearch special page object
$profile: String: current search profile
$engine: the search engine

'SpecialStatsAddExtra': Add extra statistic at the end of Special:Statistics.
&$extraStats: Array to save the new stats
	$extraStats['<name of statistic>'] => <value>;
  <value> can be an array with the keys "name" and "number":
  "name" is the HTML to be displayed in the name column
  "number" is the number to be displayed.
  or, <value> can be the number to be displayed and <name> is the
  message key to use in the name column,
$context: IContextSource object

'SpecialTrackingCategories::preprocess': Called after LinkBatch on
Special:TrackingCategories
$specialPage: The SpecialTrackingCategories object
$trackingCategories: Array of data from Special:TrackingCategories with msg and
  cats

'SpecialTrackingCategories::generateCatLink': Called for each cat link on
Special:TrackingCategories
$specialPage: The SpecialTrackingCategories object
$catTitle: The Title object of the linked category
&$html: The Result html

'SpecialUploadComplete': Called after successfully uploading a file from
Special:Upload.
&$form: The SpecialUpload object

'SpecialVersionVersionUrl': Called when building the URL for Special:Version.
$wgVersion: Current $wgVersion for you to use
&$versionUrl: Raw url to link to (eg: release notes)

'SpecialWatchlistGetNonRevisionTypes': Called when building sql query for
SpecialWatchlist. Allows extensions to register custom values they have
inserted to rc_type so they can be returned as part of the watchlist.
&$nonRevisionTypes: array of values in the rc_type field of recentchanges table

'TestCanonicalRedirect': Called when about to force a redirect to a canonical
URL for a title when we have no other parameters on the URL. Gives a chance for
extensions that alter page view behavior radically to abort that redirect or
handle it manually.
$request: WebRequest
$title: Title of the currently found title obj
$output: OutputPage object

'ThumbnailBeforeProduceHTML': Called before an image HTML is about to be
rendered (by ThumbnailImage:toHtml method).
$thumbnail: the ThumbnailImage object
&$attribs: image attribute array
&$linkAttribs: image link attribute array

'TitleArrayFromResult': Called when creating an TitleArray object from a
database result.
&$titleArray: set this to an object to override the default object returned
$res: database result used to create the object

'TitleExists': Called when determining whether a page exists at a given title.
$title: The title being tested.
&$exists: Whether the title exists.

'TitleGetEditNotices': Allows extensions to add edit notices
$title: The Title object for the page the edit notices are for
$oldid: Revision ID that the edit notices are for (or 0 for latest)
&$notices: Array of notices. Keys are i18n message keys, values are
parseAsBlock()ed messages.

'TitleGetRestrictionTypes': Allows extensions to modify the types of protection
that can be applied.
$title: The title in question.
&$types: The types of protection available.

'TitleIsAlwaysKnown': Called when determining if a page exists. Allows
overriding default behavior for determining if a page exists. If $isKnown is
kept as null, regular checks happen. If it's a boolean, this value is returned
by the isKnown method.
$title: Title object that is being checked
&$isKnown: Boolean|null; whether MediaWiki currently thinks this page is known

'TitleIsMovable': Called when determining if it is possible to move a page. Note
that this hook is not called for interwiki pages or pages in immovable
namespaces: for these, isMovable() always returns false.
$title: Title object that is being checked
&$result: Boolean; whether MediaWiki currently thinks this page is movable.
  Hooks may change this value to override the return value of
  Title::isMovable().


'TitleMove': Before moving an article (title).
$old: old title
$nt: new title
$user: user who does the move
$reason: string of the reason provided by the user
&$status: Status object. To abort the move, add a fatal error to this object
	(i.e. call $status->fatal()).

'TitleMoveStarting': Before moving an article (title), but just after the atomic
DB section starts.
$old: old title
$nt: new title
$user: user who does the move

'TitleMoveComplete': After moving an article (title), post-commit.
&$old: old title
&$nt: new title
&$user: user who did the move
$pageid: database ID of the page that's been moved
$redirid: database ID of the created redirect
$reason: reason for the move
$revision: the Revision created by the move

'TitleMoveCompleting': After moving an article (title), pre-commit.
$old: old title
$nt: new title
$user: user who did the move
$pageid: database ID of the page that's been moved
$redirid: database ID of the created redirect
$reason: reason for the move
$revision: the Revision created by the move

'TitleQuickPermissions': Called from Title::checkQuickPermissions to add to
or override the quick permissions check.
$title: The Title object being accessed
$user: The User performing the action
$action: Action being performed
&$errors: Array of errors
$doExpensiveQueries: Whether to do expensive DB queries
$short: Whether to return immediately on first error

'TitleReadWhitelist': Called at the end of read permissions checks, just before
adding the default error message if nothing allows the user to read the page. If
a handler wants a title to *not* be whitelisted, it should also return false.
$title: Title object being checked against
$user: Current user object
&$whitelisted: Boolean value of whether this title is whitelisted

'TitleSquidURLs': Called to determine which URLs to purge from HTTP caches.
$title: Title object to purge
&$urls: An array of URLs to purge from the caches, to be manipulated.

'UnblockUser': Before an IP address or user is unblocked.
&$block: The Block object about to be saved
&$user: The user performing the unblock (not the one being unblocked)
&$reason: If the hook is aborted, the error message to be returned in an array

'UnblockUserComplete': After an IP address or user has been unblocked.
$block: The Block object that was saved
$user: The user who performed the unblock (not the one being unblocked)

'UndeleteForm::showHistory': Called in UndeleteForm::showHistory, after a
PageArchive object has been created but before any further processing is done.
&$archive: PageArchive object
$title: Title object of the page that we're viewing

'UndeleteForm::showRevision': Called in UndeleteForm::showRevision, after a
PageArchive object has been created but before any further processing is done.
&$archive: PageArchive object
$title: Title object of the page that we're viewing

'UndeleteForm::undelete': Called in UndeleteForm::undelete, after checking that
the site is not in read-only mode, that the Title object is not null and after
a PageArchive object has been constructed but before performing any further
processing.
&$archive: PageArchive object
$title: Title object of the page that we're about to undelete

'UndeleteShowRevision': Called when showing a revision in Special:Undelete.
$title: title object related to the revision
$rev: revision (object) that will be viewed

'UnitTestsAfterDatabaseSetup': Called right after MediaWiki's test
infrastructure has finished creating/duplicating core tables for unit tests.
$database: Database in question
$prefix: Table prefix to be used in unit tests

'UnitTestsBeforeDatabaseTeardown': Called right before MediaWiki tears down its
database infrastructure used for unit tests.

'UnitTestsList': Called when building a list of paths containing PHPUnit tests.
Since 1.24: Paths pointing to a directory will be recursively scanned for
test case files matching the suffix "Test.php".
&$paths: list of test cases and directories to search.

'UnwatchArticle': Before a watch is removed from an article.
&$user: user watching
&$page: WikiPage object to be removed
&$status: Status object to be returned if the hook returns false

'UnwatchArticleComplete': After a watch is removed from an article.
$user: user that watched
&$page: WikiPage object that was watched

'UpdateUserMailerFormattedPageStatus': Before notification email gets sent.
&$formattedPageStatus: list of valid page states

'UploadComplete': Upon completion of a file upload.
&$uploadBase: UploadBase (or subclass) object. File can be accessed by
  $uploadBase->getLocalFile().

'UploadCreateFromRequest': When UploadBase::createFromRequest has been called.
$type: (string) the requested upload type
&$className: the class name of the Upload instance to be created

'UploadForm:BeforeProcessing': At the beginning of processUpload(). Lets you
poke at member variables like $mUploadDescription before the file is saved.
Do not use this hook to break upload processing.
This will return the user to a blank form with no error message;
use UploadVerifyUpload or UploadVerifyFile instead.
&$upload: SpecialUpload object

'UploadForm:getInitialPageText': After the initial page text for file uploads
is generated, to allow it to be altered.
&$pageText: the page text
$msg: array of header messages
$config: Config object

'UploadForm:initial': Before the upload form is generated. You might set the
member-variables $uploadFormTextTop and $uploadFormTextAfterSummary to inject
text (HTML) either before or after the editform.
&$upload: SpecialUpload object

'UploadFormInitDescriptor': After the descriptor for the upload form as been
assembled.
&$descriptor: (array) the HTMLForm descriptor

'UploadFormSourceDescriptors': after the standard source inputs have been
added to the descriptor
&$descriptor: (array) the HTMLForm descriptor
&$radio: Boolean, if source type should be shown as radio button
$selectedSourceType: The selected source type

'UploadStashFile': Before a file is stashed (uploaded to stash).
Note that code which has not been updated for MediaWiki 1.28 may not call this
hook. If your extension absolutely, positively must prevent some files from
being uploaded, use UploadVerifyFile or UploadVerifyUpload.
$upload: (object) An instance of UploadBase, with all info about the upload
$user: (object) An instance of User, the user uploading this file
$props: (array) File properties, as returned by FSFile::getPropsFromPath()
&$error: output: If the file stashing should be prevented, set this to the
  reason in the form of [ messagename, param1, param2, ... ] or a
  MessageSpecifier instance (you might want to use ApiMessage to provide machine
  -readable details for the API).

'UploadVerification': DEPRECATED since 1.28! Use UploadVerifyFile instead.
Additional chances to reject an uploaded file.
$saveName: (string) destination file name
$tempName: (string) filesystem path to the temporary file for checks
&$error: (string) output: message key for message to show if upload canceled by
  returning false. May also be an array, where the first element is the message
  key and the remaining elements are used as parameters to the message.

'UploadVerifyFile': extra file verification, based on MIME type, etc. Preferred
in most cases over UploadVerification.
$upload: (object) an instance of UploadBase, with all info about the upload
$mime: (string) The uploaded file's MIME type, as detected by MediaWiki.
  Handlers will typically only apply for specific MIME types.
&$error: (object) output: true if the file is valid. Otherwise, set this to the
  reason in the form of [ messagename, param1, param2, ... ] or a
  MessageSpecifier instance (you might want to use ApiMessage to provide machine
  -readable details for the API).

'UploadVerifyUpload': Upload verification, based on both file properties like
MIME type (same as UploadVerifyFile) and the information entered by the user
(upload comment, file page contents etc.).
$upload: (object) An instance of UploadBase, with all info about the upload
$user: (object) An instance of User, the user uploading this file
$props: (array) File properties, as returned by FSFile::getPropsFromPath()
$comment: (string) Upload log comment (also used as edit summary)
$pageText: (string) File description page text (only used for new uploads)
&$error: output: If the file upload should be prevented, set this to the reason
  in the form of [ messagename, param1, param2, ... ] or a MessageSpecifier
  instance (you might want to use ApiMessage to provide machine-readable details
  for the API).

'UserIsBot': when determining whether a user is a bot account
$user: the user
&$isBot: whether this is user a bot or not (boolean)

'User::mailPasswordInternal': before creation and mailing of a user's new
temporary password
&$user: the user who sent the message out
&$ip: IP of the user who sent the message out
&$u: the account whose new password will be set

'UserAddGroup': Called when adding a group or changing a group's expiry; return
false to override stock group addition.
$user: the user object that is to have a group added
&$group: the group to add; can be modified
&$expiry: the expiry time in TS_MW format, or null if the group is not to
expire; can be modified

'UserArrayFromResult': Called when creating an UserArray object from a database
result.
&$userArray: set this to an object to override the default object returned
$res: database result used to create the object

'userCan': To interrupt/advise the "user can do X to Y article" check. If you
want to display an error message, try getUserPermissionsErrors.
&$title: Title object being checked against
&$user: Current user object
$action: Action being checked
&$result: Pointer to result returned if hook returns false. If null is returned,
  userCan checks are continued by internal code.

'UserCanSendEmail': To override User::canSendEmail() permission check.
&$user: User (object) whose permission is being checked
&$canSend: bool set on input, can override on output

'UserClearNewTalkNotification': Called when clearing the "You have new
messages!" message, return false to not delete it.
&$user: User (object) that will clear the message
$oldid: ID of the talk page revision being viewed (0 means the most recent one)

'UserEffectiveGroups': Called in User::getEffectiveGroups().
&$user: User to get groups for
&$groups: Current effective groups

'UserGetAllRights': After calculating a list of all available rights.
&$rights: Array of rights, which may be added to.

'UserGetDefaultOptions': After fetching the core default, this hook is run right
before returning the options to the caller. Warning: This hook is called for
every call to User::getDefaultOptions(), which means it's potentially called
dozens or hundreds of times. You may want to cache the results of non-trivial
operations in your hook function for this reason.
&$defaultOptions: Array of preference keys and their default values.

'UserGetEmail': Called when getting an user email address.
$user: User object
&$email: email, change this to override local email

'UserGetEmailAuthenticationTimestamp': Called when getting the timestamp of
email authentication.
$user: User object
&$timestamp: timestamp, change this to override local email authentication
  timestamp

'UserGetLanguageObject': Called when getting user's interface language object.
$user: User object
&$code: Language code that will be used to create the object
$context: IContextSource object

'UserGetReservedNames': Allows to modify $wgReservedUsernames at run time.
&$reservedUsernames: $wgReservedUsernames

'UserGetRights': Called in User::getRights().
$user: User to get rights for
&$rights: Current rights

'UserGetRightsRemove': Called in User::getRights(). This hook override
the UserGetRights hook. It can be used to remove rights from user
and ensure that will not be reinserted by the other hook callbacks
therefore this hook should not be used to add any rights, use UserGetRights instead.
$user: User to get rights for
&$rights: Current rights

'UserGroupsChanged': Called after user groups are changed.
$user: User whose groups changed
$added: Groups added
$removed: Groups removed
$performer: User who performed the change, false if via autopromotion
$reason: The reason, if any, given by the user performing the change,
false if via autopromotion.
$oldUGMs: An associative array (group name => UserGroupMembership object) of
the user's group memberships before the change.
$newUGMs: An associative array (group name => UserGroupMembership object) of
the user's current group memberships.

'UserIsBlockedFrom': Check if a user is blocked from a specific page (for
specific block exemptions).
$user: User in question
$title: Title of the page in question
&$blocked: Out-param, whether or not the user is blocked from that page.
&$allowUsertalk: If the user is blocked, whether or not the block allows users
  to edit their own user talk pages.

'UserIsBlockedGlobally': Check if user is blocked on all wikis.
&$user: User object
$ip: User's IP address
&$blocked: Whether the user is blocked, to be modified by the hook
&$block: The Block object, to be modified by the hook

'UserIsEveryoneAllowed': Check if all users are allowed some user right; return
false if a UserGetRights hook might remove the named right.
$right: The user right being checked

'UserIsHidden': Check if the user's name should be hidden. See User::isHidden().
$user: User in question.
&$hidden: Set true if the user's name should be hidden.

'UserIsLocked': Check if the user is locked. See User::isLocked().
$user: User in question.
&$locked: Set true if the user should be locked.

'UserLoadAfterLoadFromSession': Called to authenticate users on external or
environmental means; occurs after session is loaded.
$user: user object being loaded

'UserLoadDefaults': Called when loading a default user.
$user: user object
$name: user name

'UserLoadFromDatabase': Called when loading a user from the database.
$user: user object
&$s: database query object

'UserLoadFromSession': DEPRECATED since 1.27! Create a
MediaWiki\Session\SessionProvider instead.
Called to authenticate users on external/environmental means; occurs before
session is loaded.
$user: user object being loaded
&$result: set this to a boolean value to abort the normal authentication
  process

'UserLoadOptions': When user options/preferences are being loaded from the
database.
$user: User object
&$options: Options, can be modified.

'UserLoggedIn': Called after a user is logged in
$user: User object for the logged-in user

'UserLoginComplete': Show custom content after a user has logged in via the Web
interface. For functionality that needs to run after any login (API or web) use
UserLoggedIn.
&$user: the user object that was created on login
&$inject_html: Any HTML to inject after the "logged in" message.
$direct: (bool) The hook is called directly after a successful login. This will
  only happen once per login. A UserLoginComplete call with direct=false can
  happen when the user visits the login page while already logged in.

'UserLogout': Before a user logs out.
&$user: the user object that is about to be logged out

'UserLogoutComplete': After a user has logged out.
&$user: the user object _after_ logout (won't have name, ID, etc.)
&$inject_html: Any HTML to inject after the "logged out" message.
$oldName: name of the user before logout (string)

'UserMailerChangeReturnPath': Called to generate a VERP return address
when UserMailer sends an email, with a bounce handling extension.
$to: Array of MailAddress objects for the recipients
&$returnPath: The return address string

'UserMailerSplitTo': Called in UserMailer::send() to give extensions a chance
to split up an email with multiple the To: field into separate emails.
&$to: array of MailAddress objects; unset the ones which should be mailed
separately

'UserMailerTransformContent': Called in UserMailer::send() to change email
contents. Extensions can block sending the email by returning false and setting
$error.
$to: array of MailAdresses of the targets
$from: MailAddress of the sender
&$body: email body, either a string (for plaintext emails) or an array with
  'text' and 'html' keys
&$error: should be set to an error message string

'UserMailerTransformMessage': Called in UserMailer::send() to change email after
it has gone through the MIME transform. Extensions can block sending the email
by returning false and setting $error.
$to: array of MailAdresses of the targets
$from: MailAddress of the sender
&$subject: email subject (not MIME encoded)
&$headers: email headers (except To: and Subject:) as an array of header
name => value pairs
&$body: email body (in MIME format) as a string
&$error: should be set to an error message string

'UserRemoveGroup': Called when removing a group; return false to override stock
group removal.
$user: the user object that is to have a group removed
&$group: the group to be removed, can be modified

'UserRequiresHTTPS': Called to determine whether a user needs
to be switched to HTTPS.
$user: User in question.
&$https: Boolean whether $user should be switched to HTTPS.

'UserResetAllOptions': Called in User::resetOptions() when user preferences
have been requested to be reset. This hook can be used to exclude certain
options from being reset even when the user has requested all prefs to be reset,
because certain options might be stored in the user_properties database table
despite not being visible and editable via Special:Preferences.
$user: the User (object) whose preferences are being reset
&$newOptions: array of new (site default) preferences
$options: array of the user's old preferences
$resetKinds: array containing the kinds of preferences to reset

'UserRetrieveNewTalks': Called when retrieving "You have new messages!"
message(s).
&$user: user retrieving new talks messages
&$talks: array of new talks page(s)

'UserRights': DEPRECATED since 1.26! Use UserGroupsChanged instead.
After a user's group memberships are changed.
&$user: User object that was changed
$add: Array of strings corresponding to groups added
$remove: Array of strings corresponding to groups removed

'UserSaveOptions': Called just before saving user preferences. Hook handlers can
either add or manipulate options, or reset one back to it's default to block
changing it. Hook handlers are also allowed to abort the process by returning
false, e.g. to save to a global profile instead. Compare to the UserSaveSettings
hook, which is called after the preferences have been saved.
$user: The User for which the options are going to be saved
&$options: The users options as an associative array, modifiable

'UserSaveSettings': Called directly after user preferences (user_properties in
the database) have been saved. Compare to the UserSaveOptions hook, which is
called before.
$user: The User for which the options have been saved

'UserSendConfirmationMail': Called just before a confirmation email is sent to
a user. Hook handlers can modify the email that will be sent.
$user: The User for which the confirmation email is going to be sent
&$mail: Associative array describing the email, with the following keys:
  - subject: Subject line of the email
  - body: Email body. Can be a string, or an array with keys 'text' and 'html'
  - from: User object, or null meaning $wgPasswordSender will be used
  - replyTo: MailAddress object or null
$info: Associative array with additional information:
  - type: 'created' if the user's account was just created; 'set' if the user
    set an email address when they previously didn't have one; 'changed' if
    the user had an email address and changed it
  - ip: The IP address from which the user set/changed their email address
  - confirmURL: URL the user should visit to confirm their email
  - invalidateURL: URL the user should visit to invalidate confirmURL
  - expiration: time and date when confirmURL expires

'UserSetCookies': DEPRECATED since 1.27! If you're trying to replace core
session cookie handling, you want to create a subclass of
MediaWiki\Session\CookieSessionProvider instead. Otherwise, you can no longer
count on user data being saved to cookies versus some other mechanism.
Called when setting user cookies.
$user: User object
&$session: session array, will be added to the session
&$cookies: cookies array mapping cookie name to its value

'UserSetEmail': Called when changing user email address.
$user: User object
&$email: new email, change this to override new email address

'UserSetEmailAuthenticationTimestamp': Called when setting the timestamp of
email authentication.
$user: User object
&$timestamp: new timestamp, change this to override local email
authentication timestamp

'UserToolLinksEdit': Called when generating a list of user tool links, e.g.
"Foobar (Talk | Contribs | Block)".
$userId: User id of the current user
$userText: User name of the current user
&$items: Array of user tool links as HTML fragments

'UsersPagerDoBatchLookups': Called in UsersPager::doBatchLookups() to give
extensions providing user group data from an alternate source a chance to add
their data into the cache array so that things like global user groups are
displayed correctly in Special:ListUsers.
$dbr: Read-only database handle
$userIds: Array of user IDs whose groups we should look up
&$cache: Array of user ID -> (array of internal group name (e.g. 'sysop') ->
  UserGroupMembership object)
&$groups: Array of group name -> bool true mappings for members of a given user
group

'ValidateExtendedMetadataCache': Called to validate the cached metadata in
FormatMetadata::getExtendedMeta (return false means cache will be
invalidated and GetExtendedMetadata hook called again).
$timestamp: The timestamp metadata was generated
$file: The file the metadata is for

'WantedPages::getQueryInfo': Called in WantedPagesPage::getQueryInfo(), can be
used to alter the SQL query which gets the list of wanted pages.
&$wantedPages: WantedPagesPage object
&$query: query array, see QueryPage::getQueryInfo() for format documentation

'WatchArticle': Before a watch is added to an article.
&$user: user that will watch
&$page: WikiPage object to be watched
&$status: Status object to be returned if the hook returns false

'WatchArticleComplete': After a watch is added to an article.
&$user: user that watched
&$page: WikiPage object watched

'WatchedItemQueryServiceExtensions': Create a WatchedItemQueryServiceExtension.
&$extensions: Add WatchedItemQueryServiceExtension objects to this array
$watchedItemQueryService: Service object

'WatchlistEditorBeforeFormRender': Before building the Special:EditWatchlist
form, used to manipulate the list of pages or preload data based on that list.
&$watchlistInfo: array of watchlisted pages in
  [namespaceId => ['title1' => 1, 'title2' => 1]] format

'WatchlistEditorBuildRemoveLine': when building remove lines in
Special:Watchlist/edit.
&$tools: array of extra links
$title: Title object
$redirect: whether the page is a redirect
$skin: Skin object
&$link: HTML link to title

'WebRequestPathInfoRouter': While building the PathRouter to parse the
REQUEST_URI.
$router: The PathRouter instance

'WebResponseSetCookie': when setting a cookie in WebResponse::setcookie().
Return false to prevent setting of the cookie.
&$name: Cookie name passed to WebResponse::setcookie()
&$value: Cookie value passed to WebResponse::setcookie()
&$expire: Cookie expiration, as for PHP's setcookie()
&$options: Options passed to WebResponse::setcookie()

'wfShellWikiCmd': Called when generating a shell-escaped command line string to
run a MediaWiki cli script.
&$script: MediaWiki cli script path
&$parameters: Array of arguments and options to the script
&$options: Associative array of options, may contain the 'php' and 'wrapper'
  keys

'wgQueryPages': Called when initialising list of QueryPage subclasses, use this
to add new query pages to be updated with maintenance/updateSpecialPages.php.
&$qp: The list of QueryPages

'WhatLinksHereProps': Allows annotations to be added to WhatLinksHere
$row: The DB row of the entry.
$title: The Title of the page where the link comes FROM
$target: The Title of the page where the link goes TO
&$props: Array of HTML strings to display after the title.

'WikiExporter::dumpStableQuery': Get the SELECT query for "stable" revisions
dumps. One, and only one hook should set this, and return false.
&$tables: Database tables to use in the SELECT query
&$opts: Options to use for the query
&$join: Join conditions

'WikiPageDeletionUpdates': DEPRECATED! Use PageDeletionDataUpdates or
override ContentHandler::getDeletionDataUpdates instead.
Manipulates the list of DeferrableUpdates to be applied when a page is deleted.
$page: the WikiPage
$content: the Content to generate updates for, or null in case the page revision
  could not be loaded. The delete will succeed despite this.
&$updates: the array of objects that implement DeferrableUpdate. Hook function
  may want to add to it.

'WikiPageFactory': Override WikiPage class used for a title
$title: Title of the page
&$page: Variable to set the created WikiPage to.

'XmlDumpWriterOpenPage': Called at the end of XmlDumpWriter::openPage, to allow
extra metadata to be added.
$obj: The XmlDumpWriter object.
&$out: The output string.
$row: The database row for the page.
$title: The title of the page.

'XmlDumpWriterWriteRevision': Called at the end of a revision in an XML dump, to
add extra metadata.
&$obj: The XmlDumpWriter object.
&$out: The text being output.
$row: The database row for the revision.
$text: The revision text.

More hooks might be available but undocumented, you can execute
"php maintenance/findHooks.php" to find hidden ones.
=======
This document described the hook system used in MediaWiki 1.34 and earlier.
For the hook system implemented in MediaWiki 1.35, see Hooks.md and
https://www.mediawiki.org/wiki/Manual:Hooks
>>>>>>> d3bf11f5
<|MERGE_RESOLUTION|>--- conflicted
+++ resolved
@@ -1,4017 +1,3 @@
-<<<<<<< HEAD
-hooks.txt
-
-This document describes how event hooks work in MediaWiki; how to add hooks for
-an event; and how to run hooks for an event.
-
-==Glossary==
-
-event
-     Something that happens with the wiki. For example: a user logs in. A wiki
-     page is saved. A wiki page is deleted. Often there are two events
-     associated with a single action: one before the code is run to make the
-     event happen, and one after. Each event has a name, preferably in
-     CamelCase. For example, 'UserLogin', 'PageContentSave',
-     'PageContentSaveComplete', 'ArticleDelete'.
-
-hook
-     A clump of code and data that should be run when an event happens. This can
-     be either a function and a chunk of data, or an object and a method.
-
-hook function
-     The function part of a hook.
-
-==Rationale==
-
-Hooks allow us to decouple optionally-run code from code that is run for
-everyone. It allows MediaWiki hackers, third-party developers and local
-administrators to define code that will be run at certain points in the mainline
-code, and to modify the data run by that mainline code. Hooks can keep mainline
-code simple, and make it easier to write extensions. Hooks are a principled
-alternative to local patches.
-
-Consider, for example, two options in MediaWiki. One reverses the order of a
-title before displaying the article; the other converts the title to all
-uppercase letters. Currently, in MediaWiki code, we would handle this as follows
-(note: not real code, here):
-
-	function showAnArticle( $article ) {
-		global $wgReverseTitle, $wgCapitalizeTitle;
-
-		if ( $wgReverseTitle ) {
-			wfReverseTitle( $article );
-		}
-
-		if ( $wgCapitalizeTitle ) {
-			wfCapitalizeTitle( $article );
-		}
-
-		# code to actually show the article goes here
-	}
-
-An extension writer, or a local admin, will often add custom code to the
-function -- with or without a global variable. For example, someone wanting
-email notification when an article is shown may add:
-
-	function showAnArticle( $article ) {
-		global $wgReverseTitle, $wgCapitalizeTitle, $wgNotifyArticle;
-
-		if ( $wgReverseTitle ) {
-			wfReverseTitle( $article );
-		}
-
-		if ( $wgCapitalizeTitle ) {
-			wfCapitalizeTitle( $article );
-		}
-
-		# code to actually show the article goes here
-
-		if ( $wgNotifyArticle ) {
-			wfNotifyArticleShow( $article );
-		}
-	}
-
-Using a hook-running strategy, we can avoid having all this option-specific
-stuff in our mainline code. Using hooks, the function becomes:
-
-	function showAnArticle( $article ) {
-		if ( Hooks::run( 'ArticleShow', [ &$article ] ) ) {
-			# code to actually show the article goes here
-
-			Hooks::run( 'ArticleShowComplete', [ &$article ] );
-		}
-	}
-
-We've cleaned up the code here by removing clumps of weird, infrequently used
-code and moving them off somewhere else. It's much easier for someone working
-with this code to see what's _really_ going on, and make changes or fix bugs.
-
-In addition, we can take all the code that deals with the little-used
-title-reversing options (say) and put it in one place. Instead of having little
-title-reversing if-blocks spread all over the codebase in showAnArticle,
-deleteAnArticle, exportArticle, etc., we can concentrate it all in an extension
-file:
-
-	function reverseArticleTitle( $article ) {
-		# ...
-	}
-
-	function reverseForExport( $article ) {
-		# ...
-	}
-
-The setup function for the extension just has to add its hook functions to the
-appropriate events:
-
-	setupTitleReversingExtension() {
-		global $wgHooks;
-
-		$wgHooks['ArticleShow'][] = 'reverseArticleTitle';
-		$wgHooks['ArticleDelete'][] = 'reverseArticleTitle';
-		$wgHooks['ArticleExport'][] = 'reverseForExport';
-	}
-
-Having all this code related to the title-reversion option in one place means
-that it's easier to read and understand; you don't have to do a grep-find to see
-where the $wgReverseTitle variable is used, say.
-
-If the code is well enough isolated, it can even be excluded when not used --
-making for some slight savings in memory and load-up performance at runtime.
-Admins who want to have all the reversed titles can add:
-
-	require_once 'extensions/ReverseTitle.php';
-
-...to their LocalSettings.php file; those of us who don't want or need it can
-just leave it out.
-
-The extensions don't even have to be shipped with MediaWiki; they could be
-provided by a third-party developer or written by the admin him/herself.
-
-==Writing hooks==
-
-A hook is a chunk of code run at some particular event. It consists of:
-
-  * a function with some optional accompanying data, or
-  * an object with a method and some optional accompanying data.
-
-Hooks are registered by adding them to the global $wgHooks array for a given
-event. All the following are valid ways to define hooks:
-
-	$wgHooks['EventName'][] = 'someFunction'; # function, no data
-	$wgHooks['EventName'][] = [ 'someFunction', $someData ];
-	$wgHooks['EventName'][] = [ 'someFunction' ]; # weird, but OK
-
-	$wgHooks['EventName'][] = $object; # object only
-	$wgHooks['EventName'][] = [ $object, 'someMethod' ];
-	$wgHooks['EventName'][] = [ $object, 'someMethod', $someData ];
-	$wgHooks['EventName'][] = [ $object ]; # weird but OK
-
-When an event occurs, the function (or object method) will be called with the
-optional data provided as well as event-specific parameters. The above examples
-would result in the following code being executed when 'EventName' happened:
-
-	# function, no data
-	someFunction( $param1, $param2 )
-	# function with data
-	someFunction( $someData, $param1, $param2 )
-
-	# object only
-	$object->onEventName( $param1, $param2 )
-	# object with method
-	$object->someMethod( $param1, $param2 )
-	# object with method and data
-	$object->someMethod( $someData, $param1, $param2 )
-
-Note that when an object is the hook, and there's no specified method, the
-default method called is 'onEventName'. For different events this would be
-different: 'onArticleSave', 'onUserLogin', etc.
-
-The extra data is useful if we want to use the same function or object for
-different purposes. For example:
-
-	$wgHooks['PageContentSaveComplete'][] = [ 'ircNotify', 'TimStarling' ];
-	$wgHooks['PageContentSaveComplete'][] = [ 'ircNotify', 'brion' ];
-
-This code would result in ircNotify being run twice when an article is saved:
-once for 'TimStarling', and once for 'brion'.
-
-Hooks can return three possible values:
-
-  * No return value (or null): the hook has operated successfully. Previously,
-    true was required. This is the default since MediaWiki 1.23.
-  * "some string": an error occurred; processing should stop and the error
-                   should be shown to the user
-  * false: the hook has successfully done the work necessary and the calling
-           function should skip
-
-The last result would be for cases where the hook function replaces the main
-functionality. For example, if you wanted to authenticate users to a custom
-system (LDAP, another PHP program, whatever), you could do:
-
-	$wgHooks['UserLogin'][] = [ 'ldapLogin', $ldapServer ];
-
-	function ldapLogin( $username, $password ) {
-		# log user into LDAP
-		return false;
-	}
-
-Returning false makes less sense for events where the action is complete, and
-will normally be ignored.
-
-Note that none of the examples made use of create_function() as a way to
-attach a function to a hook. This is known to cause problems (notably with
-Special:Version), and should be avoided when at all possible.
-
-==Using hooks==
-
-A calling function or method uses the Hooks::run() function to run the hooks
-related to a particular event, like so:
-
-	class Article {
-		# ...
-		function protect() {
-			global $wgUser;
-
-			// Avoid PHP 7.1 warning from passing $this by reference
-			$article = $this;
-
-			if ( Hooks::run( 'ArticleProtect', [ &$article, &$wgUser ] ) ) {
-				# protect the article
-				Hooks::run( 'ArticleProtectComplete', [ &$article, &$wgUser ] );
-			}
-		}
-	}
-
-Hooks::run() returns true if the calling function should continue processing
-(the hooks ran OK, or there are no hooks to run), or false if it shouldn't (an
-error occurred, or one of the hooks handled the action already). Checking the
-return value matters more for "before" hooks than for "complete" hooks.
-
-Note that hook parameters are passed in an array; this is a necessary
-inconvenience to make it possible to pass reference values (which can be changed)
-by the hook callback.
-
-==Events and parameters==
-
-This is a list of known events and parameters; please add to it if you're going
-to add events to the MediaWiki code.
-
-'AbortAutoblock': Return false to cancel an autoblock.
-$autoblockip: The IP going to be autoblocked.
-&$block: The block from which the autoblock is coming.
-
-'AbortDiffCache': Can be used to cancel the caching of a diff.
-&$diffEngine: DifferenceEngine object
-
-'AbortEmailNotification': Can be used to cancel email notifications for an edit.
-$editor: The User who made the change.
-$title: The Title of the page that was edited.
-$rc: The current RecentChange object.
-
-'AbortTalkPageEmailNotification': Return false to cancel talk page email
-notification
-$targetUser: the user whom to send talk page email notification
-$title: the page title
-
-'ActionBeforeFormDisplay': Before executing the HTMLForm object.
-$name: name of the action
-&$form: HTMLForm object
-$article: Article object
-
-'ActionModifyFormFields': Before creating an HTMLForm object for a page action;
-Allows to change the fields on the form that will be generated.
-$name: name of the action
-&$fields: HTMLForm descriptor array
-$article: Article object
-
-'AddNewAccount': DEPRECATED since 1.27! Use LocalUserCreated.
-After a user account is created.
-$user: the User object that was created. (Parameter added in 1.7)
-$byEmail: true when account was created "by email" (added in 1.12)
-
-'AfterBuildFeedLinks': Executed in OutputPage.php after all feed links (atom,
-rss,...) are created. Can be used to omit specific feeds from being outputted.
-You must not use this hook to add feeds, use OutputPage::addFeedLink() instead.
-&$feedLinks: Array of created feed links
-
-'AfterFinalPageOutput': Nearly at the end of OutputPage::output() but
-before OutputPage::sendCacheControl() and final ob_end_flush() which
-will send the buffered output to the client. This allows for last-minute
-modification of the output within the buffer by using ob_get_clean().
-$output: The OutputPage object where output() was called
-
-'AfterImportPage': When a page import is completed.
-$title: Title under which the revisions were imported
-$foreignTitle: ForeignTitle object based on data provided by the XML file
-$revCount: Number of revisions in the XML file
-$sRevCount: Number of successfully imported revisions
-$pageInfo: associative array of page information
-
-'AfterParserFetchFileAndTitle': After an image gallery is formed by Parser,
-just before adding its HTML to parser output.
-$parser: Parser object that called the hook
-$ig: Gallery, an object of one of the gallery classes (inheriting from
-  ImageGalleryBase)
-&$html: HTML generated by the gallery
-
-'AlternateEdit': Before checking if a user can edit a page and before showing
-the edit form ( EditPage::edit() ). This is triggered on &action=edit.
-$editPage: the EditPage object
-
-'AlternateEditPreview': Before generating the preview of the page when editing
-( EditPage::getPreviewText() ).
-Return false and set $previewHTML and $parserOutput to output custom page
-preview HTML.
-$editPage: the EditPage object
-&$content: the Content object for the text field from the edit page
-&$previewHTML: Text to be placed into the page for the preview
-&$parserOutput: the ParserOutput object for the preview
-
-'AlternateUserMailer': Called before mail is sent so that mail could be logged
-(or something else) instead of using PEAR or PHP's mail(). Return false to skip
-the regular method of sending mail.  Return a string to return a php-mail-error
-message containing the error. Returning true will continue with sending email
-in the regular way.
-$headers: Associative array of headers for the email
-$to: MailAddress object or array
-$from: From address
-$subject: Subject of the email
-$body: Body of the message
-
-'AncientPagesQuery': Allow extensions to modify the query used by
-Special:AncientPages.
-&$tables: tables to join in the query
-&$conds: conditions for the query
-&$joinConds: join conditions for the query
-
-'APIAfterExecute': After calling the execute() method of an API module. Use
-this to extend core API modules.
-&$module: Module object
-
-'ApiBeforeMain': Before calling ApiMain's execute() method in api.php.
-&$main: ApiMain object
-
-'ApiCheckCanExecute': Called during ApiMain::checkCanExecute. Use to further
-authenticate and authorize API clients before executing the module. Return
-false and set a message to cancel the request.
-$module: Module object
-$user: Current user
-&$message: API message to die with. Specific values accepted depend on the
- MediaWiki version:
- * 1.29+: IApiMessage, Message, string message key, or key+parameters array to
-   pass to ApiBase::dieWithError().
- * 1.27+: IApiMessage, or a key or key+parameters in ApiBase::$messageMap.
- * Earlier: A key or key+parameters in ApiBase::$messageMap.
-
-'ApiDeprecationHelp': Add messages to the 'deprecation-help' warning generated
-from ApiBase::addDeprecation().
-&$msgs: Message[] Messages to include in the help. Multiple messages will be
-  joined with spaces.
-
-'APIEditBeforeSave': DEPRECATED since 1.28! Use EditFilterMergedContent instead.
-Before saving a page with api.php?action=edit, after
-processing request parameters. Return false to let the request fail, returning
-an error message or an <edit result="Failure"> tag if $resultArr was filled.
-Unlike for example 'EditFilterMergedContent' this also being run on undo.
-Since MediaWiki 1.25, 'EditFilterMergedContent' can also return error details
-for the API and it's recommended to use it instead of this hook.
-$editPage: the EditPage object
-$text: the text passed to the API. Note that this includes only the single
-  section for section edit, and is not necessarily the final text in case of
-  automatically resolved edit conflicts.
-&$resultArr: data in this array will be added to the API result
-
-'ApiFeedContributions::feedItem': Called to convert the result of ContribsPager
-into a FeedItem instance that ApiFeedContributions can consume. Implementors of
-this hook may cancel the hook to signal that the item is not viewable in the
-provided context.
-$row: A row of data from ContribsPager.  The set of data returned by
-  ContribsPager can be adjusted by handling the ContribsPager::reallyDoQuery
-  hook.
-$context: An IContextSource implementation.
-&$feedItem: Set this to a FeedItem instance if the callback can handle the
-  provided row. This is provided to the hook as a null, if it is non null then
-  another callback has already handled the hook.
-
-'ApiFormatHighlight': Use to syntax-highlight API pretty-printed output. When
-highlighting, add output to $context->getOutput() and return false.
-$context: An IContextSource.
-$text: Text to be highlighted.
-$mime: MIME type of $text.
-$format: API format code for $text.
-
-'APIGetAllowedParams': Use this hook to modify a module's parameters.
-&$module: ApiBase Module object
-&$params: Array of parameters
-$flags: int zero or OR-ed flags like ApiBase::GET_VALUES_FOR_HELP
-
-'APIGetDescriptionMessages': Use this hook to modify a module's help message.
-$module: ApiBase Module object
-&$msg: Array of Message objects
-
-'APIGetParamDescriptionMessages': Use this hook to modify a module's parameter
-descriptions.
-$module: ApiBase Module object
-&$msg: Array of arrays of Message objects
-
-'APIHelpModifyOutput': Use this hook to modify an API module's help output.
-$module: ApiBase Module object
-&$help: Array of HTML strings to be joined for the output.
-$options: Array Options passed to ApiHelp::getHelp
-&$tocData: Array If a TOC is being generated, this array has keys as anchors in
-  the page and values as for Linker::generateTOC().
-
-'ApiMain::moduleManager': Called when ApiMain has finished initializing its
-module manager. Can be used to conditionally register API modules.
-$moduleManager: ApiModuleManager Module manager instance
-
-'ApiMain::onException': Called by ApiMain::executeActionWithErrorHandling() when
-an exception is thrown during API action execution.
-$apiMain: Calling ApiMain instance.
-$e: Exception object.
-
-'ApiMakeParserOptions': Called from ApiParse and ApiExpandTemplates to allow
-extensions to adjust the ParserOptions before parsing.
-$options: ParserOptions object
-$title: Title to be parsed
-$params: Parameter array for the API module
-$module: API module (which is also a ContextSource)
-&$reset: Set to a ScopedCallback used to reset any hooks after the parse is done.
-&$suppressCache: Set true if cache should be suppressed.
-
-'ApiOpenSearchSuggest': Called when constructing the OpenSearch results. Hooks
-can alter or append to the array.
-&$results: array with integer keys to associative arrays. Keys in associative
-  array:
-    - title: Title object.
-    - redirect from: Title or null.
-    - extract: Description for this result.
-    - extract trimmed: If truthy, the extract will not be trimmed to
-      $wgOpenSearchDescriptionLength.
-    - image: Thumbnail for this result. Value is an array with subkeys 'source'
-      (url), 'width', 'height', 'alt', 'align'.
-    - url: Url for the given title.
-
-'ApiOptions': Called by action=options before applying changes to user
-preferences.
-$apiModule: Calling ApiOptions object
-$user: User object whose preferences are being changed
-$changes: Associative array of preference name => value
-$resetKinds: Array of strings specifying which options kinds to reset.
-  See User::resetOptions() and User::getOptionKinds() for possible
-  values.
-
-'ApiParseMakeOutputPage': Called when preparing the OutputPage object for
-ApiParse. This is mainly intended for calling OutputPage::addContentOverride()
-or OutputPage::addContentOverrideCallback().
-$module: ApiBase (which is also a ContextSource)
-$output: OutputPage
-
-'ApiQuery::moduleManager': Called when ApiQuery has finished initializing its
-module manager. Can be used to conditionally register API query modules.
-$moduleManager: ApiModuleManager Module manager instance
-
-'APIQueryAfterExecute': After calling the execute() method of an
-action=query submodule. Use this to extend core API modules.
-&$module: Module object
-
-'ApiQueryBaseAfterQuery': Called for (some) API query modules after the
-database query has returned. An API query module wanting to use this hook
-should see the ApiQueryBase::select() and ApiQueryBase::processRow()
-documentation.
-$module: ApiQueryBase module in question
-$result: ResultWrapper|bool returned from the IDatabase::select()
-&$hookData: array that was passed to the 'ApiQueryBaseBeforeQuery' hook and
-  will be passed to the 'ApiQueryBaseProcessRow' hook, intended for inter-hook
-  communication.
-
-'ApiQueryBaseBeforeQuery': Called for (some) API query modules before a
-database query is made. WARNING: It would be very easy to misuse this hook and
-break the module! Any joins added *must* join on a unique key of the target
-table unless you really know what you're doing. An API query module wanting to
-use this hook should see the ApiQueryBase::select() and
-ApiQueryBase::processRow() documentation.
-$module: ApiQueryBase module in question
-&$tables: array of tables to be queried
-&$fields: array of columns to select
-&$conds: array of WHERE conditionals for query
-&$query_options: array of options for the database request
-&$join_conds: join conditions for the tables
-&$hookData: array that will be passed to the 'ApiQueryBaseAfterQuery' and
-  'ApiQueryBaseProcessRow' hooks, intended for inter-hook communication.
-
-'ApiQueryBaseProcessRow': Called for (some) API query modules as each row of
-the database result is processed. Return false to stop processing the result
-set. An API query module wanting to use this hook should see the
-ApiQueryBase::select() and ApiQueryBase::processRow() documentation.
-$module: ApiQueryBase module in question
-$row: stdClass Database result row
-&$data: array to be included in the ApiResult.
-&$hookData: array that was be passed to the 'ApiQueryBaseBeforeQuery' and
-  'ApiQueryBaseAfterQuery' hooks, intended for inter-hook communication.
-
-'APIQueryGeneratorAfterExecute': After calling the executeGenerator() method of
-an action=query submodule. Use this to extend core API modules.
-&$module: Module object
-&$resultPageSet: ApiPageSet object
-
-'APIQueryInfoTokens': DEPRECATED since 1.24! Use ApiQueryTokensRegisterTypes
-instead. Use this hook to add custom tokens to prop=info. Every token has an
-action, which will be used in the intoken parameter and in the output
-(actiontoken="..."), and a callback function which should return the token, or
-false if the user isn't allowed to obtain it. The prototype of the callback
-function is func($pageid, $title), where $pageid is the page ID of the page the
-token is requested for and $title is the associated Title object. In the hook,
-just add your callback to the $tokenFunctions array and return true (returning
-false makes no sense).
-&$tokenFunctions: [ action => callback ]
-
-'APIQueryRecentChangesTokens': DEPRECATED since 1.24! Use
-ApiQueryTokensRegisterTypes instead.
-Use this hook to add custom tokens to list=recentchanges. Every token has an
-action, which will be used in the rctoken parameter and in the output
-(actiontoken="..."), and a callback function which should return the token, or
-false if the user isn't allowed to obtain it. The prototype of the callback
-function is func($pageid, $title, $rc), where $pageid is the page ID of the
-page associated to the revision the token is requested for, $title the
-associated Title object and $rc the associated RecentChange object. In the
-hook, just add your callback to the $tokenFunctions array and return true
-(returning false makes no sense).
-&$tokenFunctions: [ action => callback ]
-
-'APIQueryRevisionsTokens': DEPRECATED since 1.24! Use
-ApiQueryTokensRegisterTypes instead.
-Use this hook to add custom tokens to prop=revisions. Every token has an
-action, which will be used in the rvtoken parameter and in the output
-(actiontoken="..."), and a callback function which should return the token, or
-false if the user isn't allowed to obtain it. The prototype of the callback
-function is func($pageid, $title, $rev), where $pageid is the page ID of the
-page associated to the revision the token is requested for, $title the
-associated Title object and $rev the associated Revision object. In the hook,
-just add your callback to the $tokenFunctions array and return true (returning
-false makes no sense).
-&$tokenFunctions: [ action => callback ]
-
-'APIQuerySiteInfoGeneralInfo': Use this hook to add extra information to the
-sites general information.
-$module: the current ApiQuerySiteInfo module
-&$results: array of results, add things here
-
-'APIQuerySiteInfoStatisticsInfo': Use this hook to add extra information to the
-sites statistics information.
-&$results: array of results, add things here
-
-'ApiQueryTokensRegisterTypes': Use this hook to add additional token types to
-action=query&meta=tokens. Note that most modules will probably be able to use
-the 'csrf' token instead of creating their own token types.
-&$salts: [ type => salt to pass to User::getEditToken(), or array of salt
-  and key to pass to Session::getToken() ]
-
-'APIQueryUsersTokens': DEPRECATED since 1.24! Use ApiQueryTokensRegisterTypes
-instead.
-Use this hook to add custom token to list=users. Every token has an action,
-which will be used in the ustoken parameter and in the output
-(actiontoken="..."), and a callback function which should return the token, or
-false if the user isn't allowed to obtain it. The prototype of the callback
-function is func($user) where $user is the User object. In the hook, just add
-your callback to the $tokenFunctions array and return true (returning false
-makes no sense).
-&$tokenFunctions: [ action => callback ]
-
-'ApiQueryWatchlistExtractOutputData': Extract row data for ApiQueryWatchlist.
-$module: ApiQueryWatchlist instance
-$watchedItem: WatchedItem instance
-$recentChangeInfo: Array of recent change info data
-&$vals: Associative array of data to be output for the row
-
-'ApiQueryWatchlistPrepareWatchedItemQueryServiceOptions': Populate the options
-to be passed from ApiQueryWatchlist to WatchedItemQueryService.
-$module: ApiQueryWatchlist instance
-$params: Array of parameters, as would be returned by $module->extractRequestParams()
-&$options: Array of options for WatchedItemQueryService::getWatchedItemsWithRecentChangeInfo()
-
-'ApiRsdServiceApis': Add or remove APIs from the RSD services list. Each service
-should have its own entry in the $apis array and have a unique name, passed as
-key for the array that represents the service data. In this data array, the
-key-value-pair identified by the apiLink key is required.
-&$apis: array of services
-
-'ApiTokensGetTokenTypes': DEPRECATED since 1.24! Use ApiQueryTokensRegisterTypes instead.
-Use this hook to extend action=tokens with new token types.
-&$tokenTypes: supported token types in format 'type' => callback function
-  used to retrieve this type of tokens.
-
-'ApiValidatePassword': Called from ApiValidatePassword.
-$module: ApiValidatePassword instance.
-&$r: Result array.
-
-'Article::MissingArticleConditions': Before fetching deletion & move log entries
-to display a message of a non-existing page being deleted/moved, give extensions
-a chance to hide their (unrelated) log entries.
-&$conds: Array of query conditions (all of which have to be met; conditions will
-  AND in the final query)
-$logTypes: Array of log types being queried
-
-'ArticleAfterFetchContentObject': DEPRECATED since 1.32, use ArticleRevisionViewCustom
-to control output. After fetching content of an article from the database.
-&$article: the article (object) being loaded from the database
-&$content: the content of the article, as a Content object
-
-'ArticleConfirmDelete': Before writing the confirmation form for article
-deletion.
-$article: the article (object) being deleted
-$output: the OutputPage object
-&$reason: the reason (string) the article is being deleted
-
-'ArticleContentOnDiff': Before showing the article content below a diff. Use
-this to change the content in this area or how it is loaded.
-$diffEngine: the DifferenceEngine
-$output: the OutputPage object
-
-'ArticleRevisionViewCustom': Allows custom rendering of an article's content.
-Note that it is preferable to implement proper handing for a custom data type using
-the ContentHandler facility.
-$revision: content of the page, as a RevisionRecord object, or null if the revision
-  could not be loaded. May also be a fake that wraps content supplied by an extension.
-$title: title of the page
-$oldid: the requested revision id, or 0 for the currrent revision.
-$output: a ParserOutput object
-
-'ArticleContentViewCustom': DEPRECATED since 1.32, use ArticleRevisionViewCustom instead,
-or provide an appropriate ContentHandler. Allows to output the text of the article in a
-different format than wikitext.
-$content: content of the page, as a Content object
-$title: title of the page
-$output: a ParserOutput object
-
-'ArticleDelete': Before an article is deleted.
-&$wikiPage: the WikiPage (object) being deleted
-&$user: the user (object) deleting the article
-&$reason: the reason (string) the article is being deleted
-&$error: if the deletion was prohibited, the (raw HTML) error message to display
-  (added in 1.13)
-&$status: Status object, modify this to throw an error. Overridden by $error
-  (added in 1.20)
-$suppress: Whether this is a suppression deletion or not (added in 1.27)
-
-'ArticleDeleteAfterSuccess': Output after an article has been deleted.
-$title: Title of the article that has been deleted.
-$outputPage: OutputPage that can be used to append the output.
-
-'ArticleDeleteComplete': After an article is deleted.
-&$wikiPage: the WikiPage that was deleted
-&$user: the user that deleted the article
-$reason: the reason the article was deleted
-$id: id of the article that was deleted
-$content: the Content of the deleted page (or null, when deleting a broken page)
-$logEntry: the ManualLogEntry used to record the deletion
-$archivedRevisionCount: the number of revisions archived during the deletion
-
-'ArticleEditUpdateNewTalk': Before updating user_newtalk when a user talk page
-was changed.
-&$wikiPage: WikiPage (object) of the user talk page
-$recipient: User (object) who's talk page was edited
-
-'ArticleEditUpdates': When edit updates (mainly link tracking) are made when an
-article has been changed.
-&$wikiPage: the WikiPage (object)
-&$editInfo: data holder that includes the parser output ($editInfo->output) for
-  that page after the change
-$changed: bool for if the page was changed
-
-'ArticleEditUpdatesDeleteFromRecentchanges': Before deleting old entries from
-recentchanges table, return false to not delete old entries.
-&$wikiPage: WikiPage (object) being modified
-
-'ArticleFromTitle': when creating an article object from a title object using
-Wiki::articleFromTitle().
-&$title: Title (object) used to create the article object
-&$article: Article (object) that will be returned
-$context: IContextSource (object)
-
-'ArticleMergeComplete': After merging to article using Special:Mergehistory.
-$targetTitle: target title (object)
-$destTitle: destination title (object)
-
-'ArticlePageDataAfter': After loading data of an article from the database.
-&$wikiPage: WikiPage (object) whose data were loaded
-&$row: row (object) returned from the database server
-
-'ArticlePageDataBefore': Before loading data of an article from the database.
-&$wikiPage: WikiPage (object) that data will be loaded
-&$fields: fields (array) to load from the database
-&$tables: tables (array) to load from the database
-&$joinConds: join conditions (array) to load from the database
-
-'ArticlePrepareTextForEdit': Called when preparing text to be saved.
-$wikiPage: the WikiPage being saved
-$popts: parser options to be used for pre-save transformation
-
-'ArticleProtect': Before an article is protected.
-&$wikiPage: the WikiPage being protected
-&$user: the user doing the protection
-$protect: Set of restriction keys
-$reason: Reason for protect
-
-'ArticleProtectComplete': After an article is protected.
-&$wikiPage: the WikiPage that was protected
-&$user: the user who did the protection
-$protect: Set of restriction keys
-$reason: Reason for protect
-
-'ArticlePurge': Before executing "&action=purge".
-&$wikiPage: WikiPage (object) to purge
-
-'ArticleRevisionUndeleted': After an article revision is restored.
-&$title: the article title
-$revision: the revision
-$oldPageID: the page ID of the revision when archived (may be null)
-
-'ArticleRevisionVisibilitySet': Called when changing visibility of one or more
-revisions of an article.
-$title: Title object of the article
-$ids: Ids to set the visibility for
-$visibilityChangeMap: Map of revision id to oldBits and newBits.  This array can be
-  examined to determine exactly what visibility bits have changed for each
-  revision.  This array is of the form
-  [id => ['oldBits' => $oldBits, 'newBits' => $newBits], ... ]
-
-'ArticleRollbackComplete': After an article rollback is completed.
-$wikiPage: the WikiPage that was edited
-$user: the user who did the rollback
-$revision: the revision the page was reverted back to
-$current: the reverted revision
-
-'ArticleShowPatrolFooter': Called at the beginning of Article#showPatrolFooter.
-Extensions can use this to not show the [mark as patrolled] link in certain
-circumstances.
-$article: the Article object
-
-'ArticleUndelete': When one or more revisions of an article are restored.
-&$title: Title corresponding to the article restored
-$create: Whether or not the restoration caused the page to be created (i.e. it
-  didn't exist before).
-$comment: The comment associated with the undeletion.
-$oldPageId: ID of page previously deleted (from archive table). This ID will be used
-  for the restored page.
-$restoredPages: Set of page IDs that have revisions restored for this undelete,
-  with keys being page IDs and values are 'true'.
-
-'ArticleUndeleteLogEntry': When a log entry is generated but not yet saved.
-$pageArchive: the PageArchive object
-&$logEntry: ManualLogEntry object
-$user: User who is performing the log action
-
-'ArticleUpdateBeforeRedirect': After a page is updated (usually on save), before
-the user is redirected back to the page.
-$article: the article
-&$sectionanchor: The section anchor link (e.g. "#overview" )
-&$extraq: Extra query parameters which can be added via hooked functions
-
-'ArticleViewFooter': After showing the footer section of an ordinary page view
-$article: Article object
-$patrolFooterShown: boolean whether patrol footer is shown
-
-'ArticleViewHeader': Control article output. Called before the parser cache is about
-to be tried for article viewing.
-&$article: the article
-&$pcache: whether to try the parser cache or not
-&$outputDone: whether the output for this page finished or not. Set to
-  a ParserOutput object to both indicate that the output is done and what
-  parser output was used.
-
-'ArticleViewRedirect': Before setting "Redirected from ..." subtitle when a
-redirect was followed.
-&$article: target article (object)
-
-'AuthChangeFormFields': After converting a field information array obtained
-from a set of AuthenticationRequest classes into a form descriptor; hooks
-can tweak the array to change how login etc. forms should look.
-$requests: array of AuthenticationRequests the fields are created from
-$fieldInfo: field information array (union of all
-  AuthenticationRequest::getFieldInfo() responses).
-&$formDescriptor: HTMLForm descriptor. The special key 'weight' can be set
-  to change the order of the fields.
-$action: one of the AuthManager::ACTION_* constants.
-
-'AuthManagerLoginAuthenticateAudit': A login attempt either succeeded or failed
-for a reason other than misconfiguration or session loss. No return data is
-accepted; this hook is for auditing only.
-$response: The MediaWiki\Auth\AuthenticationResponse in either a PASS or FAIL
-  state.
-$user: The User object being authenticated against, or null if authentication
-  failed before getting that far.
-$username: A guess at the user name being authenticated, or null if we can't
-  even determine that. When $user is not null, it can be in the form of
-  <username>@<more info> (e.g. for bot passwords).
-$extraData: An array (string => string) with extra information, intended to be
-  added to log contexts. Fields it might include:
-  - appId: the application ID, only if the login was with a bot password
-
-'AutopromoteCondition': Check autopromote condition for user.
-$type: condition type
-$args: arguments
-$user: user
-&$result: result of checking autopromote condition
-
-'BacklinkCacheGetConditions': Allows to set conditions for query when links to
-certain title are fetched.
-$table: table name
-$title: title of the page to which backlinks are sought
-&$conds: query conditions
-
-'BacklinkCacheGetPrefix': Allows to set prefix for a specific link table.
-$table: table name
-&$prefix: prefix
-
-'BadImage': When checking against the bad image list. Change $bad and return
-false to override. If an image is "bad", it is not rendered inline in wiki
-pages or galleries in category pages.
-$name: Image name being checked
-&$bad: Whether or not the image is "bad"
-
-'BaseTemplateAfterPortlet': After output of portlets, allow injecting
-custom HTML after the section. Any uses of the hook need to handle escaping.
-$template: BaseTemplate
-$portlet: string portlet name
-&$html: string
-
-'BaseTemplateToolbox': Called by BaseTemplate when building the $toolbox array
-and returning it for the skin to output. You can add items to the toolbox while
-still letting the skin make final decisions on skin-specific markup conventions
-using this hook.
-&$sk: The BaseTemplate base skin template
-&$toolbox: An array of toolbox items, see BaseTemplate::getToolbox and
-  BaseTemplate::makeListItem for details on the format of individual items
-  inside of this array.
-
-'BeforeDisplayNoArticleText': Before displaying message key "noarticletext" or
-"noarticletext-nopermission" at Article::showMissingArticle().
-$article: article object
-
-'BeforeHttpsRedirect': Prior to forcing HTTP->HTTPS redirect. Gives a chance to
-override how the redirect is output by modifying, or by returning false, and
-letting standard HTTP rendering take place.
-ATTENTION: This hook is likely to be removed soon due to overall design of the
-system.
-$context: IContextSource object
-&$redirect: string URL, modifiable
-
-'BeforeInitialize': Before anything is initialized in
-MediaWiki::performRequest().
-&$title: Title being used for request
-&$unused: null
-&$output: OutputPage object
-&$user: User
-$request: WebRequest object
-$mediaWiki: Mediawiki object
-
-'BeforePageDisplay': Prior to outputting a page.
-&$out: OutputPage object
-&$skin: Skin object
-
-'BeforePageRedirect': Prior to sending an HTTP redirect. Gives a chance to
-override how the redirect is output by modifying, or by returning false and
-taking over the output.
-$out: OutputPage object
-&$redirect: URL, modifiable
-&$code: HTTP code (eg '301' or '302'), modifiable
-
-'BeforeParserFetchFileAndTitle': Before an image is rendered by Parser.
-$parser: Parser object
-$nt: the image title
-&$options: array of options to RepoGroup::findFile. If it contains 'broken'
-  as a key then the file will appear as a broken thumbnail.
-&$descQuery: query string to add to thumbnail URL
-
-'BeforeParserFetchTemplateAndtitle': Before a template is fetched by Parser.
-$parser: Parser object
-$title: title of the template
-&$skip: skip this template and link it?
-&$id: the id of the revision being parsed
-
-'BeforeParserrenderImageGallery': Before an image gallery is rendered by Parser.
-&$parser: Parser object
-&$ig: ImageGallery object
-
-'BeforeWelcomeCreation': Before the welcomecreation message is displayed to a
-newly created user.
-&$welcome_creation_msg: MediaWiki message name to display on the welcome screen
-  to a newly created user account.
-&$injected_html: Any HTML to inject after the "logged in" message of a newly
-  created user account
-
-'BitmapHandlerCheckImageArea': By BitmapHandler::normaliseParams, after all
-normalizations have been performed, except for the $wgMaxImageArea check.
-$image: File
-&$params: Array of parameters
-&$checkImageAreaHookResult: null, set to true or false to override the
-  $wgMaxImageArea check result.
-
-'BitmapHandlerTransform': before a file is transformed, gives extension the
-possibility to transform it themselves
-$handler: BitmapHandler
-$image: File
-&$scalerParams: Array with scaler parameters
-&$mto: null, set to a MediaTransformOutput
-
-'BlockIp': Before an IP address or user is blocked.
-&$block: the Block object about to be saved
-&$user: the user _doing_ the block (not the one being blocked)
-&$reason: if the hook is aborted, the error message to be returned in an array
-
-'BlockIpComplete': After an IP address or user is blocked.
-$block: the Block object that was saved
-$user: the user who did the block (not the one being blocked)
-$priorBlock: the Block object for the prior block or null if there was none
-
-'BookInformation': Before information output on Special:Booksources.
-$isbn: ISBN to show information for
-$output: OutputPage object in use
-
-'CanIPUseHTTPS': Determine whether the client at a given source IP is likely
-to be able to access the wiki via HTTPS.
-$ip: The IP address in human-readable form
-&$canDo: This reference should be set to false if the client may not be able
-  to use HTTPS
-
-'CanonicalNamespaces': For extensions adding their own namespaces or altering
-the defaults.
-Note that if you need to specify namespace protection or content model for
-a namespace that is added in a CanonicalNamespaces hook handler, you
-should do so by altering $wgNamespaceProtection and
-$wgNamespaceContentModels outside the handler, in top-level scope. The
-point at which the CanonicalNamespaces hook fires is too late for altering
-these variables. This applies even if the namespace addition is
-conditional; it is permissible to declare a content model and protection
-for a namespace and then decline to actually register it.
-&$namespaces: Array of namespace numbers with corresponding canonical names
-
-'CategoryAfterPageAdded': After a page is added to a category.
-$category: Category that page was added to
-$wikiPage: WikiPage that was added
-
-'CategoryAfterPageRemoved': After a page is removed from a category.
-$category: Category that page was removed from
-$wikiPage: WikiPage that was removed
-$id: the page ID (original ID in case of page deletions)
-
-'CategoryPageView': Before viewing a categorypage in CategoryPage::view.
-&$catpage: CategoryPage instance
-
-'CategoryViewer::doCategoryQuery': After querying for pages to be displayed
-in a Category page. Gives extensions the opportunity to batch load any
-related data about the pages.
-$type: The category type. Either 'page', 'file' or 'subcat'
-$res: Query result from Wikimedia\Rdbms\IDatabase::select()
-
-'CategoryViewer::generateLink': Before generating an output link allow
-extensions opportunity to generate a more specific or relevant link.
-$type: The category type. Either 'page', 'img' or 'subcat'
-$title: Title object for the categorized page
-$html: Requested html content of anchor
-&$link: Returned value. When set to a non-null value by a hook subscriber
-  this value will be used as the anchor instead of Linker::link
-
-'ChangeAuthenticationDataAudit': Called when user changes his password.
-No return data is accepted; this hook is for auditing only.
-$req: AuthenticationRequest object describing the change (and target user)
-$status: StatusValue with the result of the action
-
-'ChangePasswordForm': DEPRECATED since 1.27! Use AuthChangeFormFields or
-security levels. For extensions that need to add a field to the ChangePassword
-form via the Preferences form.
-&$extraFields: An array of arrays that hold fields like would be passed to the
-  pretty function.
-
-'ChangesListInitRows': Batch process change list rows prior to rendering.
-$changesList: ChangesList instance
-$rows: The data that will be rendered. May be a ResultWrapper instance or
-  an array.
-
-'ChangesListInsertArticleLink': Override or augment link to article in RC list.
-&$changesList: ChangesList instance.
-&$articlelink: HTML of link to article (already filled-in).
-&$s: HTML of row that is being constructed.
-&$rc: RecentChange instance.
-$unpatrolled: Whether or not we are showing unpatrolled changes.
-$watched: Whether or not the change is watched by the user.
-
-'ChangesListSpecialPageQuery': Called when building SQL query on pages
-inheriting from ChangesListSpecialPage (in core: RecentChanges,
-RecentChangesLinked and Watchlist).
-Do not use this to implement individual filters if they are compatible with the
-ChangesListFilter and ChangesListFilterGroup structure.
-Instead, use sub-classes of those classes, in conjunction with the
-ChangesListSpecialPageStructuredFilters hook.
-This hook can be used to implement filters that do not implement that structure,
-or custom behavior that is not an individual filter.
-$name: name of the special page, e.g. 'Watchlist'
-&$tables: array of tables to be queried
-&$fields: array of columns to select
-&$conds: array of WHERE conditionals for query
-&$query_options: array of options for the database request
-&$join_conds: join conditions for the tables
-$opts: FormOptions for this request
-
-'ChangesListSpecialPageStructuredFilters': Called to allow extensions to register
-filters for pages inheriting from ChangesListSpecialPage (in core: RecentChanges,
-RecentChangesLinked, and Watchlist).  Generally, you will want to construct
-new ChangesListBooleanFilter or ChangesListStringOptionsFilter objects.
-When constructing them, you specify which group they belong to.  You can reuse
-existing groups (accessed through $special->getFilterGroup), or create your own
-(ChangesListBooleanFilterGroup or ChangesListStringOptionsFilterGroup).
-If you create new groups, you must register them with $special->registerFilterGroup.
-Note that this is called regardless of whether the user is currently using
-the new (structured) or old (unstructured) filter UI.  If you want your boolean
-filter to show on both the new and old UI, specify all the supported fields.
-These include showHide, label, and description.
-See the constructor of each ChangesList* class for documentation of supported
-fields.
-$special: ChangesListSpecialPage instance
-
-'ChangeTagAfterDelete': Called after a change tag has been deleted (that is,
-removed from all revisions and log entries to which it was applied). This gives
-extensions a chance to take it off their books.
-$tag: name of the tag
-&$status: Status object. Add warnings to this as required. There is no point
-  setting errors, as the deletion has already been partly carried out by this
-  point.
-
-'ChangeTagCanCreate': Tell whether a change tag should be able to be created
-from the UI (Special:Tags) or via the API. You could use this hook if you want
-to reserve a specific "namespace" of tags, or something similar.
-$tag: name of the tag
-$user: user initiating the action
-&$status: Status object. Add your errors using `$status->fatal()` or warnings
-  using `$status->warning()`. Errors and warnings will be relayed to the user.
-  If you set an error, the user will be unable to create the tag.
-
-'ChangeTagCanDelete': Tell whether a change tag should be able to be
-deleted from the UI (Special:Tags) or via the API. The default is that tags
-defined using the ListDefinedTags hook are not allowed to be deleted unless
-specifically allowed. If you wish to allow deletion of the tag, set
-`$status = Status::newGood()` to allow deletion, and then `return false` from
-the hook function. Ensure you consume the 'ChangeTagAfterDelete' hook to carry
-out custom deletion actions.
-$tag: name of the tag
-$user: user initiating the action
-&$status: Status object. See above.
-
-'ChangeTagsListActive': Allows you to nominate which of the tags your extension
-uses are in active use.
-&$tags: list of all active tags. Append to this array.
-
-'ChangeTagsAfterUpdateTags': Called after tags have been updated with the
-ChangeTags::updateTags function. Params:
-$addedTags: tags effectively added in the update
-$removedTags: tags effectively removed in the update
-$prevTags: tags that were present prior to the update
-$rc_id: recentchanges table id
-$rev_id: revision table id
-$log_id: logging table id
-$params: tag params
-$rc: RecentChange being tagged when the tagging accompanies the action, or null
-$user: User who performed the tagging when the tagging is subsequent to the
-  action, or null
-
-'ChangeTagsAllowedAdd': Called when checking if a user can add tags to a change.
-&$allowedTags: List of all the tags the user is allowed to add. Any tags the
-  user wants to add ($addTags) that are not in this array will cause it to fail.
-  You may add or remove tags to this array as required.
-$addTags: List of tags user intends to add.
-$user: User who is adding the tags.
-
-'ChangeUserGroups': Called before user groups are changed.
-$performer: The User who will perform the change
-$user: The User whose groups will be changed
-&$add: The groups that will be added
-&$remove: The groups that will be removed
-
-'Collation::factory': Called if $wgCategoryCollation is an unknown collation.
-$collationName: Name of the collation in question
-&$collationObject: Null. Replace with a subclass of the Collation class that
-  implements the collation given in $collationName.
-
-'ConfirmEmailComplete': Called after a user's email has been confirmed
-successfully.
-$user: user (object) whose email is being confirmed
-
-'ContentAlterParserOutput': Modify parser output for a given content object.
-Called by Content::getParserOutput after parsing has finished. Can be used
-for changes that depend on the result of the parsing but have to be done
-before LinksUpdate is called (such as adding tracking categories based on
-the rendered HTML).
-$content: The Content to render
-$title: Title of the page, as context
-$parserOutput: ParserOutput to manipulate
-
-'ContentGetParserOutput': Customize parser output for a given content object,
-called by AbstractContent::getParserOutput. May be used to override the normal
-model-specific rendering of page content.
-$content: The Content to render
-$title: Title of the page, as context
-$revId: The revision ID, as context
-$options: ParserOptions for rendering. To avoid confusing the parser cache,
-  the output can only depend on parameters provided to this hook function, not
-  on global state.
-$generateHtml: boolean, indicating whether full HTML should be generated. If
-  false, generation of HTML may be skipped, but other information should still
-  be present in the ParserOutput object.
-&$output: ParserOutput, to manipulate or replace
-
-'ContentHandlerDefaultModelFor': Called when the default content model is
-determined for a given title. May be used to assign a different model for that
-title.
-$title: the Title in question
-&$model: the model name. Use with CONTENT_MODEL_XXX constants.
-
-'ContentHandlerForModelID': Called when a ContentHandler is requested for
-a given content model name, but no entry for that model exists in
-$wgContentHandlers.
-Note: if your extension implements additional models via this hook, please
-use GetContentModels hook to make them known to core.
-$modeName: the requested content model name
-&$handler: set this to a ContentHandler object, if desired.
-
-'ContentModelCanBeUsedOn': Called to determine whether that content model can
-be used on a given page. This is especially useful to prevent some content
-models to be used in some special location.
-$contentModel: ID of the content model in question
-$title: the Title in question.
-&$ok: Output parameter, whether it is OK to use $contentModel on $title.
-  Handler functions that modify $ok should generally return false to prevent
-  further hooks from further modifying $ok.
-
-'ContribsPager::getQueryInfo': Before the contributions query is about to run
-&$pager: Pager object for contributions
-&$queryInfo: The query for the contribs Pager
-
-'ContribsPager::reallyDoQuery': Called before really executing the query for My
-Contributions
-&$data: an array of results of all contribs queries
-$pager: The ContribsPager object hooked into
-$offset: Index offset, inclusive
-$limit: Exact query limit
-$descending: Query direction, false for ascending, true for descending
-
-'ContributionsLineEnding': Called before a contributions HTML line is finished
-$page: SpecialPage object for contributions
-&$ret: the HTML line
-$row: the DB row for this line
-&$classes: the classes to add to the surrounding <li>
-&$attribs: associative array of other HTML attributes for the <li> element.
-  Currently only data attributes reserved to MediaWiki are allowed
-  (see Sanitizer::isReservedDataAttribute).
-
-'ContributionsToolLinks': Change tool links above Special:Contributions
-$id: User identifier
-$title: User page title
-&$tools: Array of tool links
-$specialPage: SpecialPage instance for context and services. Can be either
-  SpecialContributions or DeletedContributionsPage. Extensions should type
-  hint against a generic SpecialPage though.
-
-'ConvertContent': Called by AbstractContent::convert when a conversion to
-another content model is requested.
-Handler functions that modify $result should generally return false to disable
-further attempts at conversion.
-$content: The Content object to be converted.
-$toModel: The ID of the content model to convert to.
-$lossy:   boolean indicating whether lossy conversion is allowed.
-&$result: Output parameter, in case the handler function wants to provide a
-  converted Content object. Note that $result->getContentModel() must return
-  $toModel.
-
-'ContentSecurityPolicyDefaultSource': Modify the allowed CSP load sources. This
-affects all directives except for the script directive. If you want to add a
-script source, see ContentSecurityPolicyScriptSource hook.
-&$defaultSrc: Array of Content-Security-Policy allowed sources
-$policyConfig: Current configuration for the Content-Security-Policy header
-$mode: ContentSecurityPolicy::REPORT_ONLY_MODE or
-  ContentSecurityPolicy::FULL_MODE depending on type of header
-
-'ContentSecurityPolicyDirectives': Modify the content security policy
-directives. Use this only if ContentSecurityPolicyDefaultSource and
-ContentSecurityPolicyScriptSource do not meet your needs.
-&$directives: Array of CSP directives
-$policyConfig: Current configuration for the CSP header
-$mode: ContentSecurityPolicy::REPORT_ONLY_MODE or
-  ContentSecurityPolicy::FULL_MODE depending on type of header
-
-'ContentSecurityPolicyScriptSource': Modify the allowed CSP script sources.
-Note that you also have to use ContentSecurityPolicyDefaultSource if you
-want non-script sources to be loaded from
-whatever you add.
-&$scriptSrc: Array of CSP directives
-$policyConfig: Current configuration for the CSP header
-$mode: ContentSecurityPolicy::REPORT_ONLY_MODE or
-  ContentSecurityPolicy::FULL_MODE depending on type of header
-
-'CustomEditor': When invoking the page editor
-Return true to allow the normal editor to be used, or false if implementing
-a custom editor, e.g. for a special namespace, etc.
-$article: Article being edited
-$user: User performing the edit
-
-'DatabaseOraclePostInit': Called after initialising an Oracle database
-$db: the DatabaseOracle object
-
-'DeletedContribsPager::reallyDoQuery': Called before really executing the query
-for Special:DeletedContributions
-Similar to ContribsPager::reallyDoQuery
-&$data: an array of results of all contribs queries
-$pager: The DeletedContribsPager object hooked into
-$offset: Index offset, inclusive
-$limit: Exact query limit
-$descending: Query direction, false for ascending, true for descending
-
-'DeletedContributionsLineEnding': Called before a DeletedContributions HTML line
-is finished.
-Similar to ContributionsLineEnding
-$page: SpecialPage object for DeletedContributions
-&$ret: the HTML line
-$row: the DB row for this line
-&$classes: the classes to add to the surrounding <li>
-&$attribs: associative array of other HTML attributes for the <li> element.
-  Currently only data attributes reserved to MediaWiki are allowed
-  (see Sanitizer::isReservedDataAttribute).
-
-'DeleteUnknownPreferences': Called by the cleanupPreferences.php maintenance
-script to build a WHERE clause with which to delete preferences that are not
-known about. This hook is used by extensions that have dynamically-named
-preferences that should not be deleted in the usual cleanup process. For
-example, the Gadgets extension creates preferences prefixed with 'gadget-', and
-so anything with that prefix is excluded from the deletion.
-&where: An array that will be passed as the $cond parameter to
-  IDatabase::select() to determine what will be deleted from the user_properties
-  table.
-$db: The IDatabase object, useful for accessing $db->buildLike() etc.
-
-'DifferenceEngineAfterLoadNewText': called in DifferenceEngine::loadNewText()
-after the new revision's content has been loaded into the class member variable
-$differenceEngine->mNewContent but before returning true from this function.
-$differenceEngine: DifferenceEngine object
-
-'DifferenceEngineLoadTextAfterNewContentIsLoaded': called in
-DifferenceEngine::loadText() after the new revision's content has been loaded
-into the class member variable $differenceEngine->mNewContent but before
-checking if the variable's value is null.
-This hook can be used to inject content into said class member variable.
-$differenceEngine: DifferenceEngine object
-
-'DifferenceEngineMarkPatrolledLink': Allows extensions to change the "mark as
-patrolled" link which is shown both on the diff header as well as on the bottom
-of a page, usually wrapped in a span element which has class="patrollink".
-$differenceEngine: DifferenceEngine object
-&$markAsPatrolledLink: The "mark as patrolled" link HTML (string)
-$rcid: Recent change ID (rc_id) for this change (int)
-
-'DifferenceEngineMarkPatrolledRCID': Allows extensions to possibly change the
-rcid parameter. For example the rcid might be set to zero due to the user being
-the same as the performer of the change but an extension might still want to
-show it under certain conditions.
-&$rcid: rc_id (int) of the change or 0
-$differenceEngine: DifferenceEngine object
-$change: RecentChange object
-$user: User object representing the current user
-
-'DifferenceEngineNewHeader': Allows extensions to change the $newHeader
-variable, which contains information about the new revision, such as the
-revision's author, whether the revision was marked as a minor edit or not, etc.
-$differenceEngine: DifferenceEngine object
-&$newHeader: The string containing the various #mw-diff-otitle[1-5] divs, which
-  include things like revision author info, revision comment, RevisionDelete
-  link and more
-$formattedRevisionTools: Array containing revision tools, some of which may have
-  been injected with the DiffRevisionTools hook
-$nextlink: String containing the link to the next revision (if any); also
-  included in $newHeader
-$rollback: Rollback link (string) to roll this revision back to the previous
-  one, if any
-$newminor: String indicating if the new revision was marked as a minor edit
-$diffOnly: Boolean parameter passed to DifferenceEngine#showDiffPage, indicating
-  whether we should show just the diff; passed in as a query string parameter to
-  the various URLs constructed here (i.e. $nextlink)
-$rdel: RevisionDelete link for the new revision, if the current user is allowed
-  to use the RevisionDelete feature
-$unhide: Boolean parameter indicating whether to show RevisionDeleted revisions
-
-'DifferenceEngineOldHeader': Allows extensions to change the $oldHeader
-variable, which contains information about the old revision, such as the
-revision's author, whether the revision was marked as a minor edit or not, etc.
-$differenceEngine: DifferenceEngine object
-&$oldHeader: The string containing the various #mw-diff-otitle[1-5] divs, which
-  include things like revision author info, revision comment, RevisionDelete
-  link and more
-$prevlink: String containing the link to the previous revision (if any); also
-  included in $oldHeader
-$oldminor: String indicating if the old revision was marked as a minor edit
-$diffOnly: Boolean parameter passed to DifferenceEngine#showDiffPage, indicating
-  whether we should show just the diff; passed in as a query string parameter to
-  the various URLs constructed here (i.e. $prevlink)
-$ldel: RevisionDelete link for the old revision, if the current user is allowed
-  to use the RevisionDelete feature
-$unhide: Boolean parameter indicating whether to show RevisionDeleted revisions
-
-'DifferenceEngineOldHeaderNoOldRev': Change the $oldHeader variable in cases
-when there is no old revision
-&$oldHeader: empty string by default
-
-'DifferenceEngineRenderRevisionAddParserOutput': Allows extensions to change the
-parser output. Return false to not add parser output via OutputPage's
-addParserOutput method.
-$differenceEngine: DifferenceEngine object
-$out: OutputPage object
-$parserOutput: ParserOutput object
-$wikiPage: WikiPage object
-
-'DifferenceEngineRenderRevisionShowFinalPatrolLink': An extension can hook into
-this hook point and return false to not show the final "mark as patrolled" link
-on the bottom of a page.
-This hook has no arguments.
-
-'DifferenceEngineShowDiff': Allows extensions to affect the diff text which
-eventually gets sent to the OutputPage object.
-$differenceEngine: DifferenceEngine object
-
-'DifferenceEngineShowEmptyOldContent': Allows extensions to change the diff
-table body (without header) in cases when there is no old revision or the old
-and new revisions are identical.
-$differenceEngine: DifferenceEngine object
-
-'DifferenceEngineShowDiffPage': Add additional output via the available
-OutputPage object into the diff view
-$out: OutputPage object
-
-'DifferenceEngineShowDiffPageMaybeShowMissingRevision': called in
-DifferenceEngine::showDiffPage() when revision data cannot be loaded.
-Return false in order to prevent displaying the missing revision message
-(i.e. to prevent DifferenceEngine::showMissingRevision() from being called).
-$differenceEngine: DifferenceEngine object
-
-'DiffRevisionTools': Override or extend the revision tools available from the
-diff view, i.e. undo, etc.
-$newRev: Revision object of the "new" revision
-&$links: Array of HTML links
-$oldRev: Revision object of the "old" revision (may be null)
-$user: Current user object
-
-'DiffViewHeader': Called before diff display
-$diff: DifferenceEngine object that's calling
-$oldRev: Revision object of the "old" revision (may be null/invalid)
-$newRev: Revision object of the "new" revision
-
-'DisplayOldSubtitle': before creating subtitle when browsing old versions of
-an article
-&$article: article (object) being viewed
-&$oldid: oldid (int) being viewed
-
-'EditFilter': Perform checks on an edit
-$editor: EditPage instance (object). The edit form (see includes/EditPage.php)
-$text: Contents of the edit box
-$section: Section being edited
-&$error: Error message to return
-$summary: Edit summary for page
-
-'EditFilterMergedContent': Post-section-merge edit filter.
-This may be triggered by the EditPage or any other facility that modifies page
-content. Use the $status object to indicate whether the edit should be allowed,
-and to provide a reason for disallowing it. Return false to abort the edit, and
-true to continue. Returning true if $status->isOK() returns false means "don't
-save but continue user interaction", e.g. show the edit form.
-$status->apiHookResult can be set to an array to be returned by api.php
-  action=edit. This is used to deliver captchas.
-$context: object implementing the IContextSource interface.
-$content: content of the edit box, as a Content object.
-$status: Status object to represent errors, etc.
-$summary: Edit summary for page
-$user: the User object representing the user whois performing the edit.
-$minoredit: whether the edit was marked as minor by the user.
-
-'EditFormInitialText': Allows modifying the edit form when editing existing
-pages
-$editPage: EditPage object
-
-'EditFormPreloadText': Allows population of the edit form when creating
-new pages
-&$text: Text to preload with
-&$title: Title object representing the page being created
-
-'EditPage::attemptSave': Called before an article is
-saved, that is before WikiPage::doEditContent() is called
-$editpage_Obj: the current EditPage object
-
-'EditPage::attemptSave:after': Called after an article save attempt
-$editpage_Obj: the current EditPage object
-$status: the resulting Status object
-$resultDetails: Result details array
-
-'EditPage::importFormData': allow extensions to read additional data
-posted in the form
-Return value is ignored (should always return true)
-$editpage: EditPage instance
-$request: Webrequest
-
-'EditPage::showEditForm:fields': allows injection of form field into edit form
-Return value is ignored (should always return true)
-&$editor: the EditPage instance for reference
-&$out: an OutputPage instance to write to
-
-'EditPage::showEditForm:initial': before showing the edit form
-Return false to halt editing; you'll need to handle error messages, etc.
-yourself. Alternatively, modifying $error and returning true will cause the
-contents of $error to be echoed at the top of the edit form as wikitext.
-Return true without altering $error to allow the edit to proceed.
-&$editor: EditPage instance (object)
-&$out: an OutputPage instance to write to
-
-'EditPage::showReadOnlyForm:initial': similar to EditPage::showEditForm:initial
-but for the read-only 'view source' variant of the edit form.
-Return value is ignored (should always return true)
-$editor: EditPage instance (object)
-&$out: an OutputPage instance to write to
-
-'EditPage::showStandardInputs:options': allows injection of form fields into
-the editOptions area
-Return value is ignored (should always be true)
-$editor: EditPage instance (object)
-$out: an OutputPage instance to write to
-&$tabindex: HTML tabindex of the last edit check/button
-
-'EditPageBeforeConflictDiff': allows modifying the EditPage object and output
-when there's an edit conflict.  Return false to halt normal diff output; in
-this case you're responsible for computing and outputting the entire "conflict"
-part, i.e., the "difference between revisions" and "your text" headers and
-sections.
-&$editor: EditPage instance
-&$out: OutputPage instance
-
-'EditPageBeforeEditButtons': Allows modifying the edit buttons below the
-textarea in the edit form.
-&$editpage: The current EditPage object
-&$buttons: Array of edit buttons "Save", "Preview", "Live", and "Diff"
-&$tabindex: HTML tabindex of the last edit check/button
-
-'EditPageBeforeEditToolbar': Allow adding an edit toolbar above the textarea in
-the edit form.
-&$toolbar: The toolbar HTML, initially an empty `<div id="toolbar"></div>`
-Hook subscribers can return false to have no toolbar HTML be loaded.
-
-'EditPageCopyrightWarning': Allow for site and per-namespace customization of
-contribution/copyright notice.
-$title: title of page being edited
-&$msg: localization message name, overridable. Default is either
-  'copyrightwarning' or 'copyrightwarning2'.
-
-'EditPageGetCheckboxesDefinition': Allows modifying the edit checkboxes
-below the textarea in the edit form.
-$editpage: The current EditPage object
-&$checkboxes: Array of checkbox definitions. See
-  EditPage::getCheckboxesDefinition() for the format.
-
-'EditPageGetDiffContent': Allow modifying the wikitext that will be used in
-"Show changes". Note that it is preferable to implement diff handling for
-different data types using the ContentHandler facility.
-$editPage: EditPage object
-&$newtext: wikitext that will be used as "your version"
-
-'EditPageGetPreviewContent': Allow modifying the wikitext that will be
-previewed. Note that it is preferable to implement previews for different data
-types using the ContentHandler facility.
-$editPage: EditPage object
-&$content: Content object to be previewed (may be replaced by hook function)
-
-'EditPageNoSuchSection': When a section edit request is given for an
-non-existent section
-&$editpage: The current EditPage object
-&$res: the HTML of the error text
-
-'EditPageTosSummary': Give a chance for site and per-namespace customizations
-of terms of service summary link that might exist separately from the copyright
-notice.
-$title: title of page being edited
-&$msg: localization message name, overridable. Default is 'editpage-tos-summary'
-
-'EmailConfirmed': When checking that the user's email address is "confirmed".
-This runs before the other checks, such as anonymity and the real check; return
-true to allow those checks to occur, and false if checking is done.
-&$user: User being checked
-&$confirmed: Whether or not the email address is confirmed
-
-'EmailUser': Before sending email from one user to another.
-&$to: MailAddress object of receiving user
-&$from: MailAddress object of sending user
-&$subject: subject of the mail
-&$text: text of the mail
-&$error: Out-param for an error. Should be set to a Status object or boolean
-  false.
-
-'EmailUserCC': Before sending the copy of the email to the author.
-&$to: MailAddress object of receiving user
-&$from: MailAddress object of sending user
-&$subject: subject of the mail
-&$text: text of the mail
-
-'EmailUserComplete': After sending email from one user to another.
-$to: MailAddress object of receiving user
-$from: MailAddress object of sending user
-$subject: subject of the mail
-$text: text of the mail
-
-'EmailUserForm': After building the email user form object.
-&$form: HTMLForm object
-
-'EmailUserPermissionsErrors': to retrieve permissions errors for emailing a
-user.
-$user: The user who is trying to email another user.
-$editToken: The user's edit token.
-&$hookErr: Out-param for the error. Passed as the parameters to
-  OutputPage::showErrorPage.
-
-'EnhancedChangesList::getLogText': to alter, remove or add to the links of a
-group of changes in EnhancedChangesList.
-Hook subscribers can return false to omit this line from recentchanges.
-$changesList: EnhancedChangesList object
-&$links: The links that were generated by EnhancedChangesList
-$block: The RecentChanges objects in that block
-
-'EnhancedChangesListModifyLineData': to alter data used to build
-a grouped recent change inner line in EnhancedChangesList.
-Hook subscribers can return false to omit this line from recentchanges.
-$changesList: EnhancedChangesList object
-&$data: An array with all the components that will be joined in order to create
-  the line
-$block: An array of RecentChange objects in that block
-$rc: The RecentChange object for this line
-&$classes: An array of classes to change
-&$attribs: associative array of other HTML attributes for the <tr> element.
-  Currently only data attributes reserved to MediaWiki are allowed
-  (see Sanitizer::isReservedDataAttribute).
-
-'EnhancedChangesListModifyBlockLineData': to alter data used to build
-a non-grouped recent change line in EnhancedChangesList.
-$changesList: EnhancedChangesList object
-&$data: An array with all the components that will be joined in order to create
-  the line
-$rc: The RecentChange object for this line
-
-'ExemptFromAccountCreationThrottle': Exemption from the account creation
-throttle.
-$ip: The ip address of the user
-
-'ExtensionTypes': Called when generating the extensions credits, use this to
-change the tables headers.
-&$extTypes: associative array of extensions types
-
-'FetchChangesList': When fetching the ChangesList derivative for a particular
-user.
-$user: User the list is being fetched for
-&$skin: Skin object to be used with the list
-&$list: List object (defaults to NULL, change it to an object instance and
-  return false override the list derivative used)
-
-'FileDeleteComplete': When a file is deleted.
-&$file: reference to the deleted file
-&$oldimage: in case of the deletion of an old image, the name of the old file
-&$article: in case all revisions of the file are deleted a reference to the
-  WikiFilePage associated with the file.
-&$user: user who performed the deletion
-&$reason: reason
-
-'FileTransformed': When a file is transformed and moved into storage.
-$file: reference to the File object
-$thumb: the MediaTransformOutput object
-$tmpThumbPath: The temporary file system path of the transformed file
-$thumbPath: The permanent storage path of the transformed file
-
-'FileUndeleteComplete': When a file is undeleted
-$title: title object to the file
-$fileVersions: array of undeleted versions. Empty if all versions were restored
-$user: user who performed the undeletion
-$reason: reason
-
-'FileUpload': When a file upload occurs.
-$file: Image object representing the file that was uploaded
-$reupload: Boolean indicating if there was a previously another image there or
-  not (since 1.17)
-$hasDescription: Boolean indicating that there was already a description page
-  and a new one from the comment wasn't created (since 1.17)
-
-'FormatAutocomments': When an autocomment is formatted by the Linker.
-&$comment: Reference to the accumulated comment. Initially null, when set the
-  default code will be skipped.
-$pre: Boolean, true if there is text before this autocomment
-$auto: The extracted part of the parsed comment before the call to the hook.
-$post: Boolean, true if there is text after this autocomment
-$title: An optional title object used to links to sections. Can be null.
-$local: Boolean indicating whether section links should refer to local page.
-$wikiId: String containing the ID (as used by WikiMap) of the wiki from which the
-  autocomment originated; null for the local wiki. Added in 1.26, should default
-  to null in handler functions, for backwards compatibility.
-
-'GalleryGetModes': Get list of classes that can render different modes of a
-gallery.
-&$modeArray: An associative array mapping mode names to classes that implement
-  that mode. It is expected all registered classes are a subclass of
-  ImageGalleryBase.
-
-'GetAutoPromoteGroups': When determining which autopromote groups a user is
-entitled to be in.
-$user: user to promote.
-&$promote: groups that will be added.
-
-'GetBlockedStatus': after loading blocking status of an user from the database
-&$user: user (object) being checked
-
-'GetCacheVaryCookies': Get cookies that should vary cache options.
-$out: OutputPage object
-&$cookies: array of cookies name, add a value to it if you want to add a cookie
-  that have to vary cache options
-
-'GetCanonicalURL': Modify fully-qualified URLs used for IRC and e-mail
-notifications.
-&$title: Title object of page
-&$url: string value as output (out parameter, can modify)
-$query: query options as string passed to Title::getCanonicalURL()
-
-'GetContentModels': Add content models to the list of available models.
-&$models: array containing current model list, as strings. Extensions should add to this list.
-
-'GetDefaultSortkey': Override the default sortkey for a page.
-$title: Title object that we need to get a sortkey for
-&$sortkey: Sortkey to use.
-
-'GetDifferenceEngine': Called when getting a new difference engine interface
-object.  Can be used to decorate or replace the default difference engine.
-$context: IContextSource context to be used for diff
-$old: Revision ID to show and diff with
-$new: Either a revision ID or one of the strings 'cur', 'prev' or 'next'
-$refreshCache: If set, refreshes the diff cache
-$unhide: If set, allow viewing deleted revs
-&$differenceEngine: The difference engine object to be used for the diff
-
-'GetDoubleUnderscoreIDs': Modify the list of behavior switch (double
-underscore) magic words. Called by MagicWord.
-&$doubleUnderscoreIDs: array of strings
-
-'GetExtendedMetadata': Get extended file metadata for the API
-&$combinedMeta: Array of the form:
-	'MetadataPropName' => [
-		value' => prop value,
-		'source' => 'name of hook'
-	 ].
-$file: File object of file in question
-$context: RequestContext (including language to use)
-$single: Only extract the current language; if false, the prop value should
-  be in the metadata multi-language array format:
-  mediawiki.org/wiki/Manual:File_metadata_handling#Multi-language_array_format
-&$maxCacheTime: how long the results can be cached
-
-'GetFullURL': Modify fully-qualified URLs used in redirects/export/offsite data.
-&$title: Title object of page
-&$url: string value as output (out parameter, can modify)
-$query: query options as string passed to Title::getFullURL()
-
-'GetHumanTimestamp': Pre-emptively override the human-readable timestamp
-generated by MWTimestamp::getHumanTimestamp(). Return false in this hook to use
-the custom output.
-&$output: string for the output timestamp
-$timestamp: MWTimestamp object of the current (user-adjusted) timestamp
-$relativeTo: MWTimestamp object of the relative (user-adjusted) timestamp
-$user: User whose preferences are being used to make timestamp
-$lang: Language that will be used to render the timestamp
-
-'GetInternalURL': Modify fully-qualified URLs used for squid cache purging.
-&$title: Title object of page
-&$url: string value as output (out parameter, can modify)
-$query: query options as string passed to Title::getInternalURL()
-
-'GetIP': modify the ip of the current user (called only once).
-&$ip: string holding the ip as determined so far
-
-'GetLangPreferredVariant': Called in LanguageConverter#getPreferredVariant() to
-  allow fetching the language variant code from cookies or other such
-  alternative storage.
-&$req: language variant from the URL (string) or boolean false if no variant
-  was specified in the URL; the value of this variable comes from
-  LanguageConverter#getURLVariant()
-
-'GetLinkColours': modify the CSS class of an array of page links.
-$linkcolour_ids: array of prefixed DB keys of the pages linked to,
-  indexed by page_id.
-&$colours: (output) array of CSS classes, indexed by prefixed DB keys
-$title: Title object of the page being parsed, on which the links will be shown
-
-'GetLocalURL': Modify local URLs as output into page links. Note that if you are
-working with internal urls (non-interwiki) then it may be preferable to work
-with the GetLocalURL::Internal or GetLocalURL::Article hooks as GetLocalURL can
-be buggy for internal urls on render if you do not re-implement the horrible
-hack that Title::getLocalURL uses in your own extension.
-&$title: Title object of page
-&$url: string value as output (out parameter, can modify)
-$query: query options as string passed to Title::getLocalURL()
-
-'GetLocalURL::Article': Modify local URLs specifically pointing to article paths
-without any fancy queries or variants.
-&$title: Title object of page
-&$url: string value as output (out parameter, can modify)
-
-'GetLocalURL::Internal': Modify local URLs to internal pages.
-&$title: Title object of page
-&$url: string value as output (out parameter, can modify)
-$query: query options as string passed to Title::getLocalURL()
-
-'GetLogTypesOnUser': Add log types where the target is a userpage
-&$types: Array of log types
-
-'GetMetadataVersion': Modify the image metadata version currently in use. This
-is used when requesting image metadata from a ForeignApiRepo. Media handlers
-that need to have versioned metadata should add an element to the end of the
-version array of the form 'handler_name=version'. Most media handlers won't need
-to do this unless they broke backwards compatibility with a previous version of
-the media handler metadata output.
-&$version: Array of version strings
-
-'GetNewMessagesAlert': Disable or modify the new messages alert
-&$newMessagesAlert: An empty string by default. If the user has new talk page
-  messages, this should be populated with an alert message to that effect
-$newtalks: An empty array if the user has no new messages or an array
-  containing links and revisions if there are new messages (See
-  User::getNewMessageLinks)
-$user: The user object of the user who is loading the page
-$out: OutputPage object (to check what type of page the user is on)
-
-'GetPreferences': Modify user preferences.
-$user: User whose preferences are being modified.
-&$preferences: Preferences description array, to be fed to an HTMLForm object
-
-'GetRelativeTimestamp': Pre-emptively override the relative timestamp generated
-by MWTimestamp::getRelativeTimestamp(). Return false in this hook to use the
-custom output.
-&$output: string for the output timestamp
-&$diff: DateInterval representing the difference between the timestamps
-$timestamp: MWTimestamp object of the current (user-adjusted) timestamp
-$relativeTo: MWTimestamp object of the relative (user-adjusted) timestamp
-$user: User whose preferences are being used to make timestamp
-$lang: Language that will be used to render the timestamp
-
-'GetSlotDiffRenderer': Replace or wrap the standard SlotDiffRenderer for some
-content type.
-$contentHandler: ContentHandler for which the slot diff renderer is fetched.
-&$slotDiffRenderer: SlotDiffRenderer to change or replace.
-$context: IContextSource
-
-'getUserPermissionsErrors': Add a permissions error when permissions errors are
-checked for. Use instead of userCan for most cases. Return false if the user
-can't do it, and populate $result with the reason in the form of
-[ messagename, param1, param2, ... ] or a MessageSpecifier instance (you
-might want to use ApiMessage to provide machine-readable details for the API).
-For consistency, error messages
-should be plain text with no special coloring, bolding, etc. to show that
-they're errors; presenting them properly to the user as errors is done by the
-caller.
-&$title: Title object being checked against
-&$user: Current user object
-$action: Action being checked
-&$result: User permissions error to add. If none, return true.
-
-'getUserPermissionsErrorsExpensive': Equal to getUserPermissionsErrors, but is
-called only if expensive checks are enabled. Add a permissions error when
-permissions errors are checked for. Return false if the user can't do it, and
-populate $result with the reason in the form of [ messagename, param1, param2,
-... ] or a MessageSpecifier instance (you might want to use ApiMessage to
-provide machine-readable details for the API). For consistency, error messages
-should be plain text with no special coloring, bolding, etc. to show that
-they're errors; presenting them properly to the user as errors is done by the
-caller.
-&$title: Title object being checked against
-&$user: Current user object
-$action: Action being checked
-&$result: User permissions error to add. If none, return true.
-
-'GitViewers': Called when generating the list of git viewers for
-Special:Version, use this to change the list.
-&$extTypes: associative array of repo URLS to viewer URLs.
-
-'HistoryRevisionTools': Override or extend the revision tools available from the
-page history view, i.e. undo, rollback, etc.
-$rev: Revision object
-&$links: Array of HTML links
-$prevRev: Revision object, next in line in page history, or null
-$user: Current user object
-
-'HistoryPageToolLinks': Add one or more links to revision history page subtitle.
-$context: IContextSource (object)
-$linkRenderer: LinkRenderer instance
-&$links: Array of HTML strings
-
-'HTMLFileCache::useFileCache': Override whether a page should be cached in file
-cache.
-$context: An IContextSource object with information about the request being
-  served.
-
-'ImageBeforeProduceHTML': Called before producing the HTML created by a wiki
-image insertion. You can skip the default logic entirely by returning false, or
-just modify a few things using call-by-reference.
-&$skin: Skin object
-&$title: Title object of the image
-&$file: File object, or false if it doesn't exist
-&$frameParams: Various parameters with special meanings; see documentation in
-  includes/Linker.php for Linker::makeImageLink
-&$handlerParams: Various parameters with special meanings; see documentation in
-  includes/Linker.php for Linker::makeImageLink
-&$time: Timestamp of file in 'YYYYMMDDHHIISS' string form, or false for current
-&$res: Final HTML output, used if you return false
-$parser: Parser instance
-&$query: Query params for desc URL
-&$widthOption: Used by the parser to remember the user preference thumbnailsize
-
-'ImageOpenShowImageInlineBefore': Call potential extension just before showing
-the image on an image page.
-&$imagePage: ImagePage object ($this)
-&$output: $wgOut
-
-'ImagePageAfterImageLinks': Called after the image links section on an image
-page is built.
-$imagePage: ImagePage object ($this)
-&$html: HTML for the hook to add
-
-'ImagePageFileHistoryLine': Called when a file history line is constructed.
-$imagePage: ImagePage object ($this)
-$file: the file
-&$line: the HTML of the history line
-&$css: the line CSS class
-
-'ImagePageFindFile': Called when fetching the file associated with an image
-page.
-$page: ImagePage object
-&$file: File object
-&$displayFile: displayed File object
-
-'ImagePageShowTOC': Called when the file toc on an image page is generated.
-$page: ImagePage object
-&$toc: Array of <li> strings
-
-'ImgAuthBeforeStream': Executed before file is streamed to user, but only when
-using img_auth.php.
-&$title: the Title object of the file as it would appear for the upload page
-&$path: the original file and path name when img_auth was invoked by the web
-  server
-&$name: the name only component of the file
-&$result: The location to pass back results of the hook routine (only used if
-  failed)
-  $result[0]=The index of the header message
-  $result[1]=The index of the body text message
-  $result[2 through n]=Parameters passed to body text message. Please note the
-  header message cannot receive/use parameters.
-
-'ImgAuthModifyHeaders': Executed just before a file is streamed to a user via
-img_auth.php, allowing headers to be modified beforehand.
-$title: LinkTarget object
-&$headers: HTTP headers ( name => value, names are case insensitive ).
-  Two headers get special handling: If-Modified-Since (value must be
-  a valid HTTP date) and Range (must be of the form "bytes=(\d*-\d*)")
-  will be honored when streaming the file.
-
-'ImportHandleLogItemXMLTag': When parsing a XML tag in a log item.
-Return false to stop further processing of the tag
-$reader: XMLReader object
-$logInfo: Array of information
-
-'ImportHandlePageXMLTag': When parsing a XML tag in a page.
-Return false to stop further processing of the tag
-$reader: XMLReader object
-&$pageInfo: Array of information
-
-'ImportHandleRevisionXMLTag': When parsing a XML tag in a page revision.
-Return false to stop further processing of the tag
-$reader: XMLReader object
-$pageInfo: Array of page information
-$revisionInfo: Array of revision information
-
-'ImportHandleToplevelXMLTag': When parsing a top level XML tag.
-Return false to stop further processing of the tag
-$reader: XMLReader object
-
-'ImportHandleUnknownUser': When a user doesn't exist locally, this hook is
-called to give extensions an opportunity to auto-create it. If the auto-creation
-is successful, return false.
-$name: User name
-
-'ImportHandleUploadXMLTag': When parsing a XML tag in a file upload.
-Return false to stop further processing of the tag
-$reader: XMLReader object
-$revisionInfo: Array of information
-
-'ImportLogInterwikiLink': Hook to change the interwiki link used in log entries
-and edit summaries for transwiki imports.
-&$fullInterwikiPrefix: Interwiki prefix, may contain colons.
-&$pageTitle: String that contains page title.
-
-'ImportSources': Called when reading from the $wgImportSources configuration
-variable. Can be used to lazy-load the import sources list.
-&$importSources: The value of $wgImportSources. Modify as necessary. See the
-comment in DefaultSettings.php for the detail of how to structure this array.
-
-'InfoAction': When building information to display on the action=info page.
-$context: IContextSource object
-&$pageInfo: Array of information
-
-'InitializeArticleMaybeRedirect': MediaWiki check to see if title is a redirect.
-&$title: Title object for the current page
-&$request: WebRequest
-&$ignoreRedirect: boolean to skip redirect check
-&$target: Title/string of redirect target
-&$article: Article object
-
-'InternalParseBeforeLinks': during Parser's internalParse method before links
-but after nowiki/noinclude/includeonly/onlyinclude and other processings.
-&$parser: Parser object
-&$text: string containing partially parsed text
-&$stripState: Parser's internal StripState object
-
-'InternalParseBeforeSanitize': during Parser's internalParse method just before
-the parser removes unwanted/dangerous HTML tags and after nowiki/noinclude/
-includeonly/onlyinclude and other processings. Ideal for syntax-extensions after
-template/parser function execution which respect nowiki and HTML-comments.
-&$parser: Parser object
-&$text: string containing partially parsed text
-&$stripState: Parser's internal StripState object
-
-'InterwikiLoadPrefix': When resolving if a given prefix is an interwiki or not.
-Return true without providing an interwiki to continue interwiki search.
-$prefix: interwiki prefix we are looking for.
-&$iwData: output array describing the interwiki with keys iw_url, iw_local,
-  iw_trans and optionally iw_api and iw_wikiid.
-
-'InvalidateEmailComplete': Called after a user's email has been invalidated
-successfully.
-$user: user (object) whose email is being invalidated
-
-'IRCLineURL': When constructing the URL to use in an IRC notification.
-Callee may modify $url and $query, URL will be constructed as $url . $query
-&$url: URL to index.php
-&$query: Query string
-$rc: RecentChange object that triggered url generation
-
-'IsFileCacheable': Override the result of Article::isFileCacheable() (if true)
-&$article: article (object) being checked
-
-'IsTrustedProxy': Override the result of IP::isTrustedProxy()
-&$ip: IP being check
-&$result: Change this value to override the result of IP::isTrustedProxy()
-
-'IsUploadAllowedFromUrl': Override the result of UploadFromUrl::isAllowedUrl()
-$url: URL used to upload from
-&$allowed: Boolean indicating if uploading is allowed for given URL
-
-'isValidEmailAddr': Override the result of Sanitizer::validateEmail(), for
-instance to return false if the domain name doesn't match your organization.
-$addr: The e-mail address entered by the user
-&$result: Set this and return false to override the internal checks
-
-'isValidPassword': Override the result of User::isValidPassword()
-$password: The password entered by the user
-&$result: Set this and return false to override the internal checks
-$user: User the password is being validated for
-
-'Language::getMessagesFileName':
-$code: The language code or the language we're looking for a messages file for
-&$file: The messages file path, you can override this to change the location.
-
-'LanguageGetNamespaces': Provide custom ordering for namespaces or
-remove namespaces. Do not use this hook to add namespaces. Use
-CanonicalNamespaces for that.
-&$namespaces: Array of namespaces indexed by their numbers
-
-'LanguageGetTranslatedLanguageNames': Provide translated language names.
-&$names: array of language code => language name
-$code: language of the preferred translations
-
-'LanguageLinks': Manipulate a page's language links. This is called
-in various places to allow extensions to define the effective language
-links for a page.
-$title: The page's Title.
-&$links: Array with elements of the form "language:title" in the order
-  that they will be output.
-&$linkFlags: Associative array mapping prefixed links to arrays of flags.
-  Currently unused, but planned to provide support for marking individual
-  language links in the UI, e.g. for featured articles.
-
-'LanguageSelector': Hook to change the language selector available on a page.
-$out: The output page.
-$cssClassName: CSS class name of the language selector.
-
-'LinkBegin': DEPRECATED since 1.28! Use HtmlPageLinkRendererBegin instead.
-Used when generating internal and interwiki links in Linker::link(), before
-processing starts.  Return false to skip default processing and return $ret. See
-documentation for Linker::link() for details on the expected meanings of
-parameters.
-$skin: the Skin object
-$target: the Title that the link is pointing to
-&$html: the contents that the <a> tag should have (raw HTML); null means
-  "default".
-&$customAttribs: the HTML attributes that the <a> tag should have, in
-  associative array form, with keys and values unescaped.  Should be merged
-  with default values, with a value of false meaning to suppress the
-  attribute.
-&$query: the query string to add to the generated URL (the bit after the "?"),
-  in associative array form, with keys and values unescaped.
-&$options: array of options.  Can include 'known', 'broken', 'noclasses'.
-&$ret: the value to return if your hook returns false.
-
-'LinkEnd': DEPRECATED since 1.28! Use HtmlPageLinkRendererEnd hook instead
-Used when generating internal and interwiki links in Linker::link(),
-just before the function returns a value.  If you return true, an <a> element
-with HTML attributes $attribs and contents $html will be returned.  If you
-return false, $ret will be returned.
-$skin: the Skin object
-$target: the Title object that the link is pointing to
-$options: the options.  Will always include either 'known' or 'broken', and may
-  include 'noclasses'.
-&$html: the final (raw HTML) contents of the <a> tag, after processing.
-&$attribs: the final HTML attributes of the <a> tag, after processing, in
-  associative array form.
-&$ret: the value to return if your hook returns false.
-
-'LinkerMakeExternalImage': At the end of Linker::makeExternalImage() just
-before the return.
-&$url: the image url
-&$alt: the image's alt text
-&$img: the new image HTML (if returning false)
-
-'LinkerMakeExternalLink': At the end of Linker::makeExternalLink() just
-before the return.
-&$url: the link url
-&$text: the link text
-&$link: the new link HTML (if returning false)
-&$attribs: the attributes to be applied.
-$linkType: The external link type
-
-'LinkerMakeMediaLinkFile': At the end of Linker::makeMediaLinkFile() just
-before the return.
-$title: the Title object that the link is pointing to
-$file: the File object or false if broken link
-&$html: the link text
-&$attribs: the attributes to be applied
-&$ret: the value to return if your hook returns false
-
-'LogEventsListLineEnding': Called before a Special:Log line is finished
-$page: the LogEventsList object
-&$ret: the HTML line
-$entry: the DatabaseLogEntry object for this row
-&$classes: the classes to add to the surrounding <li>
-&$attribs: associative array of other HTML attributes for the <li> element.
-  Currently only data attributes reserved to MediaWiki are allowed
-  (see Sanitizer::isReservedDataAttribute).
-
-
-'HtmlPageLinkRendererBegin':
-Used when generating internal and interwiki links in
-LinkRenderer, before processing starts.  Return false to skip default
-processing and return $ret.
-$linkRenderer: the LinkRenderer object
-$target: the LinkTarget that the link is pointing to
-&$text: the contents that the <a> tag should have; either a plain, unescaped
-  string or a HtmlArmor object; null means "default".
-&$customAttribs: the HTML attributes that the <a> tag should have, in
-  associative array form, with keys and values unescaped.  Should be merged
-  with default values, with a value of false meaning to suppress the
-  attribute.
-&$query: the query string to add to the generated URL (the bit after the "?"),
-  in associative array form, with keys and values unescaped.
-&$ret: the value to return if your hook returns false.
-
-'HtmlPageLinkRendererEnd':
-Used when generating internal and interwiki links in LinkRenderer,
-just before the function returns a value.  If you return true, an <a> element
-with HTML attributes $attribs and contents $html will be returned.  If you
-return false, $ret will be returned.
-$linkRenderer: the LinkRenderer object
-$target: the LinkTarget object that the link is pointing to
-$isKnown: boolean indicating whether the page is known or not
-&$text: the contents that the <a> tag should have; either a plain, unescaped
-  string or a HtmlArmor object.
-&$attribs: the final HTML attributes of the <a> tag, after processing, in
-  associative array form.
-&$ret: the value to return if your hook returns false.
-
-'LinksUpdate': At the beginning of LinksUpdate::doUpdate() just before the
-actual update.
-&$linksUpdate: the LinksUpdate object
-
-'LinksUpdateAfterInsert': At the end of LinksUpdate::incrTableUpdate() after
-each link table insert.  For example, pagelinks, imagelinks, externallinks.
-$linksUpdate: LinksUpdate object
-$table: the table to insert links to
-$insertions: an array of links to insert
-
-'LinksUpdateComplete': At the end of LinksUpdate::doUpdate() when updating,
-including delete and insert, has completed for all link tables
-&$linksUpdate: the LinksUpdate object
-$ticket: prior result of LBFactory::getEmptyTransactionTicket()
-
-'LinksUpdateConstructed': At the end of LinksUpdate() is construction.
-&$linksUpdate: the LinksUpdate object
-
-'ListDefinedTags': When trying to find all defined tags.
-&$tags: The list of tags.
-
-'LoadExtensionSchemaUpdates': Called during database installation and updates.
-$updater: A DatabaseUpdater subclass
-
-'LocalFile::getHistory': Called before file history query performed.
-&$file: the File object
-&$tables: tables
-&$fields: select fields
-&$conds: conditions
-&$opts: query options
-&$join_conds: JOIN conditions
-
-'LocalFilePurgeThumbnails': Called before thumbnails for a local file a purged.
-$file: the File object
-$archiveName: name of an old file version or false if it's the current one
-
-'LocalisationCacheRecache': Called when loading the localisation data into
-cache.
-$cache: The LocalisationCache object
-$code: language code
-&$alldata: The localisation data from core and extensions
-&$purgeBlobs: whether to purge/update the message blobs via
-  MessageBlobStore::clear()
-
-'LocalisationCacheRecacheFallback': Called for each language when merging
-fallback data into the cache.
-$cache: The LocalisationCache object
-$code: language code
-&$alldata: The localisation data from core and extensions. Note some keys may
-  be omitted if they won't be merged into the final result.
-
-'LocalisationChecksBlacklist': When fetching the blacklist of
-localisation checks.
-&$blacklist: array of checks to blacklist. See the bottom of
-  maintenance/language/checkLanguage.inc for the format of this variable.
-
-'LocalisationIgnoredOptionalMessages': When fetching the list of ignored and
-optional localisation messages
-&$ignored: Array of ignored message keys
-&$optional: Array of optional message keys
-
-'LocalUserCreated': Called when a local user has been created
-$user: User object for the created user
-$autocreated: Boolean, whether this was an auto-creation
-
-'LogEventsListGetExtraInputs': When getting extra inputs to display on
-Special:Log for a specific log type
-$type: String of log type being displayed
-$logEventsList: LogEventsList object for context and access to the WebRequest
-&$input: string HTML of an input element (deprecated, use $formDescriptor instead)
-&$formDescriptor: array HTMLForm's form descriptor
-
-'LogEventsListShowLogExtract': Called before the string is added to OutputPage.
-Returning false will prevent the string from being added to the OutputPage.
-&$s: html string to show for the log extract
-$types: String or Array Log types to show
-$page: String or Title The page title to show log entries for
-$user: String The user who made the log entries
-$param: Associative Array with the following additional options:
-  - lim Integer Limit of items to show, default is 50
-  - conds Array Extra conditions for the query (e.g. "log_action != 'revision'")
-  - showIfEmpty boolean Set to false if you don't want any output in case the
-    loglist is empty if set to true (default), "No matching items in log" is
-    displayed if loglist is empty
-  - msgKey Array If you want a nice box with a message, set this to the key of
-    the message. First element is the message key, additional optional elements
-    are parameters for the key that are processed with
-    wfMessage()->params()->parseAsBlock()
-  - offset Set to overwrite offset parameter in $wgRequest set to '' to unset
-    offset
-  - wrap String Wrap the message in html (usually something like
-    "&lt;div ...>$1&lt;/div>").
-  - flags Integer display flags (NO_ACTION_LINK,NO_EXTRA_USER_LINKS)
-
-'LogException': Called before an exception (or PHP error) is logged. This is
-meant for integration with external error aggregation services; returning false
-will NOT prevent logging.
-$e: The exception (in case of a plain old PHP error, a wrapping ErrorException)
-$suppressed: true if the error was suppressed via
-  error_reporting()/wfSuppressWarnings()
-
-'LoginFormValidErrorMessages': Called in LoginForm when a function gets valid
-error messages. Allows to add additional error messages (except messages already
-in LoginForm::$validErrorMessages).
-&$messages: Already added messages (inclusive messages from
-  LoginForm::$validErrorMessages)
-
-'LogLine': Processes a single log entry on Special:Log.
-$log_type: string for the type of log entry (e.g. 'move'). Corresponds to
-  logging.log_type database field.
-$log_action: string for the type of log action (e.g. 'delete', 'block',
-  'create2'). Corresponds to logging.log_action database field.
-$title: Title object that corresponds to logging.log_namespace and
-  logging.log_title database fields.
-$paramArray: Array of parameters that corresponds to logging.log_params field.
-  Note that only $paramArray[0] appears to contain anything.
-&$comment: string that corresponds to logging.log_comment database field, and
-  which is displayed in the UI.
-&$revert: string that is displayed in the UI, similar to $comment.
-$time: timestamp of the log entry (added in 1.12)
-
-'LonelyPagesQuery': Allow extensions to modify the query used by
-Special:LonelyPages.
-&$tables: tables to join in the query
-&$conds: conditions for the query
-&$joinConds: join conditions for the query
-
-'MagicWordwgVariableIDs': When defining new magic words IDs.
-&$variableIDs: array of strings
-
-'MaintenanceUpdateAddParams': allow extensions to add params to the update.php
-maintenance script.
-&$params: array to populate with the params to be added. Array elements are keyed by
-the param name. Each param is an associative array that must include the following keys:
-  - desc The description of the param to show on --help
-  - require Is the param required? Defaults to false if not set.
-  - withArg Is an argument required with this option?  Defaults to false if not set.
-  - shortName Character to use as short name, or false if none.  Defaults to false if not set.
-  - multiOccurrence Can this option be passed multiple times?  Defaults to false if not set.
-
-'MaintenanceRefreshLinksInit': before executing the refreshLinks.php maintenance
-script.
-$refreshLinks: RefreshLinks object
-
-'MakeGlobalVariablesScript': Called at end of OutputPage::getJSVars.
-Ideally, this hook should only be used to add variables that depend on
-the current page/request; static configuration should be added through
-ResourceLoaderGetConfigVars instead.
-&$vars: variable (or multiple variables) to be added into the output of
-  Skin::makeVariablesScript
-$out: The OutputPage which called the hook, can be used to get the real title.
-
-'ManualLogEntryBeforePublish': Allows to access or modify log entry just before it is
-published.
-$logEntry: ManualLogEntry object
-
-'MarkPatrolled': Before an edit is marked patrolled.
-$rcid: ID of the revision to be marked patrolled
-&$user: the user (object) marking the revision as patrolled
-$wcOnlySysopsCanPatrol: config setting indicating whether the user needs to be a
-  sysop in order to mark an edit patrolled.
-$auto: true if the edit is being marked as patrolled automatically
-&$tags: the tags to be applied to the patrol log entry
-
-'MarkPatrolledComplete': After an edit is marked patrolled.
-$rcid: ID of the revision marked as patrolled
-&$user: user (object) who marked the edit patrolled
-$wcOnlySysopsCanPatrol: config setting indicating whether the user must be a
-  sysop to patrol the edit.
-$auto: true if the edit is being marked as patrolled automatically
-
-'ApiMaxLagInfo': When lag information is being requested via API. Use this to
-override lag information. Generally a hook function should only replace
-$lagInfo if the new $lagInfo['lag'] is greater than the current $lagInfo['lag'].
-&$lagInfo: Maximum lag information array. Fields in the array are:
-  'lag' is the number of seconds of lag.
-  'host' is the host name on which the lag exists.
-  'type' is an indication of the type of lag,
-    e.g. "db" for database replication lag or "jobqueue" for job queue size
-    converted to pseudo-seconds.
-  It is possible to add more fields and they will be returned to the user in
-  the API response.
-
-'MediaWikiPerformAction': Override MediaWiki::performAction(). Use this to do
-something completely different, after the basic globals have been set up, but
-before ordinary actions take place.
-$output: $wgOut
-$article: Article on which the action will be performed
-$title: Title on which the action will be performed
-$user: $wgUser
-$request: $wgRequest
-$mediaWiki: The $mediawiki object
-
-'MediaWikiServices': Called when a global MediaWikiServices instance is
-initialized. Extensions may use this to define, replace, or wrap services.
-However, the preferred way to define a new service is
-the $wgServiceWiringFiles array.
-$services: MediaWikiServices
-
-'MessageCache::get': When fetching a message. Can be used to override the key
-for customisations. Given and returned message key must be in special format:
-1) first letter must be in lower case according to the content language.
-2) spaces must be replaced with underscores
-&$key: message key (string)
-
-'MessageCacheReplace': When a message page is changed. Useful for updating
-caches.
-$title: name of the page changed.
-$text: new contents of the page.
-
-'MessagesPreLoad': When loading a message from the database.
-$title: title of the message (string)
-&$message: value (string), change it to the message you want to define
-$code: code (string) denoting the language to try.
-
-'MimeMagicGuessFromContent': Allows MW extensions guess the MIME by content.
-$mimeMagic: Instance of MimeAnalyzer.
-&$head: First 1024 bytes of the file in a string (in - Do not alter!).
-&$tail: More or equal than last 65558 bytes of the file in a string
-  (in - Do not alter!).
-$file: File path.
-&$mime: MIME type (out).
-
-'MimeMagicImproveFromExtension': Allows MW extensions to further improve the
-MIME type detected by considering the file extension.
-$mimeMagic: Instance of MimeAnalyzer.
-$ext: File extension.
-&$mime: MIME type (in/out).
-
-'MimeMagicInit': Before processing the list mapping MIME types to media types
-and the list mapping MIME types to file extensions.
-As an extension author, you are encouraged to submit patches to MediaWiki's
-core to add new MIME types to mime.types.
-$mimeMagic: Instance of MimeAnalyzer.
-  Use $mimeMagic->addExtraInfo( $stringOfInfo );
-  for adding new MIME info to the list.
-  Use $mimeMagic->addExtraTypes( $stringOfTypes );
-  for adding new MIME types to the list.
-
-'ModifyExportQuery': Modify the query used by the exporter.
-$db: The database object to be queried.
-&$tables: Tables in the query.
-&$conds: Conditions in the query.
-&$opts: Options for the query.
-&$join_conds: Join conditions for the query.
-
-'MovePageCheckPermissions': Specify whether the user is allowed to move the
-page.
-$oldTitle: Title object of the current (old) location
-$newTitle: Title object of the new location
-$user: User making the move
-$reason: string of the reason provided by the user
-$status: Status object to pass error messages to
-
-'MovePageIsValidMove': Specify whether a page can be moved for technical
-reasons.
-$oldTitle: Title object of the current (old) location
-$newTitle: Title object of the new location
-$status: Status object to pass error messages to
-
-'NamespaceIsMovable': Called when determining if it is possible to pages in a
-namespace.
-$index: Integer; the index of the namespace being checked.
-&$result: Boolean; whether MediaWiki currently thinks that pages in this
-  namespace are movable. Hooks may change this value to override the return
-  value of MWNamespace::isMovable().
-
-'NewDifferenceEngine': Called when a new DifferenceEngine object is made
-$title: the diff page title (nullable)
-&$oldId: the actual old Id to use in the diff
-&$newId: the actual new Id to use in the diff (0 means current)
-$old: the ?old= param value from the url
-$new: the ?new= param value from the url
-
-'NewPagesLineEnding': Called before a NewPages line is finished.
-$page: the SpecialNewPages object
-&$ret: the HTML line
-$row: the database row for this page (the recentchanges record and a few extras
-  - see NewPagesPager::getQueryInfo)
-&$classes: the classes to add to the surrounding <li>
-&$attribs: associative array of other HTML attributes for the <li> element.
-  Currently only data attributes reserved to MediaWiki are allowed
-  (see Sanitizer::isReservedDataAttribute).
-
-'NewRevisionFromEditComplete': Called when a revision was inserted due to an
-edit.
-$wikiPage: the WikiPage edited
-$rev: the new revision
-$originalRevId: if the edit restores or repeats an earlier revision (such as a
-  rollback or a null revision), the ID of that earlier revision. False otherwise.
-  (Used to be called $baseID.)
-$user: the editing user
-&$tags: tags to apply to the edit and recent change
-
-'OldChangesListRecentChangesLine': Customize entire recent changes line, or
-return false to omit the line from RecentChanges and Watchlist special pages.
-&$changeslist: The OldChangesList instance.
-&$s: HTML of the form "<li>...</li>" containing one RC entry.
-$rc: The RecentChange object.
-&$classes: array of css classes for the <li> element.
-&$attribs: associative array of other HTML attributes for the <li> element.
-  Currently only data attributes reserved to MediaWiki are allowed
-  (see Sanitizer::isReservedDataAttribute).
-
-'OpenSearchUrls': Called when constructing the OpenSearch description XML. Hooks
-can alter or append to the array of URLs for search & suggestion formats.
-&$urls: array of associative arrays with Url element attributes
-
-'OpportunisticLinksUpdate': Called by WikiPage::triggerOpportunisticLinksUpdate
-when a page view triggers a re-rendering of the page. This may happen
-particularly if the parser cache is split by user language, and no cached
-rendering of the page exists in the user's language. The hook is called
-before checking whether page_links_updated indicates that the links are up
-to date. Returning false will cause triggerOpportunisticLinksUpdate() to abort
-without triggering any updates.
-$page: the Page that was rendered.
-$title: the Title of the rendered page.
-$parserOutput: ParserOutput resulting from rendering the page.
-
-'OtherAutoblockLogLink': Get links to the autoblock log from extensions which
-autoblocks users and/or IP addresses too.
-&$otherBlockLink: An array with links to other autoblock logs
-
-'OtherBlockLogLink': Get links to the block log from extensions which blocks
-users and/or IP addresses too.
-&$otherBlockLink: An array with links to other block logs
-$ip: The requested IP address or username
-
-'OutputPageAfterGetHeadLinksArray': Called in OutputPage#getHeadLinksArray right
-before returning the result.
-&$tags: array containing all <head> links generated so far. The array format is
-"link name or number => 'link HTML'".
-$out: the OutputPage object
-
-'OutputPageBeforeHTML': A page has been processed by the parser and the
-resulting HTML is about to be displayed.
-&$parserOutput: the parserOutput (object) that corresponds to the page
-&$text: the text that will be displayed, in HTML (string)
-
-'OutputPageBodyAttributes': Called when OutputPage::headElement is creating the
-body tag to allow for extensions to add attributes to the body of the page they
-might need. Or to allow building extensions to add body classes that aren't of
-high enough demand to be included in core.
-$out: The OutputPage which called the hook, can be used to get the real title
-$sk: The Skin that called OutputPage::headElement
-&$bodyAttrs: An array of attributes for the body tag passed to Html::openElement
-
-'OutputPageCheckLastModified': when checking if the page has been modified
-since the last visit.
-&$modifiedTimes: array of timestamps.
-  The following keys are set: page, user, epoch
-$out: OutputPage object (since 1.28)
-
-'OutputPageMakeCategoryLinks': Links are about to be generated for the page's
-categories. Implementations should return false if they generate the category
-links, so the default link generation is skipped.
-&$out: OutputPage instance (object)
-$categories: associative array, keys are category names, values are category
-  types ("normal" or "hidden")
-&$links: array, intended to hold the result. Must be an associative array with
-  category types as keys and arrays of HTML links as values.
-
-'OutputPageParserOutput': after adding a parserOutput to $wgOut
-&$out: OutputPage instance (object)
-$parserOutput: parserOutput instance being added in $out
-
-'PageContentInsertComplete': After a new article is created.
-$wikiPage: WikiPage created
-$user: User creating the article
-$content: New content as a Content object
-$summary: Edit summary/comment
-$isMinor: Whether or not the edit was marked as minor
-$isWatch: (No longer used)
-$section: (No longer used)
-$flags: Flags passed to WikiPage::doEditContent()
-$revision: New Revision of the article
-
-'PageContentLanguage': Allows changing the language in which the content of a
-page is written. Defaults to the wiki content language.
-$title: Title object
-&$pageLang: the page content language. Input can be anything (under control of
-  hook subscribers), but hooks should return Language objects. Language code
-  strings are deprecated.
-$userLang: the user language (Language or StubUserLang object)
-
-'PageContentSave': Before an article is saved.
-$wikiPage: the WikiPage (object) being saved
-$user: the user (object) saving the article
-$content: the new article content, as a Content object
-&$summary: CommentStoreComment object containing the edit comment. Can be replaced with a new one.
-$isminor: Boolean flag specifying if the edit was marked as minor.
-$iswatch: Previously a watch flag. Currently unused, always null.
-$section: Previously the section number being edited. Currently unused, always null.
-$flags: All EDIT_… flags (including EDIT_MINOR) as an integer number. See WikiPage::doEditContent
-  documentation for flags' definition.
-$status: StatusValue object for the hook handlers resulting status. Either set $status->fatal() or
-  return false to abort the save action.
-
-'PageContentSaveComplete': After an article has been updated.
-$wikiPage: WikiPage modified
-$user: User performing the modification
-$content: New content, as a Content object
-$summary: Edit summary/comment
-$isMinor: Whether or not the edit was marked as minor
-$isWatch: (No longer used)
-$section: (No longer used)
-$flags: Flags passed to WikiPage::doEditContent()
-$revision: New Revision of the article (can be null for edits that change
-  nothing)
-$status: Status object about to be returned by doEditContent()
-$originalRevId: if the edit restores or repeats an earlier revision (such as a
-  rollback or a null revision), the ID of that earlier revision. False otherwise.
-  (Used to be called $baseRevId.)
-$undidRevId: the rev ID (or 0) this edit undid
-
-'PageDeletionDataUpdates': Called when constructing a list of DeferrableUpdate to be
-executed when a page is deleted.
-$title The Title of the page being deleted.
-$revision A RevisionRecord representing the page's current revision at the time of deletion.
-&$updates A list of DeferrableUpdate that can be manipulated by the hook handler.
-
-'PageHistoryBeforeList': When a history page list is about to be constructed.
-&$article: the article that the history is loading for
-$context: RequestContext object
-
-'PageHistoryLineEnding': Right before the end <li> is added to a history line.
-$historyAction: the action object
-&$row: the revision row for this line
-&$s: the string representing this parsed line
-&$classes: array containing the <li> element classes
-&$attribs: associative array of other HTML attributes for the <li> element.
-  Currently only data attributes reserved to MediaWiki are allowed
-  (see Sanitizer::isReservedDataAttribute).
-
-'PageHistoryPager::doBatchLookups': Called after the pager query was run, before
-any output is generated, to allow batch lookups for prefetching information
-needed for display. If the hook handler returns false, the regular behavior of
-doBatchLookups() is skipped.
-$pager: the PageHistoryPager
-$result: a ResultWrapper representing the query result
-
-'PageHistoryPager::getQueryInfo': when a history pager query parameter set is
-constructed.
-&$pager: the pager
-&$queryInfo: the query parameters
-
-'PageRenderingHash': NOTE: Consider using ParserOptionsRegister instead.
-Alter the parser cache option hash key. A parser extension
-which depends on user options should install this hook and append its values to
-the key.
-&$confstr: reference to a hash key string which can be modified
-$user: User (object) requesting the page
-&$forOptions: array of options the hash is for
-
-'PageViewUpdates': Allow database (or other) changes to be made after a
-page view is seen by MediaWiki.  Note this does not capture views made
-via external caches such as Squid.
-$wikipage: WikiPage (object) for the page being viewed.
-$user: User (object) for the user who is viewing.
-
-'ParserAfterParse': Called from Parser::parse() just after the call to
-Parser::internalParse() returns.
-&$parser: parser object
-&$text: text being parsed
-&$stripState: stripState used (object)
-
-'ParserAfterStrip': Called at end of parsing time.
-TODO: No more strip, deprecated ?
-&$parser: parser object
-&$text: text being parsed
-&$stripState: stripState used (object)
-
-'ParserAfterTidy': Called after Parser::tidy() in Parser::parse()
-&$parser: Parser object being used
-&$text: text that will be returned
-
-'ParserAfterUnstrip': Called after the first unstripGeneral() in
-Parser::internalParseHalfParsed()
-&$parser: Parser object being used
-&$text: text that will be returned
-
-'ParserBeforeInternalParse': Called at the beginning of Parser::internalParse().
-&$parser: Parser object
-&$text: text to parse
-&$stripState: StripState instance being used
-
-'ParserBeforeStrip': Called at start of parsing time.
-TODO: No more strip, deprecated ?
-&$parser: parser object
-&$text: text being parsed
-&$stripState: stripState used (object)
-
-'ParserBeforeTidy': Called before tidy and custom tags replacements.
-&$parser: Parser object being used
-&$text: actual text
-
-'ParserCacheSaveComplete': Called after a ParserOutput has been committed to
-the parser cache.
-$parserCache: ParserCache object $parserOutput was stored in
-$parserOutput: ParserOutput object that was stored
-$title: Title of the page that was parsed to generate $parserOutput
-$popts: ParserOptions used for generating $parserOutput
-$revId: ID of the revision that was parsed to create $parserOutput
-
-'ParserClearState': Called at the end of Parser::clearState().
-&$parser: Parser object being cleared
-
-'ParserCloned': Called when the parser is cloned.
-$parser: Newly-cloned Parser object
-
-'ParserFetchTemplate': Called when the parser fetches a template
-$parser: Parser Parser object or false
-$title: Title object of the template to be fetched
-$rev: Revision object of the template
-&$text: Transclusion text of the template or false or null
-&$deps: Array of template dependencies with 'title', 'page_id', 'rev_id' keys
-
-'ParserFirstCallInit': Called when the parser initialises for the first time.
-&$parser: Parser object being cleared
-
-'ParserGetVariableValueSwitch': Called when the parser need the value of a
-custom magic word
-&$parser: Parser object
-&$varCache: array to store the value in case of multiples calls of the
-  same magic word
-&$index: index (string) of the magic
-&$ret: value of the magic word (the hook should set it)
-&$frame: PPFrame object to use for expanding any template variables
-
-'ParserGetVariableValueTs': Use this to change the value of the time for the
-{{LOCAL...}} magic word.
-&$parser: Parser object
-&$time: actual time (timestamp)
-
-'ParserGetVariableValueVarCache': use this to change the value of the variable
-cache or return false to not use it.
-&$parser: Parser object
-&$varCache: variable cache (array)
-
-'ParserLimitReportFormat': Called for each row in the parser limit report that
-needs formatting. If nothing handles this hook, the default is to use "$key" to
-get the label, and "$key-value" or "$key-value-text"/"$key-value-html" to
-format the value.
-$key: Key for the limit report item (string)
-&$value: Value of the limit report item
-&$report: String onto which to append the data
-$isHTML: If true, $report is an HTML table with two columns; if false, it's
-  text intended for display in a monospaced font.
-$localize: If false, $report should be output in English.
-
-'ParserLimitReportPrepare': Called at the end of Parser:parse() when the parser
-will include comments about size of the text parsed. Hooks should use
-$output->setLimitReportData() to populate data. Functions for this hook should
-not use $wgLang; do that in ParserLimitReportFormat instead.
-$parser: Parser object
-$output: ParserOutput object
-
-'ParserMakeImageParams': Called before the parser make an image link, use this
-to modify the parameters of the image.
-$title: title object representing the file
-$file: file object that will be used to create the image
-&$params: 2-D array of parameters
-$parser: Parser object that called the hook
-
-'ParserOptionsRegister': Register additional parser options. Note that if you
-change the default value for an option, all existing parser cache entries will
-be invalid. To avoid bugs, you'll need to handle that somehow (e.g. with the
-RejectParserCacheValue hook) because MediaWiki won't do it for you.
-&$defaults: Set the default value for your option here.
-&$inCacheKey: To fragment the parser cache on your option, set a truthy value
-  here.
-&$lazyLoad: To lazy-initialize your option, set it null in $defaults and set a
-  callable here. The callable is passed the ParserOptions object and the option
-  name.
-
-'ParserOutputPostCacheTransform': Called from ParserOutput::getText() to do
-post-cache transforms.
-$parserOutput: The ParserOutput object.
-&$text: The text being transformed, before core transformations are done.
-&$options: The options array being used for the transformation.
-
-'ParserSectionCreate': Called each time the parser creates a document section
-from wikitext. Use this to apply per-section modifications to HTML (like
-wrapping the section in a DIV).  Caveat: DIVs are valid wikitext, and a DIV
-can begin in one section and end in another. Make sure your code can handle
-that case gracefully. See the EditSectionClearerLink extension for an example.
-$parser: the calling Parser instance
-$section: the section number, zero-based, but section 0 is usually empty
-&$sectionContent: ref to the content of the section. modify this.
-$showEditLinks: boolean describing whether this section has an edit link
-
-'ParserTestGlobals': Allows to define globals for parser tests.
-&$globals: Array with all the globals which should be set for parser tests.
-  The arrays keys serve as the globals names, its values are the globals values.
-
-'ParserTestTables': Alter the list of tables to duplicate when parser tests are
-run. Use when page save hooks require the presence of custom tables to ensure
-that tests continue to run properly.
-&$tables: array of table names
-
-'ParserOutputStashForEdit': Called when an edit stash parse finishes, before the
-output is cached.
-$page: the WikiPage of the candidate edit
-$content: the Content object of the candidate edit
-$output: the ParserOutput result of the candidate edit
-$summary: the change summary of the candidate edit
-$user: the User considering the edit
-
-'PasswordPoliciesForUser': Alter the effective password policy for a user.
-$user: User object whose policy you are modifying
-&$effectivePolicy: Array of policy statements that apply to this user
-
-'PerformRetroactiveAutoblock': Called before a retroactive autoblock is applied
-to a user.
-$block: Block object (which is set to be autoblocking)
-&$blockIds: Array of block IDs of the autoblock
-
-'PersonalUrls': Alter the user-specific navigation links (e.g. "my page,
-my talk page, my contributions" etc).
-&$personal_urls: Array of link specifiers (see SkinTemplate.php)
-&$title: Title object representing the current page
-$skin: SkinTemplate object providing context (e.g. to check if the user is
-  logged in, etc.)
-
-'PingLimiter': Allows extensions to override the results of User::pingLimiter().
-&$user: User performing the action
-$action: Action being performed
-&$result: Whether or not the action should be prevented
-  Change $result and return false to give a definitive answer, otherwise
-  the built-in rate limiting checks are used, if enabled.
-$incrBy: Amount to increment counter by
-
-'PlaceNewSection': Override placement of new sections. Return false and put the
-merged text into $text to override the default behavior.
-$wikipage: WikiPage object
-$oldtext: the text of the article before editing
-$subject: subject of the new section
-&$text: text of the new section
-
-'PostLoginRedirect': Modify the post login redirect behavior.
-Occurs after signing up or logging in, allows for interception of redirect.
-&$returnTo: The page name to return to, as a string
-&$returnToQuery: array of url parameters, mapping parameter names to values
-&$type: type of login redirect as string;
-  error: display a return to link ignoring $wgRedirectOnLogin
-  signup: display a return to link using $wgRedirectOnLogin if needed
-  success: display a return to link using $wgRedirectOnLogin if needed
-  successredirect: send an HTTP redirect using $wgRedirectOnLogin if needed
-
-'PreferencesFormPreSave': Override preferences being saved
-$formData: array of user submitted data
-$form: HTMLForm object, also a ContextSource
-$user: User object with preferences to be saved set
-&$result: boolean indicating success
-$oldUserOptions: array with user old options (before save)
-
-'PreferencesGetLegend': Override the text used for the <legend> of a
-preferences section.
-$form: the HTMLForm object. This is a ContextSource as well
-$key: the section name
-&$legend: the legend text. Defaults to wfMessage( "prefs-$key" )->text() but may
-  be overridden
-
-'PrefixSearchBackend': DEPRECATED since 1.27! Override
-SearchEngine::completionSearchBackend instead.
-Override the title prefix search used for OpenSearch and
-AJAX search suggestions. Put results into &$results outparam and return false.
-$ns: array of int namespace keys to search in
-$search: search term (not guaranteed to be conveniently normalized)
-$limit: maximum number of results to return
-&$results: out param: array of page names (strings)
-$offset: number of results to offset from the beginning
-
-'PrefixSearchExtractNamespace': Called if core was not able to extract a
-namespace from the search string so that extensions can attempt it.
-&$namespaces: array of int namespace keys to search in (change this if you can
-  extract namespaces)
-&$search: search term (replace this with term without the namespace if you can
-  extract one)
-
-'PrefsEmailAudit': Called when user changes their email address.
-$user: User (object) changing his email address
-$oldaddr: old email address (string)
-$newaddr: new email address (string)
-
-'ProtectionForm::buildForm': Called after all protection type fieldsets are made
-in the form.
-$article: the title being (un)protected
-&$output: a string of the form HTML so far
-
-'ProtectionForm::save': Called when a protection form is submitted.
-$article: the Page being (un)protected
-&$errorMsg: an html message string of an error or an array of message name and
-  its parameters
-$reasonstr: a string describing the reason page protection level is altered
-
-'ProtectionForm::showLogExtract': Called after the protection log extract is
-shown.
-$article: the page the form is shown for
-$out: OutputPage object
-
-'RandomPageQuery': Lets you modify the query used by Special:Random to select
-random pages.
-&$tables: Database tables to be used in the query
-&$conds: Conditions to be applied in the query
-&$joinConds: Join conditions to be applied in the query
-
-'RawPageViewBeforeOutput': Right before the text is blown out in action=raw.
-&$obj: RawAction object
-&$text: The text that's going to be the output
-
-'RecentChange_save': Called at the end of RecentChange::save().
-&$recentChange: RecentChange object
-
-'RecentChangesPurgeRows': Called when old recentchanges rows are purged, after
-deleting those rows but within the same transaction.
-$rows: The deleted rows as an array of recentchanges row objects (with up to
-  $wgUpdateRowsPerQuery items).
-
-'RedirectSpecialArticleRedirectParams': Lets you alter the set of parameter
-names such as "oldid" that are preserved when using redirecting special pages
-such as Special:MyPage and Special:MyTalk.
-&$redirectParams: An array of parameters preserved by redirecting special pages.
-
-'RejectParserCacheValue': Return false to reject an otherwise usable
-cached value from the Parser cache. NOTE: CARELESS USE OF THIS HOOK CAN
-HAVE CATASTROPHIC CONSEQUENCES FOR HIGH-TRAFFIC INSTALLATIONS. USE WITH
-EXTREME CARE.
-$parserOutput: ParserOutput value.
-$wikiPage: WikiPage object.
-$parserOptions: ParserOptions object.
-
-'RequestContextCreateSkin': Called when RequestContext::getSkin creates a skin
-instance. Can be used by an extension override what skin is used in certain
-contexts.
-$context: (IContextSource) The RequestContext the skin is being created for.
-&$skin: A variable reference you may set a Skin instance or string key on to
-  override the skin that will be used for the context.
-
-'RequestHasSameOriginSecurity': Called to determine if the request is somehow
-flagged to lack same-origin security. Return false to indicate the lack. Note
-if the "somehow" involves HTTP headers, you'll probably need to make sure
-the header is varied on.
-$request: The WebRequest object.
-
-'ResetPasswordExpiration': Allow extensions to set a default password expiration
-$user: The user having their password expiration reset
-&$newExpire: The new expiration date
-
-'ResourceLoaderForeignApiModules': Called from ResourceLoaderForeignApiModule.
-Use this to add dependencies to 'mediawiki.ForeignApi' module when you wish
-to override its behavior. See the module docs for more information.
-&$dependencies: string[] List of modules that 'mediawiki.ForeignApi' should
-depend on
-$context: ResourceLoaderContext|null
-
-'ResourceLoaderGetConfigVars': Called at the end of
-ResourceLoaderStartUpModule::getConfigSettings(). Use this to export static
-configuration variables to JavaScript. Things that depend on the current page
-or request state must be added through MakeGlobalVariablesScript instead.
-Skin is made available for skin specific config.
-&$vars: [ variable name => value ]
-$skin: Skin
-
-'ResourceLoaderJqueryMsgModuleMagicWords': Called in
-ResourceLoaderJqueryMsgModule to allow adding magic words for jQueryMsg.
-The value should be a string, and they can depend only on the
-ResourceLoaderContext.
-$context: ResourceLoaderContext
-&$magicWords: Associative array mapping all-caps magic word to a string value
-
-'ResourceLoaderRegisterModules': Right before modules information is required,
-such as when responding to a resource
-loader request or generating HTML output.
-&$resourceLoader: ResourceLoader object
-
-'ResourceLoaderTestModules': DEPRECATED since 1.33! Register ResourceLoader modules
-that are only available when `$wgEnableJavaScriptTest` is true. Use this for test
-suites and other test-only resources.
-&$testModules: one array of modules per test framework. The modules array
-follows the same format as `$wgResourceModules`. For example:
-	$testModules['qunit']['ext.Example.test'] = [
-		'localBasePath' => __DIR__ . '/tests/qunit',
-		'remoteExtPath' => 'Example/tests/qunit',
-		'script' => [ 'tests/qunit/foo.js' ],
-		'dependencies' => [ 'ext.Example.foo' ]
-	 ];
-&$ResourceLoader: object
-
-'RevisionDataUpdates': Called when constructing a list of DeferrableUpdate to be
-executed to record secondary data about a revision.
-$title The Title of the page the revision  belongs to
-$renderedRevision a RenderedRevision object representing the new revision and providing access
-  to the RevisionRecord as well as ParserOutput of that revision.
-&$updates A list of DeferrableUpdate that can be manipulated by the hook handler.
-
-'RevisionRecordInserted': Called after a revision is inserted into the database.
-$revisionRecord: the RevisionRecord that has just been inserted.
-
-'RevisionInsertComplete': DEPRECATED since 1.31! Use RevisionRecordInserted hook
-instead. Called after a revision is inserted into the database.
-$revision: the Revision
-$data: DEPRECATED! Always null!
-$flags: DEPRECATED! Always null!
-
-'SearchableNamespaces': An option to modify which namespaces are searchable.
-&$arr: Array of namespaces ($nsId => $name) which will be used.
-
-'SearchAfterNoDirectMatch': If there was no match for the exact result. This
-runs before lettercase variants are attempted, whereas 'SearchGetNearMatch'
-runs after.
-$term: Search term string
-&$title: Outparam; set to $title object and return false for a match
-
-'SearchGetNearMatch': An extra chance for exact-title-matches in "go" searches
-if nothing was found.
-$term: Search term string
-&$title: Outparam; set to $title object and return false for a match
-
-'SearchGetNearMatchBefore': Perform exact-title-matches in "go" searches before
-the normal operations.
-$allSearchTerms: Array of the search terms in all content languages
-&$titleResult: Outparam; the value to return. A Title object or null.
-
-'SearchGetNearMatchComplete': A chance to modify exact-title-matches in "go"
-searches.
-$term: Search term string
-&$title: Current Title object that is being returned (null if none found).
-
-'SearchResultInitFromTitle': Set the revision used when displaying a page in
-search results.
-$title: Current Title object being displayed in search results.
-&$id: Revision ID (default is false, for latest)
-
-'SearchIndexFields': Add fields to search index mapping.
-&$fields: Array of fields, all implement SearchIndexField
-$engine: SearchEngine instance for which mapping is being built.
-
-'SearchDataForIndex': Add data to search document. Allows to add any data to
-the field map used to index the document.
-&$fields: Array of name => value pairs for fields
-$handler: ContentHandler for the content being indexed
-$page: WikiPage that is being indexed
-$output: ParserOutput that is produced from the page
-$engine: SearchEngine for which the indexing is intended
-
-'SearchResultsAugment': Allows extension to add its code to the list of search
-result augmentors.
-&$setAugmentors: List of whole-set augmentor objects, must implement
-  ResultSetAugmentor.
-&$rowAugmentors: List of per-row augmentor objects, must implement
-  ResultAugmentor.
-Note that lists should be in the format name => object and the names in both
-  lists should be distinct.
-
-'SecondaryDataUpdates': DEPRECATED! Use RevisionDataUpdates or override
-ContentHandler::getSecondaryDataUpdates instead.
-Allows modification of the list of DataUpdates to perform when page content is modified.
-$title: Title of the page that is being edited.
-$oldContent: Content object representing the page's content before the edit.
-$recursive: bool indicating whether DataUpdates should trigger recursive
-  updates (relevant mostly for LinksUpdate).
-$parserOutput: ParserOutput representing the rendered version of the page
-  after the edit.
-&$updates: a list of DataUpdate objects, to be modified or replaced by
-  the hook handler.
-
-'SecuritySensitiveOperationStatus': Affect the return value from
-MediaWiki\Auth\AuthManager::securitySensitiveOperationStatus().
-&$status: (string) The status to be returned. One of the AuthManager::SEC_*
-  constants. SEC_REAUTH will be automatically changed to SEC_FAIL if
-  authentication isn't possible for the current session type.
-$operation: (string) The operation being checked.
-$session: (MediaWiki\Session\Session) The current session. The
-  currently-authenticated user may be retrieved as $session->getUser().
-$timeSinceAuth: (int) The time since last authentication. PHP_INT_MAX if
-  the time of last auth is unknown, or -1 if authentication is not possible.
-
-'SelfLinkBegin': Called before a link to the current article is displayed to
-allow the display of the link to be customized.
-$nt: the Title object
-&$html: html to display for the link
-&$trail: optional text to display before $html
-&$prefix: optional text to display after $html
-&$ret: the value to return if your hook returns false
-
-'SendWatchlistEmailNotification': Return true to send watchlist email
-notification
-$targetUser: the user whom to send watchlist email notification
-$title: the page title
-$enotif: EmailNotification object
-
-'SessionCheckInfo': Validate a MediaWiki\Session\SessionInfo as it's being
-loaded from storage. Return false to prevent it from being used.
-&$reason: String rejection reason to be logged
-$info: MediaWiki\Session\SessionInfo being validated
-$request: WebRequest being loaded from
-$metadata: Array|false Metadata array for the MediaWiki\Session\Session
-$data: Array|false Data array for the MediaWiki\Session\Session
-
-'SessionMetadata': Add metadata to a session being saved.
-$backend: MediaWiki\Session\SessionBackend being saved.
-&$metadata: Array Metadata to be stored. Add new keys here.
-$requests: Array of WebRequests potentially being saved to. Generally 0-1 real
-  request and 0+ FauxRequests.
-
-'SetupAfterCache': Called in Setup.php, after cache objects are set
-
-'ShortPagesQuery': Allow extensions to modify the query used by
-Special:ShortPages.
-&$tables: tables to join in the query
-&$conds: conditions for the query
-&$joinConds: join conditions for the query
-&$options: options for the query
-
-'ShowMissingArticle': Called when generating the output for a non-existent page.
-$article: The article object corresponding to the page
-
-'ShowSearchHit': Customize display of search hit.
-$searchPage: The SpecialSearch instance.
-$result: The SearchResult to show
-$terms: Search terms, for highlighting
-&$link: HTML of link to the matching page. May be modified.
-&$redirect: HTML of redirect info. May be modified.
-&$section: HTML of matching section. May be modified.
-&$extract: HTML of content extract. May be modified.
-&$score: HTML of score. May be modified.
-&$size: HTML of page size. May be modified.
-&$date: HTML of of page modification date. May be modified.
-&$related: HTML of additional info for the matching page. May be modified.
-&$html: May be set to the full HTML that should be used to represent the search
-  hit. Must include the <li> ... </li> tags. Will only be used if the hook
-  function returned false.
-
-'ShowSearchHitTitle': Customise display of search hit title/link.
-&$title: Title to link to
-&$titleSnippet: Label for the link representing the search result. Typically the
-  article title.
-$result: The SearchResult object
-$terms: String of the search terms entered
-$specialSearch: The SpecialSearch object
-&$query: Array of query string parameters for the link representing the search
-  result.
-&$attributes: Array of title link attributes, can be modified by extension.
-
-'SidebarBeforeOutput': Allows to edit sidebar just before it is output by skins.
-Warning: This hook is run on each display. You should consider to use
-'SkinBuildSidebar' that is aggressively cached.
-$skin: Skin object
-&$bar: Sidebar content
-  Modify $bar to add or modify sidebar portlets.
-
-'SiteNoticeAfter': After the sitenotice/anonnotice is composed.
-&$siteNotice: HTML sitenotice. Alter the contents of $siteNotice to add to/alter
-  the sitenotice/anonnotice.
-$skin: Skin object
-
-'SiteNoticeBefore': Before the sitenotice/anonnotice is composed. Return true to
-allow the normal method of notice selection/rendering to work, or change the
-value of $siteNotice and return false to alter it.
-&$siteNotice: HTML returned as the sitenotice
-$skin: Skin object
-
-'SkinAfterBottomScripts': At the end of Skin::bottomScripts().
-$skin: Skin object
-&$text: bottomScripts Text. Append to $text to add additional text/scripts after
-  the stock bottom scripts.
-
-'SkinAfterContent': Allows extensions to add text after the page content and
-article metadata. This hook should work in all skins. Set the &$data variable to
-the text you're going to add.
-&$data: (string) Text to be printed out directly (without parsing)
-$skin: Skin object
-
-'SkinBuildSidebar': At the end of Skin::buildSidebar().
-$skin: Skin object
-&$bar: Sidebar contents
-Modify $bar to add or modify sidebar portlets.
-
-'SkinCopyrightFooter': Allow for site and per-namespace customization of
-copyright notice.
-$title: displayed page title
-$type: 'normal' or 'history' for old/diff views
-&$msg: overridable message; usually 'copyright' or 'history_copyright'. This
-  message must be in HTML format, not wikitext!
-&$link: overridable HTML link to be passed into the message as $1
-&$forContent: DEPRECATED! overridable flag if copyright footer is shown in
-  content language.
-
-'SkinEditSectionLinks': Modify the section edit links
-$skin: Skin object rendering the UI
-$title: Title object for the title being linked to (may not be the same as
-  the page title, if the section is included from a template)
-$section: The designation of the section being pointed to, to be included in
-  the link, like "&section=$section"
-$tooltip: The default tooltip.  Escape before using.
-  By default, this is wrapped in the 'editsectionhint' message.
-&$result: Array containing all link detail arrays. Each link detail array should
-  contain the following keys:
-    - targetTitle - Target Title object
-    - text - String for the text
-    - attribs - Array of attributes
-    - query - Array of query parameters to add to the URL
-    - options - Array of options for Linker::link
-$lang: The language code to use for the link in the wfMessage function
-
-'SkinGetPoweredBy': TODO
-&$text: additional 'powered by' icons in HTML. Note: Modern skin does not use
-  the MediaWiki icon but plain text instead.
-$skin: Skin object
-
-'SkinPreloadExistence': Supply titles that should be added to link existence
-cache before the page is rendered.
-&$titles: Array of Title objects
-$skin: Skin object
-
-'SkinSubPageSubtitle': At the beginning of Skin::subPageSubtitle().
-If false is returned $subpages will be used instead of the HTML
-subPageSubtitle() generates.
-If true is returned, $subpages will be ignored and the rest of
-subPageSubtitle() will run.
-&$subpages: Subpage links HTML
-$skin: Skin object
-$out: OutputPage object
-
-'SkinTemplateBuildNavUrlsNav_urlsAfterPermalink': After creating the "permanent
-link" tab.
-&$sktemplate: SkinTemplate object
-&$nav_urls: array of tabs
-&$revid: The revision id of the permanent link
-&$revid2: The revision id of the permanent link, second time
-
-'SkinTemplateGetLanguageLink': After building the data for a language link from
-which the actual html is constructed.
-&$languageLink: array containing data about the link. The following keys can be
-  modified: href, text, title, class, lang, hreflang. Each of them is a string.
-$languageLinkTitle: Title object belonging to the external language link.
-$title: Title object of the page the link belongs to.
-$outputPage: The OutputPage object the links are built from.
-
-'SkinTemplateNavigation': Called on content pages after the tabs have been
-added, but before variants have been added.
-&$sktemplate: SkinTemplate object
-&$links: Structured navigation links. This is used to alter the navigation for
-  skins which use buildNavigationUrls such as Vector.
-
-'SkinTemplateNavigation::SpecialPage': Called on special pages after the special
-tab is added but before variants have been added.
-&$sktemplate: SkinTemplate object
-&$links: Structured navigation links. This is used to alter the navigation for
-  skins which use buildNavigationUrls such as Vector.
-
-'SkinTemplateNavigation::Universal': Called on both content and special pages
-after variants have been added.
-&$sktemplate: SkinTemplate object
-&$links: Structured navigation links. This is used to alter the navigation for
-  skins which use buildNavigationUrls such as Vector.
-
-'SkinTemplateOutputPageBeforeExec': Before SkinTemplate::outputPage() starts
-page output.
-&$sktemplate: SkinTemplate object
-&$tpl: QuickTemplate engine object
-
-'SkinTemplatePreventOtherActiveTabs': Use this to prevent showing active tabs.
-&$sktemplate: SkinTemplate object
-&$res: set to true to prevent active tabs
-
-'SkinTemplateTabAction': Override SkinTemplate::tabAction().
-You can either create your own array, or alter the parameters for
-the normal one.
-&$sktemplate: The SkinTemplate instance.
-$title: Title instance for the page.
-$message: Visible label of tab.
-$selected: Whether this is a selected tab.
-$checkEdit: Whether or not the action=edit query should be added if appropriate.
-&$classes: Array of CSS classes to apply.
-&$query: Query string to add to link.
-&$text: Link text.
-&$result: Complete assoc. array if you want to return true.
-
-'SkinTemplateToolboxEnd': Called by SkinTemplate skins after toolbox links have
-been rendered (useful for adding more).
-&$sk: The QuickTemplate based skin template running the hook.
-$dummy: Called when SkinTemplateToolboxEnd is used from a BaseTemplate skin,
-  extensions that add support for BaseTemplateToolbox should watch for this
-  dummy parameter with "$dummy=false" in their code and return without echoing
-  any HTML to avoid creating duplicate toolbox items.
-
-'SoftwareInfo': Called by Special:Version for returning information about the
-software.
-&$software: The array of software in format 'name' => 'version'. See
-  SpecialVersion::softwareInformation().
-
-'SpecialBlockModifyFormFields': Add more fields to Special:Block
-$sp: SpecialPage object, for context
-&$fields: Current HTMLForm fields
-
-'SpecialContributionsBeforeMainOutput': Before the form on Special:Contributions
-$id: User id number, only provided for backwards-compatibility
-$user: User object representing user contributions are being fetched for
-$sp: SpecialPage instance, providing context
-
-'SpecialContributions::formatRow::flags': Called before rendering a
-Special:Contributions row.
-$context: IContextSource object
-$row: Revision information from the database
-&$flags: List of flags on this row
-
-'SpecialContributions::getForm::filters': Called with a list of filters to render
-on Special:Contributions.
-$sp: SpecialContributions object, for context
-&$filters: List of filters rendered as HTML
-
-'SpecialListusersDefaultQuery': Called right before the end of
-UsersPager::getDefaultQuery().
-$pager: The UsersPager instance
-&$query: The query array to be returned
-
-'SpecialListusersFormatRow': Called right before the end of
-UsersPager::formatRow().
-&$item: HTML to be returned. Will be wrapped in an <li> after the hook finishes
-$row: Database row object
-
-'SpecialListusersHeader': Called after adding the submit button in
-UsersPager::getPageHeader().
-$pager: The UsersPager instance
-&$out: The header HTML
-
-'SpecialListusersHeaderForm': Called before adding the submit button in
-UsersPager::getPageHeader().
-$pager: The UsersPager instance
-&$out: The header HTML
-
-'SpecialListusersQueryInfo': Called right before the end of.
-UsersPager::getQueryInfo()
-$pager: The UsersPager instance
-&$query: The query array to be returned
-
-'SpecialLogAddLogSearchRelations': Add log relations to the current log
-$type: String of the log type
-$request: WebRequest object for getting the value provided by the current user
-&$qc: Array for query conditions to add
-
-'SpecialMovepageAfterMove': Called after moving a page.
-&$movePage: MovePageForm object
-&$oldTitle: old title (object)
-&$newTitle: new title (object)
-
-'SpecialNewpagesConditions': Called when building sql query for
-Special:NewPages.
-&$special: NewPagesPager object (subclass of ReverseChronologicalPager)
-$opts: FormOptions object containing special page options
-&$conds: array of WHERE conditionals for query
-&$tables: array of tables to be queried
-&$fields: array of columns to select
-&$join_conds: join conditions for the tables
-
-'SpecialNewPagesFilters': Called after building form options at NewPages.
-$special: the special page object
-&$filters: associative array of filter definitions. The keys are the HTML
-  name/URL parameters. Each key maps to an associative array with a 'msg'
-  (message key) and a 'default' value.
-
-'SpecialPage_initList': Called when setting up SpecialPageFactory::$list, use
-this hook to remove a core special page or conditionally register special pages.
-&$list: list (array) of core special pages
-
-'SpecialPageAfterExecute': Called after SpecialPage::execute.
-$special: the SpecialPage object
-$subPage: the subpage string or null if no subpage was specified
-
-'SpecialPageBeforeExecute': Called before SpecialPage::execute.
-Return false to prevent execution.
-$special: the SpecialPage object
-$subPage: the subpage string or null if no subpage was specified
-
-'SpecialPageBeforeFormDisplay': Before executing the HTMLForm object.
-$name: name of the special page
-&$form: HTMLForm object
-
-'SpecialPasswordResetOnSubmit': When executing a form submission on
-Special:PasswordReset.
-&$users: array of User objects.
-$data: array of data submitted by the user
-&$error: string, error code (message key) used to describe to error (out
-  parameter). The hook needs to return false when setting this, otherwise it
-  will have no effect.
-
-'SpecialRandomGetRandomTitle': Called during the execution of Special:Random,
-use this to change some selection criteria or substitute a different title.
-&$randstr: The random number from wfRandom()
-&$isRedir: Boolean, whether to select a redirect or non-redirect
-&$namespaces: An array of namespace indexes to get the title from
-&$extra: An array of extra SQL statements
-&$title: If the hook returns false, a Title object to use instead of the
-  result from the normal query
-
-'SpecialRecentChangesPanel': Called when building form options in
-SpecialRecentChanges.
-&$extraOpts: array of added items, to which can be added
-$opts: FormOptions for this request
-
-'SpecialResetTokensTokens': Called when building token list for
-SpecialResetTokens.
-&$tokens: array of token information arrays in the format of
-	[
-		'preference' => '<preference-name>',
-		'label-message' => '<message-key>',
-	 ]
-
-'SpecialSearchCreateLink': Called when making the message to create a page or
-go to the existing page.
-$t: title object searched for
-&$params: an array of the default message name and page title (as parameter)
-
-'SpecialSearchGoResult': If a hook returns false the 'go' feature will be
-canceled and a normal search will be performed. Returning true without setting
-$url does a standard redirect to $title. Setting $url redirects to the
-specified URL.
-$term: The string the user searched for
-$title: The title the 'go' feature has decided to forward the user to
-&$url: Initially null, hook subscribers can set this to specify the final url to
-  redirect to
-
-'SpecialSearchNogomatch': Called when the 'Go' feature is triggered (generally
-from autocomplete search other than the main bar on Special:Search) and the
-target doesn't exist. Full text search results are generated after this hook is
-called.
-&$title: title object generated from the text entered by the user
-
-'SpecialSearchPowerBox': The equivalent of SpecialSearchProfileForm for
-the advanced form, a.k.a. power search box.
-&$showSections: an array to add values with more options to
-$term: the search term (not a title object)
-&$opts: an array of hidden options (containing 'redirs' and 'profile')
-
-'SpecialSearchProfileForm': Allows modification of search profile forms.
-$search: special page object
-&$form: String: form html
-$profile: String: current search profile
-$term: String: search term
-$opts: Array: key => value of hidden options for inclusion in custom forms
-
-'SpecialSearchProfiles': Allows modification of search profiles.
-&$profiles: profiles, which can be modified.
-
-'SpecialSearchResults': Called before search result display
-$term: string of search term
-&$titleMatches: empty or SearchResultSet object
-&$textMatches: empty or SearchResultSet object
-
-'SpecialSearchResultsPrepend': Called immediately before returning HTML
-on the search results page.  Useful for including an external search
-provider.  To disable the output of MediaWiki search output, return
-false.
-$specialSearch: SpecialSearch object ($this)
-$output: $wgOut
-$term: Search term specified by the user
-
-'SpecialSearchResultsAppend': Called immediately before returning HTML
-on the search results page.  Useful for including a feedback link.
-$specialSearch: SpecialSearch object ($this)
-$output: $wgOut
-$term: Search term specified by the user
-
-'SpecialSearchSetupEngine': Allows passing custom data to search engine.
-$search: SpecialSearch special page object
-$profile: String: current search profile
-$engine: the search engine
-
-'SpecialStatsAddExtra': Add extra statistic at the end of Special:Statistics.
-&$extraStats: Array to save the new stats
-	$extraStats['<name of statistic>'] => <value>;
-  <value> can be an array with the keys "name" and "number":
-  "name" is the HTML to be displayed in the name column
-  "number" is the number to be displayed.
-  or, <value> can be the number to be displayed and <name> is the
-  message key to use in the name column,
-$context: IContextSource object
-
-'SpecialTrackingCategories::preprocess': Called after LinkBatch on
-Special:TrackingCategories
-$specialPage: The SpecialTrackingCategories object
-$trackingCategories: Array of data from Special:TrackingCategories with msg and
-  cats
-
-'SpecialTrackingCategories::generateCatLink': Called for each cat link on
-Special:TrackingCategories
-$specialPage: The SpecialTrackingCategories object
-$catTitle: The Title object of the linked category
-&$html: The Result html
-
-'SpecialUploadComplete': Called after successfully uploading a file from
-Special:Upload.
-&$form: The SpecialUpload object
-
-'SpecialVersionVersionUrl': Called when building the URL for Special:Version.
-$wgVersion: Current $wgVersion for you to use
-&$versionUrl: Raw url to link to (eg: release notes)
-
-'SpecialWatchlistGetNonRevisionTypes': Called when building sql query for
-SpecialWatchlist. Allows extensions to register custom values they have
-inserted to rc_type so they can be returned as part of the watchlist.
-&$nonRevisionTypes: array of values in the rc_type field of recentchanges table
-
-'TestCanonicalRedirect': Called when about to force a redirect to a canonical
-URL for a title when we have no other parameters on the URL. Gives a chance for
-extensions that alter page view behavior radically to abort that redirect or
-handle it manually.
-$request: WebRequest
-$title: Title of the currently found title obj
-$output: OutputPage object
-
-'ThumbnailBeforeProduceHTML': Called before an image HTML is about to be
-rendered (by ThumbnailImage:toHtml method).
-$thumbnail: the ThumbnailImage object
-&$attribs: image attribute array
-&$linkAttribs: image link attribute array
-
-'TitleArrayFromResult': Called when creating an TitleArray object from a
-database result.
-&$titleArray: set this to an object to override the default object returned
-$res: database result used to create the object
-
-'TitleExists': Called when determining whether a page exists at a given title.
-$title: The title being tested.
-&$exists: Whether the title exists.
-
-'TitleGetEditNotices': Allows extensions to add edit notices
-$title: The Title object for the page the edit notices are for
-$oldid: Revision ID that the edit notices are for (or 0 for latest)
-&$notices: Array of notices. Keys are i18n message keys, values are
-parseAsBlock()ed messages.
-
-'TitleGetRestrictionTypes': Allows extensions to modify the types of protection
-that can be applied.
-$title: The title in question.
-&$types: The types of protection available.
-
-'TitleIsAlwaysKnown': Called when determining if a page exists. Allows
-overriding default behavior for determining if a page exists. If $isKnown is
-kept as null, regular checks happen. If it's a boolean, this value is returned
-by the isKnown method.
-$title: Title object that is being checked
-&$isKnown: Boolean|null; whether MediaWiki currently thinks this page is known
-
-'TitleIsMovable': Called when determining if it is possible to move a page. Note
-that this hook is not called for interwiki pages or pages in immovable
-namespaces: for these, isMovable() always returns false.
-$title: Title object that is being checked
-&$result: Boolean; whether MediaWiki currently thinks this page is movable.
-  Hooks may change this value to override the return value of
-  Title::isMovable().
-
-
-'TitleMove': Before moving an article (title).
-$old: old title
-$nt: new title
-$user: user who does the move
-$reason: string of the reason provided by the user
-&$status: Status object. To abort the move, add a fatal error to this object
-	(i.e. call $status->fatal()).
-
-'TitleMoveStarting': Before moving an article (title), but just after the atomic
-DB section starts.
-$old: old title
-$nt: new title
-$user: user who does the move
-
-'TitleMoveComplete': After moving an article (title), post-commit.
-&$old: old title
-&$nt: new title
-&$user: user who did the move
-$pageid: database ID of the page that's been moved
-$redirid: database ID of the created redirect
-$reason: reason for the move
-$revision: the Revision created by the move
-
-'TitleMoveCompleting': After moving an article (title), pre-commit.
-$old: old title
-$nt: new title
-$user: user who did the move
-$pageid: database ID of the page that's been moved
-$redirid: database ID of the created redirect
-$reason: reason for the move
-$revision: the Revision created by the move
-
-'TitleQuickPermissions': Called from Title::checkQuickPermissions to add to
-or override the quick permissions check.
-$title: The Title object being accessed
-$user: The User performing the action
-$action: Action being performed
-&$errors: Array of errors
-$doExpensiveQueries: Whether to do expensive DB queries
-$short: Whether to return immediately on first error
-
-'TitleReadWhitelist': Called at the end of read permissions checks, just before
-adding the default error message if nothing allows the user to read the page. If
-a handler wants a title to *not* be whitelisted, it should also return false.
-$title: Title object being checked against
-$user: Current user object
-&$whitelisted: Boolean value of whether this title is whitelisted
-
-'TitleSquidURLs': Called to determine which URLs to purge from HTTP caches.
-$title: Title object to purge
-&$urls: An array of URLs to purge from the caches, to be manipulated.
-
-'UnblockUser': Before an IP address or user is unblocked.
-&$block: The Block object about to be saved
-&$user: The user performing the unblock (not the one being unblocked)
-&$reason: If the hook is aborted, the error message to be returned in an array
-
-'UnblockUserComplete': After an IP address or user has been unblocked.
-$block: The Block object that was saved
-$user: The user who performed the unblock (not the one being unblocked)
-
-'UndeleteForm::showHistory': Called in UndeleteForm::showHistory, after a
-PageArchive object has been created but before any further processing is done.
-&$archive: PageArchive object
-$title: Title object of the page that we're viewing
-
-'UndeleteForm::showRevision': Called in UndeleteForm::showRevision, after a
-PageArchive object has been created but before any further processing is done.
-&$archive: PageArchive object
-$title: Title object of the page that we're viewing
-
-'UndeleteForm::undelete': Called in UndeleteForm::undelete, after checking that
-the site is not in read-only mode, that the Title object is not null and after
-a PageArchive object has been constructed but before performing any further
-processing.
-&$archive: PageArchive object
-$title: Title object of the page that we're about to undelete
-
-'UndeleteShowRevision': Called when showing a revision in Special:Undelete.
-$title: title object related to the revision
-$rev: revision (object) that will be viewed
-
-'UnitTestsAfterDatabaseSetup': Called right after MediaWiki's test
-infrastructure has finished creating/duplicating core tables for unit tests.
-$database: Database in question
-$prefix: Table prefix to be used in unit tests
-
-'UnitTestsBeforeDatabaseTeardown': Called right before MediaWiki tears down its
-database infrastructure used for unit tests.
-
-'UnitTestsList': Called when building a list of paths containing PHPUnit tests.
-Since 1.24: Paths pointing to a directory will be recursively scanned for
-test case files matching the suffix "Test.php".
-&$paths: list of test cases and directories to search.
-
-'UnwatchArticle': Before a watch is removed from an article.
-&$user: user watching
-&$page: WikiPage object to be removed
-&$status: Status object to be returned if the hook returns false
-
-'UnwatchArticleComplete': After a watch is removed from an article.
-$user: user that watched
-&$page: WikiPage object that was watched
-
-'UpdateUserMailerFormattedPageStatus': Before notification email gets sent.
-&$formattedPageStatus: list of valid page states
-
-'UploadComplete': Upon completion of a file upload.
-&$uploadBase: UploadBase (or subclass) object. File can be accessed by
-  $uploadBase->getLocalFile().
-
-'UploadCreateFromRequest': When UploadBase::createFromRequest has been called.
-$type: (string) the requested upload type
-&$className: the class name of the Upload instance to be created
-
-'UploadForm:BeforeProcessing': At the beginning of processUpload(). Lets you
-poke at member variables like $mUploadDescription before the file is saved.
-Do not use this hook to break upload processing.
-This will return the user to a blank form with no error message;
-use UploadVerifyUpload or UploadVerifyFile instead.
-&$upload: SpecialUpload object
-
-'UploadForm:getInitialPageText': After the initial page text for file uploads
-is generated, to allow it to be altered.
-&$pageText: the page text
-$msg: array of header messages
-$config: Config object
-
-'UploadForm:initial': Before the upload form is generated. You might set the
-member-variables $uploadFormTextTop and $uploadFormTextAfterSummary to inject
-text (HTML) either before or after the editform.
-&$upload: SpecialUpload object
-
-'UploadFormInitDescriptor': After the descriptor for the upload form as been
-assembled.
-&$descriptor: (array) the HTMLForm descriptor
-
-'UploadFormSourceDescriptors': after the standard source inputs have been
-added to the descriptor
-&$descriptor: (array) the HTMLForm descriptor
-&$radio: Boolean, if source type should be shown as radio button
-$selectedSourceType: The selected source type
-
-'UploadStashFile': Before a file is stashed (uploaded to stash).
-Note that code which has not been updated for MediaWiki 1.28 may not call this
-hook. If your extension absolutely, positively must prevent some files from
-being uploaded, use UploadVerifyFile or UploadVerifyUpload.
-$upload: (object) An instance of UploadBase, with all info about the upload
-$user: (object) An instance of User, the user uploading this file
-$props: (array) File properties, as returned by FSFile::getPropsFromPath()
-&$error: output: If the file stashing should be prevented, set this to the
-  reason in the form of [ messagename, param1, param2, ... ] or a
-  MessageSpecifier instance (you might want to use ApiMessage to provide machine
-  -readable details for the API).
-
-'UploadVerification': DEPRECATED since 1.28! Use UploadVerifyFile instead.
-Additional chances to reject an uploaded file.
-$saveName: (string) destination file name
-$tempName: (string) filesystem path to the temporary file for checks
-&$error: (string) output: message key for message to show if upload canceled by
-  returning false. May also be an array, where the first element is the message
-  key and the remaining elements are used as parameters to the message.
-
-'UploadVerifyFile': extra file verification, based on MIME type, etc. Preferred
-in most cases over UploadVerification.
-$upload: (object) an instance of UploadBase, with all info about the upload
-$mime: (string) The uploaded file's MIME type, as detected by MediaWiki.
-  Handlers will typically only apply for specific MIME types.
-&$error: (object) output: true if the file is valid. Otherwise, set this to the
-  reason in the form of [ messagename, param1, param2, ... ] or a
-  MessageSpecifier instance (you might want to use ApiMessage to provide machine
-  -readable details for the API).
-
-'UploadVerifyUpload': Upload verification, based on both file properties like
-MIME type (same as UploadVerifyFile) and the information entered by the user
-(upload comment, file page contents etc.).
-$upload: (object) An instance of UploadBase, with all info about the upload
-$user: (object) An instance of User, the user uploading this file
-$props: (array) File properties, as returned by FSFile::getPropsFromPath()
-$comment: (string) Upload log comment (also used as edit summary)
-$pageText: (string) File description page text (only used for new uploads)
-&$error: output: If the file upload should be prevented, set this to the reason
-  in the form of [ messagename, param1, param2, ... ] or a MessageSpecifier
-  instance (you might want to use ApiMessage to provide machine-readable details
-  for the API).
-
-'UserIsBot': when determining whether a user is a bot account
-$user: the user
-&$isBot: whether this is user a bot or not (boolean)
-
-'User::mailPasswordInternal': before creation and mailing of a user's new
-temporary password
-&$user: the user who sent the message out
-&$ip: IP of the user who sent the message out
-&$u: the account whose new password will be set
-
-'UserAddGroup': Called when adding a group or changing a group's expiry; return
-false to override stock group addition.
-$user: the user object that is to have a group added
-&$group: the group to add; can be modified
-&$expiry: the expiry time in TS_MW format, or null if the group is not to
-expire; can be modified
-
-'UserArrayFromResult': Called when creating an UserArray object from a database
-result.
-&$userArray: set this to an object to override the default object returned
-$res: database result used to create the object
-
-'userCan': To interrupt/advise the "user can do X to Y article" check. If you
-want to display an error message, try getUserPermissionsErrors.
-&$title: Title object being checked against
-&$user: Current user object
-$action: Action being checked
-&$result: Pointer to result returned if hook returns false. If null is returned,
-  userCan checks are continued by internal code.
-
-'UserCanSendEmail': To override User::canSendEmail() permission check.
-&$user: User (object) whose permission is being checked
-&$canSend: bool set on input, can override on output
-
-'UserClearNewTalkNotification': Called when clearing the "You have new
-messages!" message, return false to not delete it.
-&$user: User (object) that will clear the message
-$oldid: ID of the talk page revision being viewed (0 means the most recent one)
-
-'UserEffectiveGroups': Called in User::getEffectiveGroups().
-&$user: User to get groups for
-&$groups: Current effective groups
-
-'UserGetAllRights': After calculating a list of all available rights.
-&$rights: Array of rights, which may be added to.
-
-'UserGetDefaultOptions': After fetching the core default, this hook is run right
-before returning the options to the caller. Warning: This hook is called for
-every call to User::getDefaultOptions(), which means it's potentially called
-dozens or hundreds of times. You may want to cache the results of non-trivial
-operations in your hook function for this reason.
-&$defaultOptions: Array of preference keys and their default values.
-
-'UserGetEmail': Called when getting an user email address.
-$user: User object
-&$email: email, change this to override local email
-
-'UserGetEmailAuthenticationTimestamp': Called when getting the timestamp of
-email authentication.
-$user: User object
-&$timestamp: timestamp, change this to override local email authentication
-  timestamp
-
-'UserGetLanguageObject': Called when getting user's interface language object.
-$user: User object
-&$code: Language code that will be used to create the object
-$context: IContextSource object
-
-'UserGetReservedNames': Allows to modify $wgReservedUsernames at run time.
-&$reservedUsernames: $wgReservedUsernames
-
-'UserGetRights': Called in User::getRights().
-$user: User to get rights for
-&$rights: Current rights
-
-'UserGetRightsRemove': Called in User::getRights(). This hook override
-the UserGetRights hook. It can be used to remove rights from user
-and ensure that will not be reinserted by the other hook callbacks
-therefore this hook should not be used to add any rights, use UserGetRights instead.
-$user: User to get rights for
-&$rights: Current rights
-
-'UserGroupsChanged': Called after user groups are changed.
-$user: User whose groups changed
-$added: Groups added
-$removed: Groups removed
-$performer: User who performed the change, false if via autopromotion
-$reason: The reason, if any, given by the user performing the change,
-false if via autopromotion.
-$oldUGMs: An associative array (group name => UserGroupMembership object) of
-the user's group memberships before the change.
-$newUGMs: An associative array (group name => UserGroupMembership object) of
-the user's current group memberships.
-
-'UserIsBlockedFrom': Check if a user is blocked from a specific page (for
-specific block exemptions).
-$user: User in question
-$title: Title of the page in question
-&$blocked: Out-param, whether or not the user is blocked from that page.
-&$allowUsertalk: If the user is blocked, whether or not the block allows users
-  to edit their own user talk pages.
-
-'UserIsBlockedGlobally': Check if user is blocked on all wikis.
-&$user: User object
-$ip: User's IP address
-&$blocked: Whether the user is blocked, to be modified by the hook
-&$block: The Block object, to be modified by the hook
-
-'UserIsEveryoneAllowed': Check if all users are allowed some user right; return
-false if a UserGetRights hook might remove the named right.
-$right: The user right being checked
-
-'UserIsHidden': Check if the user's name should be hidden. See User::isHidden().
-$user: User in question.
-&$hidden: Set true if the user's name should be hidden.
-
-'UserIsLocked': Check if the user is locked. See User::isLocked().
-$user: User in question.
-&$locked: Set true if the user should be locked.
-
-'UserLoadAfterLoadFromSession': Called to authenticate users on external or
-environmental means; occurs after session is loaded.
-$user: user object being loaded
-
-'UserLoadDefaults': Called when loading a default user.
-$user: user object
-$name: user name
-
-'UserLoadFromDatabase': Called when loading a user from the database.
-$user: user object
-&$s: database query object
-
-'UserLoadFromSession': DEPRECATED since 1.27! Create a
-MediaWiki\Session\SessionProvider instead.
-Called to authenticate users on external/environmental means; occurs before
-session is loaded.
-$user: user object being loaded
-&$result: set this to a boolean value to abort the normal authentication
-  process
-
-'UserLoadOptions': When user options/preferences are being loaded from the
-database.
-$user: User object
-&$options: Options, can be modified.
-
-'UserLoggedIn': Called after a user is logged in
-$user: User object for the logged-in user
-
-'UserLoginComplete': Show custom content after a user has logged in via the Web
-interface. For functionality that needs to run after any login (API or web) use
-UserLoggedIn.
-&$user: the user object that was created on login
-&$inject_html: Any HTML to inject after the "logged in" message.
-$direct: (bool) The hook is called directly after a successful login. This will
-  only happen once per login. A UserLoginComplete call with direct=false can
-  happen when the user visits the login page while already logged in.
-
-'UserLogout': Before a user logs out.
-&$user: the user object that is about to be logged out
-
-'UserLogoutComplete': After a user has logged out.
-&$user: the user object _after_ logout (won't have name, ID, etc.)
-&$inject_html: Any HTML to inject after the "logged out" message.
-$oldName: name of the user before logout (string)
-
-'UserMailerChangeReturnPath': Called to generate a VERP return address
-when UserMailer sends an email, with a bounce handling extension.
-$to: Array of MailAddress objects for the recipients
-&$returnPath: The return address string
-
-'UserMailerSplitTo': Called in UserMailer::send() to give extensions a chance
-to split up an email with multiple the To: field into separate emails.
-&$to: array of MailAddress objects; unset the ones which should be mailed
-separately
-
-'UserMailerTransformContent': Called in UserMailer::send() to change email
-contents. Extensions can block sending the email by returning false and setting
-$error.
-$to: array of MailAdresses of the targets
-$from: MailAddress of the sender
-&$body: email body, either a string (for plaintext emails) or an array with
-  'text' and 'html' keys
-&$error: should be set to an error message string
-
-'UserMailerTransformMessage': Called in UserMailer::send() to change email after
-it has gone through the MIME transform. Extensions can block sending the email
-by returning false and setting $error.
-$to: array of MailAdresses of the targets
-$from: MailAddress of the sender
-&$subject: email subject (not MIME encoded)
-&$headers: email headers (except To: and Subject:) as an array of header
-name => value pairs
-&$body: email body (in MIME format) as a string
-&$error: should be set to an error message string
-
-'UserRemoveGroup': Called when removing a group; return false to override stock
-group removal.
-$user: the user object that is to have a group removed
-&$group: the group to be removed, can be modified
-
-'UserRequiresHTTPS': Called to determine whether a user needs
-to be switched to HTTPS.
-$user: User in question.
-&$https: Boolean whether $user should be switched to HTTPS.
-
-'UserResetAllOptions': Called in User::resetOptions() when user preferences
-have been requested to be reset. This hook can be used to exclude certain
-options from being reset even when the user has requested all prefs to be reset,
-because certain options might be stored in the user_properties database table
-despite not being visible and editable via Special:Preferences.
-$user: the User (object) whose preferences are being reset
-&$newOptions: array of new (site default) preferences
-$options: array of the user's old preferences
-$resetKinds: array containing the kinds of preferences to reset
-
-'UserRetrieveNewTalks': Called when retrieving "You have new messages!"
-message(s).
-&$user: user retrieving new talks messages
-&$talks: array of new talks page(s)
-
-'UserRights': DEPRECATED since 1.26! Use UserGroupsChanged instead.
-After a user's group memberships are changed.
-&$user: User object that was changed
-$add: Array of strings corresponding to groups added
-$remove: Array of strings corresponding to groups removed
-
-'UserSaveOptions': Called just before saving user preferences. Hook handlers can
-either add or manipulate options, or reset one back to it's default to block
-changing it. Hook handlers are also allowed to abort the process by returning
-false, e.g. to save to a global profile instead. Compare to the UserSaveSettings
-hook, which is called after the preferences have been saved.
-$user: The User for which the options are going to be saved
-&$options: The users options as an associative array, modifiable
-
-'UserSaveSettings': Called directly after user preferences (user_properties in
-the database) have been saved. Compare to the UserSaveOptions hook, which is
-called before.
-$user: The User for which the options have been saved
-
-'UserSendConfirmationMail': Called just before a confirmation email is sent to
-a user. Hook handlers can modify the email that will be sent.
-$user: The User for which the confirmation email is going to be sent
-&$mail: Associative array describing the email, with the following keys:
-  - subject: Subject line of the email
-  - body: Email body. Can be a string, or an array with keys 'text' and 'html'
-  - from: User object, or null meaning $wgPasswordSender will be used
-  - replyTo: MailAddress object or null
-$info: Associative array with additional information:
-  - type: 'created' if the user's account was just created; 'set' if the user
-    set an email address when they previously didn't have one; 'changed' if
-    the user had an email address and changed it
-  - ip: The IP address from which the user set/changed their email address
-  - confirmURL: URL the user should visit to confirm their email
-  - invalidateURL: URL the user should visit to invalidate confirmURL
-  - expiration: time and date when confirmURL expires
-
-'UserSetCookies': DEPRECATED since 1.27! If you're trying to replace core
-session cookie handling, you want to create a subclass of
-MediaWiki\Session\CookieSessionProvider instead. Otherwise, you can no longer
-count on user data being saved to cookies versus some other mechanism.
-Called when setting user cookies.
-$user: User object
-&$session: session array, will be added to the session
-&$cookies: cookies array mapping cookie name to its value
-
-'UserSetEmail': Called when changing user email address.
-$user: User object
-&$email: new email, change this to override new email address
-
-'UserSetEmailAuthenticationTimestamp': Called when setting the timestamp of
-email authentication.
-$user: User object
-&$timestamp: new timestamp, change this to override local email
-authentication timestamp
-
-'UserToolLinksEdit': Called when generating a list of user tool links, e.g.
-"Foobar (Talk | Contribs | Block)".
-$userId: User id of the current user
-$userText: User name of the current user
-&$items: Array of user tool links as HTML fragments
-
-'UsersPagerDoBatchLookups': Called in UsersPager::doBatchLookups() to give
-extensions providing user group data from an alternate source a chance to add
-their data into the cache array so that things like global user groups are
-displayed correctly in Special:ListUsers.
-$dbr: Read-only database handle
-$userIds: Array of user IDs whose groups we should look up
-&$cache: Array of user ID -> (array of internal group name (e.g. 'sysop') ->
-  UserGroupMembership object)
-&$groups: Array of group name -> bool true mappings for members of a given user
-group
-
-'ValidateExtendedMetadataCache': Called to validate the cached metadata in
-FormatMetadata::getExtendedMeta (return false means cache will be
-invalidated and GetExtendedMetadata hook called again).
-$timestamp: The timestamp metadata was generated
-$file: The file the metadata is for
-
-'WantedPages::getQueryInfo': Called in WantedPagesPage::getQueryInfo(), can be
-used to alter the SQL query which gets the list of wanted pages.
-&$wantedPages: WantedPagesPage object
-&$query: query array, see QueryPage::getQueryInfo() for format documentation
-
-'WatchArticle': Before a watch is added to an article.
-&$user: user that will watch
-&$page: WikiPage object to be watched
-&$status: Status object to be returned if the hook returns false
-
-'WatchArticleComplete': After a watch is added to an article.
-&$user: user that watched
-&$page: WikiPage object watched
-
-'WatchedItemQueryServiceExtensions': Create a WatchedItemQueryServiceExtension.
-&$extensions: Add WatchedItemQueryServiceExtension objects to this array
-$watchedItemQueryService: Service object
-
-'WatchlistEditorBeforeFormRender': Before building the Special:EditWatchlist
-form, used to manipulate the list of pages or preload data based on that list.
-&$watchlistInfo: array of watchlisted pages in
-  [namespaceId => ['title1' => 1, 'title2' => 1]] format
-
-'WatchlistEditorBuildRemoveLine': when building remove lines in
-Special:Watchlist/edit.
-&$tools: array of extra links
-$title: Title object
-$redirect: whether the page is a redirect
-$skin: Skin object
-&$link: HTML link to title
-
-'WebRequestPathInfoRouter': While building the PathRouter to parse the
-REQUEST_URI.
-$router: The PathRouter instance
-
-'WebResponseSetCookie': when setting a cookie in WebResponse::setcookie().
-Return false to prevent setting of the cookie.
-&$name: Cookie name passed to WebResponse::setcookie()
-&$value: Cookie value passed to WebResponse::setcookie()
-&$expire: Cookie expiration, as for PHP's setcookie()
-&$options: Options passed to WebResponse::setcookie()
-
-'wfShellWikiCmd': Called when generating a shell-escaped command line string to
-run a MediaWiki cli script.
-&$script: MediaWiki cli script path
-&$parameters: Array of arguments and options to the script
-&$options: Associative array of options, may contain the 'php' and 'wrapper'
-  keys
-
-'wgQueryPages': Called when initialising list of QueryPage subclasses, use this
-to add new query pages to be updated with maintenance/updateSpecialPages.php.
-&$qp: The list of QueryPages
-
-'WhatLinksHereProps': Allows annotations to be added to WhatLinksHere
-$row: The DB row of the entry.
-$title: The Title of the page where the link comes FROM
-$target: The Title of the page where the link goes TO
-&$props: Array of HTML strings to display after the title.
-
-'WikiExporter::dumpStableQuery': Get the SELECT query for "stable" revisions
-dumps. One, and only one hook should set this, and return false.
-&$tables: Database tables to use in the SELECT query
-&$opts: Options to use for the query
-&$join: Join conditions
-
-'WikiPageDeletionUpdates': DEPRECATED! Use PageDeletionDataUpdates or
-override ContentHandler::getDeletionDataUpdates instead.
-Manipulates the list of DeferrableUpdates to be applied when a page is deleted.
-$page: the WikiPage
-$content: the Content to generate updates for, or null in case the page revision
-  could not be loaded. The delete will succeed despite this.
-&$updates: the array of objects that implement DeferrableUpdate. Hook function
-  may want to add to it.
-
-'WikiPageFactory': Override WikiPage class used for a title
-$title: Title of the page
-&$page: Variable to set the created WikiPage to.
-
-'XmlDumpWriterOpenPage': Called at the end of XmlDumpWriter::openPage, to allow
-extra metadata to be added.
-$obj: The XmlDumpWriter object.
-&$out: The output string.
-$row: The database row for the page.
-$title: The title of the page.
-
-'XmlDumpWriterWriteRevision': Called at the end of a revision in an XML dump, to
-add extra metadata.
-&$obj: The XmlDumpWriter object.
-&$out: The text being output.
-$row: The database row for the revision.
-$text: The revision text.
-
-More hooks might be available but undocumented, you can execute
-"php maintenance/findHooks.php" to find hidden ones.
-=======
 This document described the hook system used in MediaWiki 1.34 and earlier.
 For the hook system implemented in MediaWiki 1.35, see Hooks.md and
-https://www.mediawiki.org/wiki/Manual:Hooks
->>>>>>> d3bf11f5
+https://www.mediawiki.org/wiki/Manual:Hooks