This document describes the state of Postgres support in MediaWiki.

== Overview ==

Support for PostgreSQL has been available since version 1.7
of MediaWiki, and is fairly well maintained. The main code
is very well integrated, while extensions are very hit and miss.
Still, it is probably the most supported database after MySQL.
Much of the work in making MediaWiki database-agnostic came
about through the work of creating Postgres support.

== Required versions ==

The current minimum version of PostgreSQL for MediaWiki is 9.2

== Database schema ==

Postgres has its own schema file at maintenance/postgres/tables.sql.

The goal is to keep this file as close as possible to the canonical
schema at maintenance/tables.sql, but without copying over
all the usage comments. General notes on the conversion:

* The use of a true TIMESTAMP rather than the text string that
MySQL uses is highly encouraged. There are still places in the
code (especially extensions) which make assumptions about the
textual nature of timestamp fields, but these can almost always
be programmed around.

* Although Postgres has a true BOOLEAN type, boolean columns
are always mapped to SMALLINT, as the code does not always treat
the column as a boolean (which is limited to accepting true,
false, 0, 1, t, or f)

* The default data type for all VARCHAR, CHAR, and VARBINARY
columns should simply be TEXT. The only exception is
when VARBINARY is used to store true binary data, such as
the math_inputhash column, in which case BYTEA should be used.

* All integer variants should generally be mapped to INTEGER.
There is small-to-no advantage in using SMALLINT versus
INTEGER in Postgres, and the possibility of running out of
room outweighs such concerns. The columns that are BIGINT
in other schemas should be INTEGER as well, as none of them
so far are even remotely likely to reach the 32 billion
limit of an INTEGER.

* Blobs (blob, tinyblog, mediumblob) should be mapped to TEXT
whenever possible, and to BYTEA if they are known to contain
binary data.

* All length modifiers on data types should be removed. If
they are on an INTEGER, it's probably an error, and if on
any text-based field, simply using TEXT is preferred.

* Sequences should be explicitly named rather than using
SERIAL, as the code can depend on having a specific name.

* Foreign keys should be used when possible. This makes things
both easier and harder in the code, but most of the major
problems have now been overcome. Always add an explicit ON DELETE
clause, and consider carefully what choice to use (all things
considered, prefer CASCADE).

* The use of CIDR should be done very carefully, because the code
will sometimes want to store things such as an empty string or
other non-IP value in the column. When in doubt, use TEXT.

* Indexes should be created using the original MySQL tables.sql
as a guide, but keeping in mind the ability of Postgres to use
partial indexes, functional indexes, and bitmaps. The index names
should be logical but are not too important, as they are never
referenced directly by the code (unlike sequence names). Most of
the indexes in the file as of this writing are there due to production
testing of expensive queries on a busy wiki.

<<<<<<< HEAD
== Keeping in sync with tables.sql ==

The script maintenance/postgres/compare_schemas.pl should be
periodically run. It will parse both "tables.sql" files and
produce any differences found. Such differences should be fixed
or exceptions specifically carved out by editing the script
itself. This script has also been very useful in finding problems
in maintenance/tables.sql itself, as it is very strict in the
format it expects things to be in. :)

=======
>>>>>>> d3bf11f5
== MySQL differences ==

The major differences between MySQL and Postgres are represented as
methods in the Database class. For example, implicitGroupby() is
true for MySQL and false for Postgres. This means that in those
places where the code does not add all the non-aggregate items
from the SELECT clause to the GROUP BY, we can add them in, but in
a conditional manner with the above method, as simply adding them
all in to the main query may cause performance problems with
MySQL.

== Getting help ==

In addition to the normal venues (MediaWiki mailing lists
and IRC channels), the #postgresql channel on irc.libera.chat
is a friendly and expert resource if you should encounter a
problem with your Postgres-enabled MediaWiki.<|MERGE_RESOLUTION|>--- conflicted
+++ resolved
@@ -74,19 +74,6 @@
 the indexes in the file as of this writing are there due to production
 testing of expensive queries on a busy wiki.
 
-<<<<<<< HEAD
-== Keeping in sync with tables.sql ==
-
-The script maintenance/postgres/compare_schemas.pl should be
-periodically run. It will parse both "tables.sql" files and
-produce any differences found. Such differences should be fixed
-or exceptions specifically carved out by editing the script
-itself. This script has also been very useful in finding problems
-in maintenance/tables.sql itself, as it is very strict in the
-format it expects things to be in. :)
-
-=======
->>>>>>> d3bf11f5
 == MySQL differences ==
 
 The major differences between MySQL and Postgres are represented as
