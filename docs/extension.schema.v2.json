--- conflicted
+++ resolved
@@ -800,9 +800,6 @@
 		},
 		"Hooks": {
 			"type": "object",
-<<<<<<< HEAD
-			"description": "Hooks this extension uses (mapping of hook name to callback)"
-=======
 			"description": "Hooks this extension uses (mapping of hook name to callback)",
 			"additionalProperties": {
 				"oneOf": [
@@ -911,7 +908,6 @@
 					"deprecatedVersion"
 				]
 			}
->>>>>>> d3bf11f5
 		},
 		"JobClasses": {
 			"type": "object",
