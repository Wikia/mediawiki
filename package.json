--- conflicted
+++ resolved
@@ -1,43 +1,4 @@
 {
-<<<<<<< HEAD
-  "private": true,
-  "scripts": {
-    "build": "grunt minify",
-    "test": "grunt lint && npm run doc",
-    "qunit": "grunt qunit",
-    "doc": "jsduck",
-    "postdoc": "grunt copy:jsduck",
-    "selenium": "bash ./tests/selenium/selenium.sh",
-    "selenium-daily": "npm run selenium-test -- --mochaOpts.grep @daily",
-    "selenium-test": "wdio ./tests/selenium/wdio.conf.js"
-  },
-  "devDependencies": {
-    "eslint-config-wikimedia": "0.11.0",
-    "grunt": "1.0.3",
-    "grunt-banana-checker": "0.6.0",
-    "grunt-contrib-copy": "1.0.0",
-    "grunt-contrib-watch": "1.1.0",
-    "grunt-eslint": "21.0.0",
-    "grunt-jsonlint": "1.1.0",
-    "grunt-karma": "3.0.0",
-    "grunt-stylelint": "0.10.1",
-    "grunt-svgmin": "5.0.0",
-    "karma": "3.1.4",
-    "karma-chrome-launcher": "2.2.0",
-    "karma-firefox-launcher": "1.1.0",
-    "karma-mocha-reporter": "2.2.5",
-    "karma-qunit": "2.1.0",
-    "postcss-less": "2.0.0",
-    "qunit": "2.9.1",
-    "stylelint-config-wikimedia": "0.5.0",
-    "wdio-junit-reporter": "0.2.0",
-    "wdio-mediawiki": "file:tests/selenium/wdio-mediawiki",
-    "wdio-mocha-framework": "0.6.4",
-    "wdio-sauce-service": "0.3.1",
-    "wdio-spec-reporter": "0.0.5",
-    "webdriverio": "4.12.0"
-  }
-=======
 	"private": true,
 	"scripts": {
 		"api-testing": "mocha --timeout 0 --recursive tests/api-testing",
@@ -80,5 +41,4 @@
 		"webdriverio": "7.4.6"
 	},
 	"dependencies": {}
->>>>>>> d3bf11f5
 }