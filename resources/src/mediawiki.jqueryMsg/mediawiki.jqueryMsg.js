--- conflicted
+++ resolved
@@ -734,38 +734,6 @@
 
 			var badStyle = /[\000-\010\013\016-\037\177]|expression|filter\s*:|accelerator\s*:|-o-link\s*:|-o-link-source\s*:|-o-replace\s*:|url\s*\(|image\s*\(|image-set\s*\(/i;
 
-<<<<<<< HEAD
-			/**
-			 * Checks if HTML is allowed
-			 *
-			 * @param {string} startTagName HTML start tag name
-			 * @param {string} endTagName HTML start tag name
-			 * @param {Object} attributes array of consecutive key value pairs,
-			 *  with index 2 * n being a name and 2 * n + 1 the associated value
-			 * @return {boolean} true if this is HTML is allowed, false otherwise
-			 */
-			function isAllowedHtml( startTagName, endTagName, attributes ) {
-				var i, len, attributeName, badStyle;
-
-				startTagName = startTagName.toLowerCase();
-				endTagName = endTagName.toLowerCase();
-				if ( startTagName !== endTagName || settings.allowedHtmlElements.indexOf( startTagName ) === -1 ) {
-					return false;
-				}
-
-				badStyle = /[\000-\010\013\016-\037\177]|expression|filter\s*:|accelerator\s*:|-o-link\s*:|-o-link-source\s*:|-o-replace\s*:|url\s*\(|image\s*\(|image-set\s*\(/i;
-
-				for ( i = 0, len = attributes.length; i < len; i += 2 ) {
-					attributeName = attributes[ i ];
-					if ( settings.allowedHtmlCommonAttributes.indexOf( attributeName ) === -1 &&
-						( settings.allowedHtmlAttributesByElement[ startTagName ] || [] ).indexOf( attributeName ) === -1 ) {
-						return false;
-					}
-					if ( attributeName === 'style' && attributes[ i + 1 ].search( badStyle ) !== -1 ) {
-						mw.log( 'HTML tag not parsed due to dangerous style attribute' );
-						return false;
-					}
-=======
 			var attributeName;
 			for ( var i = 0, len = attributes.length; i < len; i += 2 ) {
 				attributeName = attributes[ i ];
@@ -776,7 +744,6 @@
 				if ( attributeName === 'style' && attributes[ i + 1 ].search( badStyle ) !== -1 ) {
 					mw.log( 'HTML tag not parsed due to dangerous style attribute' );
 					return false;
->>>>>>> d3bf11f5
 				}
 			}
 
@@ -1190,28 +1157,6 @@
 		return appendWithoutParsing( $element, contents );
 	},
 
-<<<<<<< HEAD
-		/**
-		 * Transform parsed structure into external link.
-		 *
-		 * The "href" can be:
-		 * - a jQuery object, treat it as "enclosing" the link text.
-		 * - a function, treat it as the click handler.
-		 * - a string, or our HtmlEmitter jQuery object, treat it as a URI after stringifying.
-		 *
-		 * TODO: throw an error if nodes.length > 2 ?
-		 *
-		 * @param {Array} nodes List of two elements, {jQuery|Function|String} and {string}
-		 * @return {jQuery}
-		 */
-		extlink: function ( nodes ) {
-			var $el,
-				arg = nodes[ 0 ],
-				contents = nodes[ 1 ],
-				target;
-			if ( arg instanceof $ && !arg.hasClass( 'mediaWiki_htmlEmitter' ) ) {
-				$el = arg;
-=======
 	/**
 	 * Transform parsed structure into external link.
 	 *
@@ -1245,7 +1190,6 @@
 						arg.call( this, e );
 					}
 				} );
->>>>>>> d3bf11f5
 			} else {
 				var target = textify( arg );
 				if ( target.search( new RegExp( '^(/|' + mw.config.get( 'wgUrlProtocols' ) + ')' ) ) !== -1 ) {
@@ -1254,24 +1198,11 @@
 						$el.addClass( 'external' );
 					}
 				} else {
-<<<<<<< HEAD
-					target = textify( arg );
-					if ( target.search( new RegExp( '^(/|' + mw.config.get( 'wgUrlProtocols' ) + ')' ) ) !== -1 ) {
-						$el.attr( 'href', target );
-					} else {
-						mw.log( 'External link in message had illegal target ' + target );
-						return appendWithoutParsing(
-							$( '<span>' ),
-							[ '[' + target + ' ' ].concat( contents ).concat( ']' )
-						).contents();
-					}
-=======
 					mw.log( 'External link in message had illegal target ' + target );
 					return appendWithoutParsing(
 						$( '<span>' ),
 						[ '[' + target + ' ' ].concat( contents ).concat( ']' )
 					).contents();
->>>>>>> d3bf11f5
 				}
 			}
 		}
