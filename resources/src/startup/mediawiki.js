/**
 * Base library for MediaWiki.
 *
 * Exposed globally as `mw`, with `mediaWiki` as alias.
 *
 * @class mw
 * @singleton
 */
/* global $CODE */

( function () {
	'use strict';

	var mw, log,
		con = window.console;

	/**
	 * Log a message to window.console, if possible.
	 *
	 * Useful to force logging of some errors that are otherwise hard to detect (i.e., this logs
	 * also in production mode). Gets console references in each invocation instead of caching the
	 * reference, so that debugging tools loaded later are supported (e.g. Firebug Lite in IE).
	 *
	 * @private
	 * @param {string} topic Stream name passed by mw.track
	 * @param {Object} data Data passed by mw.track
	 * @param {Error} [data.exception]
	 * @param {string} data.source Error source
	 * @param {string} [data.module] Name of module which caused the error
	 */
	function logError( topic, data ) {
		var msg,
			e = data.exception;

		if ( con.log ) {
			msg = ( e ? 'Exception' : 'Error' ) +
				' in ' + data.source +
				( data.module ? ' in module ' + data.module : '' ) +
				( e ? ':' : '.' );

			con.log( msg );

			// If we have an exception object, log it to the warning channel to trigger
			// proper stacktraces in browsers that support it.
			if ( e && con.warn ) {
				con.warn( e );
			}
		}
	}

	/**
	 * Create an object that can be read from or written to via methods that allow
	 * interaction both with single and multiple properties at once.
	 *
	 * @private
	 * @class mw.Map
	 *
	 * @constructor
	 */
	function Map() {
		this.values = Object.create( null );
	}

	Map.prototype = {
		constructor: Map,

		/**
		 * Get the value of one or more keys.
		 *
		 * If called with no arguments, all values are returned.
		 *
		 * @param {string|Array} [selection] Key or array of keys to retrieve values for.
		 * @param {Mixed} [fallback=null] Value for keys that don't exist.
		 * @return {Mixed|Object|null} If selection was a string, returns the value,
		 *  If selection was an array, returns an object of key/values.
		 *  If no selection is passed, a new object with all key/values is returned.
		 */
		get: function ( selection, fallback ) {
			var results, i;
			fallback = arguments.length > 1 ? fallback : null;

			if ( Array.isArray( selection ) ) {
				results = {};
				for ( i = 0; i < selection.length; i++ ) {
					if ( typeof selection[ i ] === 'string' ) {
						results[ selection[ i ] ] = selection[ i ] in this.values ?
							this.values[ selection[ i ] ] :
							fallback;
					}
				}
				return results;
			}

			if ( typeof selection === 'string' ) {
				return selection in this.values ?
					this.values[ selection ] :
					fallback;
			}

			if ( selection === undefined ) {
				results = {};
				for ( i in this.values ) {
					results[ i ] = this.values[ i ];
				}
				return results;
			}

			// Invalid selection key
			return fallback;
		},

		/**
		 * Set one or more key/value pairs.
		 *
		 * @param {string|Object} selection Key to set value for, or object mapping keys to values
		 * @param {Mixed} [value] Value to set (optional, only in use when key is a string)
		 * @return {boolean} True on success, false on failure
		 */
		set: function ( selection, value ) {
			// Use `arguments.length` because `undefined` is also a valid value.
			if ( arguments.length > 1 ) {
				// Set one key
				if ( typeof selection === 'string' ) {
					this.values[ selection ] = value;
					return true;
				}
			} else if ( typeof selection === 'object' ) {
				// Set multiple keys
				for ( var s in selection ) {
					this.values[ s ] = selection[ s ];
				}
				return true;
			}
			return false;
		},

		/**
		 * Check if a given key exists in the map.
		 *
		 * @param {string} selection Key to check
		 * @return {boolean} True if the key exists
		 */
		exists: function ( selection ) {
			return typeof selection === 'string' && selection in this.values;
		}
	};

	/**
	 * Write a verbose message to the browser's console in debug mode.
	 *
	 * This method is mainly intended for verbose logging. It is a no-op in production mode.
	 * In ResourceLoader debug mode, it will use the browser's console.
	 *
	 * See {@link mw.log} for other logging methods.
	 *
	 * @member mw
	 * @param {...string} msg Messages to output to console.
	 */
	log = function () {
		$CODE.consoleLog();
	};

	/**
	 * Collection of methods to help log messages to the console.
	 *
	 * @class mw.log
	 * @singleton
	 */

	/**
	 * Write a message to the browser console's warning channel.
	 *
	 * This method is a no-op in browsers that don't implement the Console API.
	 *
	 * @param {...string} msg Messages to output to console
	 */
	log.warn = con.warn ?
		Function.prototype.bind.call( con.warn, con ) :
		function () {};

	/**
	 * @class mw
	 */
	mw = {

		/**
		 * Get the current time, measured in milliseconds since January 1, 1970 (UTC).
		 *
		 * On browsers that implement the Navigation Timing API, this function will produce
		 * floating-point values with microsecond precision that are guaranteed to be monotonic.
		 * On all other browsers, it will fall back to using `Date`.
		 *
		 * @return {number} Current time
		 */
		now: function () {
			// Optimisation: Make startup initialisation faster by defining the
			// shortcut on first call, not at module definition.
			var perf = window.performance,
				navStart = perf && perf.timing && perf.timing.navigationStart;

			// Define the relevant shortcut
			mw.now = navStart && perf.now ?
				function () { return navStart + perf.now(); } :
				Date.now;

			return mw.now();
		},

		/**
		 * List of all analytic events emitted so far.
		 *
		 * Exposed only for use by mediawiki.base.
		 *
		 * @private
		 * @property {Array}
		 */
		trackQueue: [],

		track: function ( topic, data ) {
			mw.trackQueue.push( { topic: topic, data: data } );
			// This method is extended by mediawiki.base to also fire events.
		},

		/**
		 * Track an early error event via mw.track and send it to the window console.
		 *
		 * @private
		 * @param {string} topic Topic name
		 * @param {Object} data Data describing the event, encoded as an object; see mw#logError
		 */
		trackError: function ( topic, data ) {
			mw.track( topic, data );
			logError( topic, data );
		},

		// Expose Map constructor
		Map: Map,

		/**
		 * Map of configuration values.
		 *
		 * Check out [the complete list of configuration values](https://www.mediawiki.org/wiki/Manual:Interface/JavaScript#mw.config)
		 * on mediawiki.org.
		 *
		 * @property {mw.Map} config
		 */
		config: new Map(),

		/**
		 * Store for messages.
		 *
		 * @property {mw.Map}
		 */
		messages: new Map(),

		/**
		 * Store for templates associated with a module.
		 *
		 * @property {mw.Map}
		 */
		templates: new Map(),

		// Expose mw.log
<<<<<<< HEAD
		log: log,

		/**
		 * Client for ResourceLoader server end point.
		 *
		 * This client is in charge of maintaining the module registry and state
		 * machine, initiating network (batch) requests for loading modules, as
		 * well as dependency resolution and execution of source code.
		 *
		 * For more information, refer to
		 * <https://www.mediawiki.org/wiki/ResourceLoader/Features>
		 *
		 * @class mw.loader
		 * @singleton
		 */
		loader: ( function () {

			/**
			 * Fired via mw.track on various resource loading errors.
			 *
			 * @event resourceloader_exception
			 * @param {Error|Mixed} e The error that was thrown. Almost always an Error
			 *   object, but in theory module code could manually throw something else, and that
			 *   might also end up here.
			 * @param {string} [module] Name of the module which caused the error. Omitted if the
			 *   error is not module-related or the module cannot be easily identified due to
			 *   batched handling.
			 * @param {string} source Source of the error. Possible values:
			 *
			 *   - style: stylesheet error (only affects old IE where a special style loading method
			 *     is used)
			 *   - load-callback: exception thrown by user callback
			 *   - module-execute: exception thrown by module code
			 *   - resolve: failed to sort dependencies for a module in mw.loader.load
			 *   - store-eval: could not evaluate module code cached in localStorage
			 *   - store-localstorage-init: localStorage or JSON parse error in mw.loader.store.init
			 *   - store-localstorage-json: JSON conversion error in mw.loader.store
			 *   - store-localstorage-update: localStorage conversion error in mw.loader.store.
			 */

			/**
			 * Fired via mw.track on resource loading error conditions.
			 *
			 * @event resourceloader_assert
			 * @param {string} source Source of the error. Possible values:
			 *
			 *   - bug-T59567: failed to cache script due to an Opera function -> string conversion
			 *     bug; see <https://phabricator.wikimedia.org/T59567> for details
			 */

			/**
			 * Mapping of registered modules.
			 *
			 * See #implement and #execute for exact details on support for script, style and messages.
			 *
			 * Format:
			 *
			 *     {
			 *         'moduleName': {
			 *             // From mw.loader.register()
			 *             'version': '########' (hash)
			 *             'dependencies': ['required.foo', 'bar.also', ...]
			 *             'group': 'somegroup', (or) null
			 *             'source': 'local', (or) 'anotherwiki'
			 *             'skip': 'return !!window.Example', (or) null, (or) boolean result of skip
			 *             'module': export Object
			 *
			 *             // Set from execute() or mw.loader.state()
			 *             'state': 'registered', 'loaded', 'loading', 'ready', 'error', or 'missing'
			 *
			 *             // Optionally added at run-time by mw.loader.implement()
			 *             'script': closure, array of urls, or string
			 *             'style': { ... } (see #execute)
			 *             'messages': { 'key': 'value', ... }
			 *         }
			 *     }
			 *
			 * State machine:
			 *
			 * - `registered`:
			 *    The module is known to the system but not yet required.
			 *    Meta data is registered via mw.loader#register. Calls to that method are
			 *    generated server-side by the startup module.
			 * - `loading`:
			 *    The module was required through mw.loader (either directly or as dependency of
			 *    another module). The client will fetch module contents from the server.
			 *    The contents are then stashed in the registry via mw.loader#implement.
			 * - `loaded`:
			 *    The module has been loaded from the server and stashed via mw.loader#implement.
			 *    Once the module has no more dependencies in-flight, the module will be executed,
			 *    controlled via #requestPropagation and #doPropagation.
			 * - `executing`:
			 *    The module is being executed.
			 * - `ready`:
			 *    The module has been successfully executed.
			 * - `error`:
			 *    The module (or one of its dependencies) produced an error during execution.
			 * - `missing`:
			 *    The module was registered client-side and requested, but the server denied knowledge
			 *    of the module's existence.
			 *
			 * @property
			 * @private
			 */
			var registry = Object.create( null ),
				// Mapping of sources, keyed by source-id, values are strings.
				//
				// Format:
				//
				//     {
				//         'sourceId': 'http://example.org/w/load.php'
				//     }
				//
				sources = Object.create( null ),

				// For queueModuleScript()
				handlingPendingRequests = false,
				pendingRequests = [],

				// List of modules to be loaded
				queue = [],

				/**
				 * List of callback jobs waiting for modules to be ready.
				 *
				 * Jobs are created by #enqueue() and run by #doPropagation().
				 * Typically when a job is created for a module, the job's dependencies contain
				 * both the required module and all its recursive dependencies.
				 *
				 * Format:
				 *
				 *     {
				 *         'dependencies': [ module names ],
				 *         'ready': Function callback
				 *         'error': Function callback
				 *     }
				 *
				 * @property {Object[]} jobs
				 * @private
				 */
				jobs = [],

				// For #requestPropagation() and #doPropagation()
				willPropagate = false,
				errorModules = [],

				/**
				 * @private
				 * @property {Array} baseModules
				 */
				baseModules = $VARS.baseModules,

				/**
				 * For #addEmbeddedCSS() and #addLink()
				 *
				 * @private
				 * @property {HTMLElement|null} marker
				 */
				marker = document.querySelector( 'meta[name="ResourceLoaderDynamicStyles"]' ),

				// For #addEmbeddedCSS()
				nextCssBuffer,
				rAF = window.requestAnimationFrame || setTimeout;

			/**
			 * Create a new style element and add it to the DOM.
			 *
			 * @private
			 * @param {string} text CSS text
			 * @param {Node|null} [nextNode] The element where the style tag
			 *  should be inserted before
			 * @return {HTMLElement} Reference to the created style element
			 */
			function newStyleTag( text, nextNode ) {
				var el = document.createElement( 'style' );
				el.appendChild( document.createTextNode( text ) );
				if ( nextNode && nextNode.parentNode ) {
					nextNode.parentNode.insertBefore( el, nextNode );
				} else {
					document.head.appendChild( el );
				}
				return el;
			}

			/**
			 * @private
			 * @param {Object} cssBuffer
			 */
			function flushCssBuffer( cssBuffer ) {
				var i;
				// Mark this object as inactive now so that further calls to addEmbeddedCSS() from
				// the callbacks go to a new buffer instead of this one (T105973)
				cssBuffer.active = false;
				newStyleTag( cssBuffer.cssText, marker );
				for ( i = 0; i < cssBuffer.callbacks.length; i++ ) {
					cssBuffer.callbacks[ i ]();
				}
			}

			/**
			 * Add a bit of CSS text to the current browser page.
			 *
			 * The creation and insertion of the `<style>` element is debounced for two reasons:
			 *
			 * - Performing the insertion before the next paint round via requestAnimationFrame
			 *   avoids forced or wasted style recomputations, which are expensive in browsers.
			 * - Reduce how often new stylesheets are inserted by letting additional calls to this
			 *   function accumulate into a buffer for at least one JavaScript tick. Modules are
			 *   received from the server in batches, which means there is likely going to be many
			 *   calls to this function in a row within the same tick / the same call stack.
			 *   See also T47810.
			 *
			 * @private
			 * @param {string} cssText CSS text to be added in a `<style>` tag.
			 * @param {Function} callback Called after the insertion has occurred
			 */
			function addEmbeddedCSS( cssText, callback ) {
				// Create a buffer if:
				// - We don't have one yet.
				// - The previous one is closed.
				// - The next CSS chunk syntactically needs to be at the start of a stylesheet (T37562).
				if ( !nextCssBuffer || nextCssBuffer.active === false || cssText.slice( 0, '@import'.length ) === '@import' ) {
					nextCssBuffer = {
						cssText: '',
						callbacks: [],
						active: null
					};
				}

				// Linebreak for somewhat distinguishable sections
				nextCssBuffer.cssText += '\n' + cssText;
				nextCssBuffer.callbacks.push( callback );

				if ( nextCssBuffer.active === null ) {
					nextCssBuffer.active = true;
					// The flushCssBuffer callback has its parameter bound by reference, which means
					// 1) We can still extend the buffer from our object reference after this point.
					// 2) We can safely re-assign the variable (not the object) to start a new buffer.
					rAF( flushCssBuffer.bind( null, nextCssBuffer ) );
				}
			}

			/**
			 * @private
			 * @param {string[]} modules List of module names
			 * @return {string} Hash of concatenated version hashes.
			 */
			function getCombinedVersion( modules ) {
				var hashes = modules.reduce( function ( result, module ) {
					return result + registry[ module ].version;
				}, '' );
				return fnv132( hashes );
			}

			/**
			 * Determine whether all dependencies are in state 'ready', which means we may
			 * execute the module or job now.
			 *
			 * @private
			 * @param {string[]} modules Names of modules to be checked
			 * @return {boolean} True if all modules are in state 'ready', false otherwise
			 */
			function allReady( modules ) {
				var i = 0;
				for ( ; i < modules.length; i++ ) {
					if ( mw.loader.getState( modules[ i ] ) !== 'ready' ) {
						return false;
					}
				}
				return true;
			}

			/**
			 * Determine whether all direct and base dependencies are in state 'ready'
			 *
			 * @private
			 * @param {string} module Name of the module to be checked
			 * @return {boolean} True if all direct/base dependencies are in state 'ready'; false otherwise
			 */
			function allWithImplicitReady( module ) {
				return allReady( registry[ module ].dependencies ) &&
					( baseModules.indexOf( module ) !== -1 || allReady( baseModules ) );
			}

			/**
			 * Determine whether all dependencies are in state 'ready', which means we may
			 * execute the module or job now.
			 *
			 * @private
			 * @param {Array} modules Names of modules to be checked
			 * @return {boolean} True if no modules are in state 'error' or 'missing', false otherwise
			 */
			function anyFailed( modules ) {
				var state,
					i = 0;
				for ( ; i < modules.length; i++ ) {
					state = mw.loader.getState( modules[ i ] );
					if ( state === 'error' || state === 'missing' ) {
						return true;
					}
				}
				return false;
			}

			/**
			 * Handle propagation of module state changes and reactions to them.
			 *
			 * - When a module reaches a failure state, this should be propagated to
			 *   modules that depend on the failed module.
			 * - When a module reaches a final state, pending job callbacks for the
			 *   module from mw.loader.using() should be called.
			 * - When a module reaches the 'ready' state from #execute(), consider
			 *   executing dependant modules now having their dependencies satisfied.
			 * - When a module reaches the 'loaded' state from mw.loader.implement,
			 *   consider executing it, if it has no unsatisfied dependencies.
			 *
			 * @private
			 */
			function doPropagation() {
				var errorModule, baseModuleError, module, i, failed, job,
					didPropagate = true;

				// Keep going until the last iteration performed no actions.
				do {
					didPropagate = false;

					// Stage 1: Propagate failures
					while ( errorModules.length ) {
						errorModule = errorModules.shift();
						baseModuleError = baseModules.indexOf( errorModule ) !== -1;
						for ( module in registry ) {
							if ( registry[ module ].state !== 'error' && registry[ module ].state !== 'missing' ) {
								if ( baseModuleError && baseModules.indexOf( module ) === -1 ) {
									// Propate error from base module to all regular (non-base) modules
									registry[ module ].state = 'error';
									didPropagate = true;
								} else if ( registry[ module ].dependencies.indexOf( errorModule ) !== -1 ) {
									// Propagate error from dependency to depending module
									registry[ module ].state = 'error';
									// .. and propagate it further
									errorModules.push( module );
									didPropagate = true;
								}
							}
						}
					}

					// Stage 2: Execute 'loaded' modules with no unsatisfied dependencies
					for ( module in registry ) {
						if ( registry[ module ].state === 'loaded' && allWithImplicitReady( module ) ) {
							// Recursively execute all dependent modules that were already loaded
							// (waiting for execution) and no longer have unsatisfied dependencies.
							// Base modules may have dependencies amongst eachother to ensure correct
							// execution order. Regular modules wait for all base modules.
							// eslint-disable-next-line no-use-before-define
							execute( module );
							didPropagate = true;
						}
					}

					// Stage 3: Invoke job callbacks that are no longer blocked
					for ( i = 0; i < jobs.length; i++ ) {
						job = jobs[ i ];
						failed = anyFailed( job.dependencies );
						if ( failed || allReady( job.dependencies ) ) {
							jobs.splice( i, 1 );
							i -= 1;
							try {
								if ( failed && job.error ) {
									job.error( new Error( 'Failed dependencies' ), job.dependencies );
								} else if ( !failed && job.ready ) {
									job.ready();
								}
							} catch ( e ) {
								// A user-defined callback raised an exception.
								// Swallow it to protect our state machine!
								mw.trackError( 'resourceloader.exception', {
									exception: e,
									source: 'load-callback'
								} );
							}
							didPropagate = true;
						}
					}
				} while ( didPropagate );

				willPropagate = false;
			}

			/**
			 * Request a (debounced) call to doPropagation().
			 *
			 * @private
			 */
			function requestPropagation() {
				if ( willPropagate ) {
					// Already scheduled, or, we're already in a doPropagation stack.
					return;
				}
				willPropagate = true;
				// Yield for two reasons:
				// * Allow successive calls to mw.loader.implement() from the same
				//   load.php response, or from the same asyncEval() to be in the
				//   propagation batch.
				// * Allow the browser to breathe between the reception of
				//   module source code and the execution of it.
				//
				// Use a high priority because the user may be waiting for interactions
				// to start being possible. But, first provide a moment (up to 'timeout')
				// for native input event handling (e.g. scrolling/typing/clicking).
				mw.requestIdleCallback( doPropagation, { timeout: 1 } );
			}

			/**
			 * Update a module's state in the registry and make sure any neccesary
			 * propagation will occur. See #doPropagation for more about propagation.
			 * See #registry for more about how states are used.
			 *
			 * @private
			 * @param {string} module
			 * @param {string} state
			 */
			function setAndPropagate( module, state ) {
				registry[ module ].state = state;
				if ( state === 'loaded' || state === 'ready' || state === 'error' || state === 'missing' ) {
					if ( state === 'ready' ) {
						// Queue to later be synced to the local module store.
						mw.loader.store.add( module );
					} else if ( state === 'error' || state === 'missing' ) {
						errorModules.push( module );
					}
					requestPropagation();
				}
			}

			/**
			 * Resolve dependencies and detect circular references.
			 *
			 * @private
			 * @param {string} module Name of the top-level module whose dependencies shall be
			 *  resolved and sorted.
			 * @param {Array} resolved Returns a topological sort of the given module and its
			 *  dependencies, such that later modules depend on earlier modules. The array
			 *  contains the module names. If the array contains already some module names,
			 *  this function appends its result to the pre-existing array.
			 * @param {StringSet} [unresolved] Used to detect loops in the dependency graph.
			 * @throws {Error} If an unknown module or a circular dependency is encountered
			 */
			function sortDependencies( module, resolved, unresolved ) {
				var i, skip, deps;

				if ( !( module in registry ) ) {
					throw new Error( 'Unknown module: ' + module );
				}

				if ( typeof registry[ module ].skip === 'string' ) {
					// eslint-disable-next-line no-new-func
					skip = ( new Function( registry[ module ].skip )() );
					registry[ module ].skip = !!skip;
					if ( skip ) {
						registry[ module ].dependencies = [];
						setAndPropagate( module, 'ready' );
						return;
					}
				}

				// Create unresolved if not passed in
				if ( !unresolved ) {
					unresolved = new StringSet();
				}

				// Track down dependencies
				deps = registry[ module ].dependencies;
				unresolved.add( module );
				for ( i = 0; i < deps.length; i++ ) {
					if ( resolved.indexOf( deps[ i ] ) === -1 ) {
						if ( unresolved.has( deps[ i ] ) ) {
							throw new Error(
								'Circular reference detected: ' + module + ' -> ' + deps[ i ]
							);
						}

						sortDependencies( deps[ i ], resolved, unresolved );
					}
				}

				resolved.push( module );
			}

			/**
			 * Get names of module that a module depends on, in their proper dependency order.
			 *
			 * @private
			 * @param {string[]} modules Array of string module names
			 * @return {Array} List of dependencies, including 'module'.
			 * @throws {Error} If an unregistered module or a dependency loop is encountered
			 */
			function resolve( modules ) {
				// Always load base modules
				var resolved = baseModules.slice(),
					i = 0;
				for ( ; i < modules.length; i++ ) {
					sortDependencies( modules[ i ], resolved );
				}
				return resolved;
			}

			/**
			 * Like #resolve(), except it will silently ignore modules that
			 * are missing or have missing dependencies.
			 *
			 * @private
			 * @param {string[]} modules Array of string module names
			 * @return {Array} List of dependencies.
			 */
			function resolveStubbornly( modules ) {
				var saved,
					// Always load base modules
					resolved = baseModules.slice(),
					i = 0;
				for ( ; i < modules.length; i++ ) {
					saved = resolved.slice();
					try {
						sortDependencies( modules[ i ], resolved );
					} catch ( err ) {
						// This module is unknown or has unknown dependencies.
						// Undo any incomplete resolutions made and keep going.
						resolved = saved;
						mw.trackError( 'resourceloader.exception', {
							exception: err,
							source: 'resolve'
						} );
					}
				}
				return resolved;
			}

			/**
			 * Resolve a relative file path.
			 *
			 * For example, resolveRelativePath( '../foo.js', 'resources/src/bar/bar.js' )
			 * returns 'resources/src/foo.js'.
			 *
			 * @param {string} relativePath Relative file path, starting with ./ or ../
			 * @param {string} basePath Path of the file (not directory) relativePath is relative to
			 * @return {string|null} Resolved path, or null if relativePath does not start with ./ or ../
			 */
			function resolveRelativePath( relativePath, basePath ) {
				var prefixes, prefix, baseDirParts,
					relParts = relativePath.match( /^((?:\.\.?\/)+)(.*)$/ );

				if ( !relParts ) {
					return null;
				}

				baseDirParts = basePath.split( '/' );
				// basePath looks like 'foo/bar/baz.js', so baseDirParts looks like [ 'foo', 'bar, 'baz.js' ]
				// Remove the file component at the end, so that we are left with only the directory path
				baseDirParts.pop();

				prefixes = relParts[ 1 ].split( '/' );
				// relParts[ 1 ] looks like '../../', so prefixes looks like [ '..', '..', '' ]
				// Remove the empty element at the end
				prefixes.pop();

				// For every ../ in the path prefix, remove one directory level from baseDirParts
				while ( ( prefix = prefixes.pop() ) !== undefined ) {
					if ( prefix === '..' ) {
						baseDirParts.pop();
					}
				}

				// If there's anything left of the base path, prepend it to the file path
				return ( baseDirParts.length ? baseDirParts.join( '/' ) + '/' : '' ) + relParts[ 2 ];
			}

			/**
			 * Make a require() function scoped to a package file
			 * @private
			 * @param {Object} moduleObj Module object from the registry
			 * @param {string} basePath Path of the file this is scoped to. Used for relative paths.
			 * @return {Function}
			 */
			function makeRequireFunction( moduleObj, basePath ) {
				return function require( moduleName ) {
					var fileName, fileContent, result, moduleParam,
						scriptFiles = moduleObj.script.files;
					fileName = resolveRelativePath( moduleName, basePath );
					if ( fileName === null ) {
						// Not a relative path, so it's a module name
						return mw.loader.require( moduleName );
					}

					if ( !hasOwn.call( scriptFiles, fileName ) ) {
						throw new Error( 'Cannot require() undefined file ' + fileName );
					}
					if ( hasOwn.call( moduleObj.packageExports, fileName ) ) {
						// File has already been executed, return the cached result
						return moduleObj.packageExports[ fileName ];
					}

					fileContent = scriptFiles[ fileName ];
					if ( typeof fileContent === 'function' ) {
						moduleParam = { exports: {} };
						fileContent( makeRequireFunction( moduleObj, fileName ), moduleParam );
						result = moduleParam.exports;
					} else {
						// fileContent is raw data, just pass it through
						result = fileContent;
					}
					moduleObj.packageExports[ fileName ] = result;
					return result;
				};
			}

			/**
			 * Load and execute a script.
			 *
			 * @private
			 * @param {string} src URL to script, will be used as the src attribute in the script tag
			 * @param {Function} [callback] Callback to run after request resolution
			 */
			function addScript( src, callback ) {
				// Use a <script> element rather than XHR. Using XHR changes the request
				// headers (potentially missing a cache hit), and reduces caching in general
				// since browsers cache XHR much less (if at all). And XHR means we retrieve
				// text, so we'd need to eval, which then messes up line numbers.
				// The drawback is that <script> does not offer progress events, feedback is
				// only given after downloading, parsing, and execution have completed.
				var script = document.createElement( 'script' );
				script.src = src;
				script.onload = script.onerror = function () {
					if ( script.parentNode ) {
						script.parentNode.removeChild( script );
					}
					if ( callback ) {
						callback();
						callback = null;
					}
				};
				document.head.appendChild( script );
			}

			/**
			 * Queue the loading and execution of a script for a particular module.
			 *
			 * This does for debug mode what runScript() does for production.
			 *
			 * @private
			 * @param {string} src URL of the script
			 * @param {string} moduleName Name of currently executing module
			 * @param {Function} callback Callback to run after addScript() resolution
			 */
			function queueModuleScript( src, moduleName, callback ) {
				pendingRequests.push( function () {
					// Keep in sync with execute()/runScript().
					if ( moduleName !== 'jquery' ) {
						window.require = mw.loader.require;
						window.module = registry[ moduleName ].module;
					}
					addScript( src, function () {
						// 'module.exports' should not persist after the file is executed to
						// avoid leakage to unrelated code. 'require' should be kept, however,
						// as asynchronous access to 'require' is allowed and expected. (T144879)
						delete window.module;
						callback();
						// Start the next one (if any)
						if ( pendingRequests[ 0 ] ) {
							pendingRequests.shift()();
						} else {
							handlingPendingRequests = false;
						}
					} );
				} );
				if ( !handlingPendingRequests && pendingRequests[ 0 ] ) {
					handlingPendingRequests = true;
					pendingRequests.shift()();
				}
			}

			/**
			 * Utility function for execute()
			 *
			 * @ignore
			 * @param {string} [media] Media attribute
			 * @param {string} url URL
			 */
			function addLink( media, url ) {
				var el = document.createElement( 'link' );

				el.rel = 'stylesheet';
				if ( media && media !== 'all' ) {
					el.media = media;
				}
				// If you end up here from an IE exception "SCRIPT: Invalid property value.",
				// see #addEmbeddedCSS, T33676, T43331, and T49277 for details.
				el.href = url;

				if ( marker && marker.parentNode ) {
					marker.parentNode.insertBefore( el, marker );
				} else {
					document.head.appendChild( el );
				}
			}

			/**
			 * @private
			 * @param {string} code JavaScript code
			 */
			function domEval( code ) {
				var script = document.createElement( 'script' );
				if ( mw.config.get( 'wgCSPNonce' ) !== false ) {
					script.nonce = mw.config.get( 'wgCSPNonce' );
				}
				script.text = code;
				document.head.appendChild( script );
				script.parentNode.removeChild( script );
			}

			/**
			 * Add one or more modules to the module load queue.
			 *
			 * See also #work().
			 *
			 * @private
			 * @param {string[]} dependencies Array of module names in the registry
			 * @param {Function} [ready] Callback to execute when all dependencies are ready
			 * @param {Function} [error] Callback to execute when any dependency fails
			 */
			function enqueue( dependencies, ready, error ) {
				if ( allReady( dependencies ) ) {
					// Run ready immediately
					if ( ready !== undefined ) {
						ready();
					}
					return;
				}

				if ( anyFailed( dependencies ) ) {
					if ( error !== undefined ) {
						// Execute error immediately if any dependencies have errors
						error(
							new Error( 'One or more dependencies failed to load' ),
							dependencies
						);
					}
					return;
				}

				// Not all dependencies are ready, add to the load queue...

				// Add ready and error callbacks if they were given
				if ( ready !== undefined || error !== undefined ) {
					jobs.push( {
						// Narrow down the list to modules that are worth waiting for
						dependencies: dependencies.filter( function ( module ) {
							var state = registry[ module ].state;
							return state === 'registered' || state === 'loaded' || state === 'loading' || state === 'executing';
						} ),
						ready: ready,
						error: error
					} );
				}

				dependencies.forEach( function ( module ) {
					// Only queue modules that are still in the initial 'registered' state
					// (not ones already loading, ready or error).
					if ( registry[ module ].state === 'registered' && queue.indexOf( module ) === -1 ) {
						// Private modules must be embedded in the page. Don't bother queuing
						// these as the server will deny them anyway (T101806).
						if ( registry[ module ].group === 'private' ) {
							setAndPropagate( module, 'error' );
						} else {
							queue.push( module );
						}
					}
				} );

				mw.loader.work();
			}

			/**
			 * Executes a loaded module, making it ready to use
			 *
			 * @private
			 * @param {string} module Module name to execute
			 */
			function execute( module ) {
				var key, value, media, i, urls, cssHandle, siteDeps, siteDepErr, runScript,
					cssPending = 0;

				if ( registry[ module ].state !== 'loaded' ) {
					throw new Error( 'Module in state "' + registry[ module ].state + '" may not be executed: ' + module );
				}

				registry[ module ].state = 'executing';
				$CODE.profileExecuteStart();

				runScript = function () {
					var script, markModuleReady, nestedAddScript, mainScript;

					$CODE.profileScriptStart();
					script = registry[ module ].script;
					markModuleReady = function () {
						$CODE.profileScriptEnd();
						setAndPropagate( module, 'ready' );
					};
					nestedAddScript = function ( arr, callback, i ) {
						// Recursively call queueModuleScript() in its own callback
						// for each element of arr.
						if ( i >= arr.length ) {
							// We're at the end of the array
							callback();
							return;
						}

						queueModuleScript( arr[ i ], module, function () {
							nestedAddScript( arr, callback, i + 1 );
						} );
					};

					try {
						if ( Array.isArray( script ) ) {
							nestedAddScript( script, markModuleReady, 0 );
						} else if (
							typeof script === 'function' || (
								typeof script === 'object' &&
								script !== null
							)
						) {
							if ( typeof script === 'function' ) {
								// Keep in sync with queueModuleScript() for debug mode
								if ( module === 'jquery' ) {
									// This is a special case for when 'jquery' itself is being loaded.
									// - The standard jquery.js distribution does not set `window.jQuery`
									//   in CommonJS-compatible environments (Node.js, AMD, RequireJS, etc.).
									// - MediaWiki's 'jquery' module also bundles jquery.migrate.js, which
									//   in a CommonJS-compatible environment, will use require('jquery'),
									//   but that can't work when we're still inside that module.
									script();
								} else {
									// Pass jQuery twice so that the signature of the closure which wraps
									// the script can bind both '$' and 'jQuery'.
									script( window.$, window.$, mw.loader.require, registry[ module ].module );
								}
							} else {
								mainScript = script.files[ script.main ];
								if ( typeof mainScript !== 'function' ) {
									throw new Error( 'Main file ' + script.main + ' in module ' + module +
										' must be of type function, found ' + typeof mainScript );
								}
								// jQuery parameters are not passed for multi-file modules
								mainScript(
									makeRequireFunction( registry[ module ], script.main ),
									registry[ module ].module
								);
							}
							markModuleReady();
						} else if ( typeof script === 'string' ) {
							// Site and user modules are legacy scripts that run in the global scope.
							// This is transported as a string instead of a function to avoid needing
							// to use string manipulation to undo the function wrapper.
							domEval( script );
							markModuleReady();

						} else {
							// Module without script
							markModuleReady();
						}
					} catch ( e ) {
						// Use mw.track instead of mw.log because these errors are common in production mode
						// (e.g. undefined variable), and mw.log is only enabled in debug mode.
						setAndPropagate( module, 'error' );
						$CODE.profileScriptEnd();
						mw.trackError( 'resourceloader.exception', {
							exception: e,
							module: module,
							source: 'module-execute'
						} );
					}
				};

				// Add localizations to message system
				if ( registry[ module ].messages ) {
					mw.messages.set( registry[ module ].messages );
				}

				// Initialise templates
				if ( registry[ module ].templates ) {
					mw.templates.set( module, registry[ module ].templates );
				}

				// Adding of stylesheets is asynchronous via addEmbeddedCSS().
				// The below function uses a counting semaphore to make sure we don't call
				// runScript() until after this module's stylesheets have been inserted
				// into the DOM.
				cssHandle = function () {
					// Increase semaphore, when creating a callback for addEmbeddedCSS.
					cssPending++;
					return function () {
						var runScriptCopy;
						// Decrease semaphore, when said callback is invoked.
						cssPending--;
						if ( cssPending === 0 ) {
							// Paranoia:
							// This callback is exposed to addEmbeddedCSS, which is outside the execute()
							// function and is not concerned with state-machine integrity. In turn,
							// addEmbeddedCSS() actually exposes stuff further into the browser (rAF).
							// If increment and decrement callbacks happen in the wrong order, or start
							// again afterwards, then this branch could be reached multiple times.
							// To protect the integrity of the state-machine, prevent that from happening
							// by making runScript() cannot be called more than once.  We store a private
							// reference when we first reach this branch, then deference the original, and
							// call our reference to it.
							runScriptCopy = runScript;
							runScript = undefined;
							runScriptCopy();
						}
					};
				};

				// Process styles (see also mw.loader.implement)
				// * back-compat: { <media>: css }
				// * back-compat: { <media>: [url, ..] }
				// * { "css": [css, ..] }
				// * { "url": { <media>: [url, ..] } }
				if ( registry[ module ].style ) {
					for ( key in registry[ module ].style ) {
						value = registry[ module ].style[ key ];
						media = undefined;

						if ( key !== 'url' && key !== 'css' ) {
							// Backwards compatibility, key is a media-type
							if ( typeof value === 'string' ) {
								// back-compat: { <media>: css }
								// Ignore 'media' because it isn't supported (nor was it used).
								// Strings are pre-wrapped in "@media". The media-type was just ""
								// (because it had to be set to something).
								// This is one of the reasons why this format is no longer used.
								addEmbeddedCSS( value, cssHandle() );
							} else {
								// back-compat: { <media>: [url, ..] }
								media = key;
								key = 'bc-url';
							}
						}

						// Array of css strings in key 'css',
						// or back-compat array of urls from media-type
						if ( Array.isArray( value ) ) {
							for ( i = 0; i < value.length; i++ ) {
								if ( key === 'bc-url' ) {
									// back-compat: { <media>: [url, ..] }
									addLink( media, value[ i ] );
								} else if ( key === 'css' ) {
									// { "css": [css, ..] }
									addEmbeddedCSS( value[ i ], cssHandle() );
								}
							}
						// Not an array, but a regular object
						// Array of urls inside media-type key
						} else if ( typeof value === 'object' ) {
							// { "url": { <media>: [url, ..] } }
							for ( media in value ) {
								urls = value[ media ];
								for ( i = 0; i < urls.length; i++ ) {
									addLink( media, urls[ i ] );
								}
							}
						}
					}
				}

				// End profiling of execute()-self before we call runScript(),
				// which we want to measure separately without overlap.
				$CODE.profileExecuteEnd();

				if ( module === 'user' ) {
					// Implicit dependency on the site module. Not a real dependency because it should
					// run after 'site' regardless of whether it succeeds or fails.
					// Note: This is a simplified version of mw.loader.using(), inlined here because
					// mw.loader.using() is part of mediawiki.base (depends on jQuery; T192623).
					try {
						siteDeps = resolve( [ 'site' ] );
					} catch ( e ) {
						siteDepErr = e;
						runScript();
					}
					if ( siteDepErr === undefined ) {
						enqueue( siteDeps, runScript, runScript );
					}
				} else if ( cssPending === 0 ) {
					// Regular module without styles
					runScript();
				}
				// else: runScript will get called via cssHandle()
			}

			function sortQuery( o ) {
				var key,
					sorted = {},
					a = [];

				for ( key in o ) {
					a.push( key );
				}
				a.sort();
				for ( key = 0; key < a.length; key++ ) {
					sorted[ a[ key ] ] = o[ a[ key ] ];
				}
				return sorted;
			}

			/**
			 * Converts a module map of the form `{ foo: [ 'bar', 'baz' ], bar: [ 'baz, 'quux' ] }`
			 * to a query string of the form `foo.bar,baz|bar.baz,quux`.
			 *
			 * See `ResourceLoader::makePackedModulesString()` in PHP, of which this is a port.
			 * On the server, unpacking is done by `ResourceLoader::expandModuleNames()`.
			 *
			 * Note: This is only half of the logic, the other half has to be in #batchRequest(),
			 * because its implementation needs to keep track of potential string size in order
			 * to decide when to split the requests due to url size.
			 *
			 * @private
			 * @param {Object} moduleMap Module map
			 * @return {Object}
			 * @return {string} return.str Module query string
			 * @return {Array} return.list List of module names in matching order
			 */
			function buildModulesString( moduleMap ) {
				var p, prefix,
					str = [],
					list = [];

				function restore( suffix ) {
					return p + suffix;
				}

				for ( prefix in moduleMap ) {
					p = prefix === '' ? '' : prefix + '.';
					str.push( p + moduleMap[ prefix ].join( ',' ) );
					list.push.apply( list, moduleMap[ prefix ].map( restore ) );
				}
				return {
					str: str.join( '|' ),
					list: list
				};
			}

			/**
			 * Resolve indexed dependencies.
			 *
			 * ResourceLoader uses an optimisation to save space which replaces module names in
			 * dependency lists with the index of that module within the array of module
			 * registration data if it exists. The benefit is a significant reduction in the data
			 * size of the startup module. This function changes those dependency lists back to
			 * arrays of strings.
			 *
			 * @private
			 * @param {Array} modules Modules array
			 */
			function resolveIndexedDependencies( modules ) {
				var i, j, deps;
				function resolveIndex( dep ) {
					return typeof dep === 'number' ? modules[ dep ][ 0 ] : dep;
				}
				for ( i = 0; i < modules.length; i++ ) {
					deps = modules[ i ][ 2 ];
					if ( deps ) {
						for ( j = 0; j < deps.length; j++ ) {
							deps[ j ] = resolveIndex( deps[ j ] );
						}
					}
				}
			}

			/**
			 * @private
			 * @param {Object} params Map of parameter names to values
			 * @return {string}
			 */
			function makeQueryString( params ) {
				return Object.keys( params ).map( function ( key ) {
					return encodeURIComponent( key ) + '=' + encodeURIComponent( params[ key ] );
				} ).join( '&' );
			}

			/**
			 * Create network requests for a batch of modules.
			 *
			 * This is an internal method for #work(). This must not be called directly
			 * unless the modules are already registered, and no request is in progress,
			 * and the module state has already been set to `loading`.
			 *
			 * @private
			 * @param {string[]} batch
			 */
			function batchRequest( batch ) {
				var reqBase, splits, b, bSource, bGroup,
					source, group, i, modules, sourceLoadScript,
					currReqBase, currReqBaseLength, moduleMap, currReqModules, l,
					lastDotIndex, prefix, suffix, bytesAdded;

				/**
				 * Start the currently drafted request to the server.
				 *
				 * @ignore
				 */
				function doRequest() {
					// Optimisation: Inherit (Object.create), not copy ($.extend)
					var query = Object.create( currReqBase ),
						packed = buildModulesString( moduleMap );
					query.modules = packed.str;
					// The packing logic can change the effective order, even if the input was
					// sorted. As such, the call to getCombinedVersion() must use this
					// effective order, instead of currReqModules, as otherwise the combined
					// version will not match the hash expected by the server based on
					// combining versions from the module query string in-order. (T188076)
					query.version = getCombinedVersion( packed.list );
					query = sortQuery( query );
					addScript( sourceLoadScript + '?' + makeQueryString( query ) );
				}

				if ( !batch.length ) {
					return;
				}

				// Always order modules alphabetically to help reduce cache
				// misses for otherwise identical content.
				batch.sort();

				// Query parameters common to all requests
				reqBase = {
					skin: mw.config.get( 'skin' ),
					lang: mw.config.get( 'wgUserLanguage' ),
					debug: mw.config.get( 'debug' )
				};

				// Split module list by source and by group.
				splits = Object.create( null );
				for ( b = 0; b < batch.length; b++ ) {
					bSource = registry[ batch[ b ] ].source;
					bGroup = registry[ batch[ b ] ].group;
					if ( !splits[ bSource ] ) {
						splits[ bSource ] = Object.create( null );
					}
					if ( !splits[ bSource ][ bGroup ] ) {
						splits[ bSource ][ bGroup ] = [];
					}
					splits[ bSource ][ bGroup ].push( batch[ b ] );
				}

				for ( source in splits ) {
					sourceLoadScript = sources[ source ];

					for ( group in splits[ source ] ) {

						// Cache access to currently selected list of
						// modules for this group from this source.
						modules = splits[ source ][ group ];

						// Query parameters common to requests for this module group
						// Optimisation: Inherit (Object.create), not copy ($.extend)
						currReqBase = Object.create( reqBase );
						// User modules require a user name in the query string.
						if ( group === 'user' && mw.config.get( 'wgUserName' ) !== null ) {
							currReqBase.user = mw.config.get( 'wgUserName' );
						}

						// In addition to currReqBase, doRequest() will also add 'modules' and 'version'.
						// > '&modules='.length === 9
						// > '&version=1234567'.length === 16
						// > 9 + 16 = 25
						currReqBaseLength = makeQueryString( currReqBase ).length + 25;

						// We may need to split up the request to honor the query string length limit,
						// so build it piece by piece.
						l = currReqBaseLength;
						moduleMap = Object.create( null ); // { prefix: [ suffixes ] }
						currReqModules = [];

						for ( i = 0; i < modules.length; i++ ) {
							// Determine how many bytes this module would add to the query string
							lastDotIndex = modules[ i ].lastIndexOf( '.' );
							// If lastDotIndex is -1, substr() returns an empty string
							prefix = modules[ i ].substr( 0, lastDotIndex );
							suffix = modules[ i ].slice( lastDotIndex + 1 );
							bytesAdded = moduleMap[ prefix ] ?
								suffix.length + 3 : // '%2C'.length == 3
								modules[ i ].length + 3; // '%7C'.length == 3

							// If the url would become too long, create a new one, but don't create empty requests
							if ( currReqModules.length && l + bytesAdded > mw.loader.maxQueryLength ) {
								// Dispatch what we've got...
								doRequest();
								// .. and start again.
								l = currReqBaseLength;
								moduleMap = Object.create( null );
								currReqModules = [];

								mw.track( 'resourceloader.splitRequest', { maxQueryLength: mw.loader.maxQueryLength } );
							}
							if ( !moduleMap[ prefix ] ) {
								moduleMap[ prefix ] = [];
							}
							l += bytesAdded;
							moduleMap[ prefix ].push( suffix );
							currReqModules.push( modules[ i ] );
						}
						// If there's anything left in moduleMap, request that too
						if ( currReqModules.length ) {
							doRequest();
						}
					}
				}
			}

			/**
			 * @private
			 * @param {string[]} implementations Array containing pieces of JavaScript code in the
			 *  form of calls to mw.loader#implement().
			 * @param {Function} cb Callback in case of failure
			 * @param {Error} cb.err
			 */
			function asyncEval( implementations, cb ) {
				if ( !implementations.length ) {
					return;
				}
				mw.requestIdleCallback( function () {
					try {
						domEval( implementations.join( ';' ) );
					} catch ( err ) {
						cb( err );
					}
				} );
			}

			/**
			 * Make a versioned key for a specific module.
			 *
			 * @private
			 * @param {string} module Module name
			 * @return {string|null} Module key in format '`[name]@[version]`',
			 *  or null if the module does not exist
			 */
			function getModuleKey( module ) {
				return module in registry ? ( module + '@' + registry[ module ].version ) : null;
			}

			/**
			 * @private
			 * @param {string} key Module name or '`[name]@[version]`'
			 * @return {Object}
			 */
			function splitModuleKey( key ) {
				var index = key.indexOf( '@' );
				if ( index === -1 ) {
					return {
						name: key,
						version: ''
					};
				}
				return {
					name: key.slice( 0, index ),
					version: key.slice( index + 1 )
				};
			}

			/**
			 * @private
			 * @param {string} module
			 * @param {string|number} [version]
			 * @param {string[]} [dependencies]
			 * @param {string} [group]
			 * @param {string} [source]
			 * @param {string} [skip]
			 */
			function registerOne( module, version, dependencies, group, source, skip ) {
				if ( module in registry ) {
					throw new Error( 'module already registered: ' + module );
				}
				registry[ module ] = {
					// Exposed to execute() for mw.loader.implement() closures.
					// Import happens via require().
					module: {
						exports: {}
					},
					// module.export objects for each package file inside this module
					packageExports: {},
					version: String( version || '' ),
					dependencies: dependencies || [],
					group: typeof group === 'string' ? group : null,
					source: typeof source === 'string' ? source : 'local',
					state: 'registered',
					skip: typeof skip === 'string' ? skip : null
				};
			}

			/* Public Members */
			return {
				/**
				 * The module registry is exposed as an aid for debugging and inspecting page
				 * state; it is not a public interface for modifying the registry.
				 *
				 * @see #registry
				 * @property
				 * @private
				 */
				moduleRegistry: registry,

				/**
				 * Exposed for testing and debugging only.
				 *
				 * @see #batchRequest
				 * @property
				 * @private
				 */
				maxQueryLength: $VARS.maxQueryLength,

				/**
				 * @inheritdoc #newStyleTag
				 * @method
				 */
				addStyleTag: newStyleTag,

				enqueue: enqueue,

				resolve: resolve,

				/**
				 * Start loading of all queued module dependencies.
				 *
				 * @private
				 */
				work: function () {
					var implementations, sourceModules,
						batch = [],
						q = 0;

					// Appends a list of modules from the queue to the batch
					for ( ; q < queue.length; q++ ) {
						// Only load modules which are registered
						if ( queue[ q ] in registry && registry[ queue[ q ] ].state === 'registered' ) {
							// Prevent duplicate entries
							if ( batch.indexOf( queue[ q ] ) === -1 ) {
								batch.push( queue[ q ] );
								// Mark registered modules as loading
								registry[ queue[ q ] ].state = 'loading';
							}
						}
					}

					// Now that the queue has been processed into a batch, clear the queue.
					// This MUST happen before we initiate any eval or network request. Otherwise,
					// it is possible for a cached script to instantly trigger the same work queue
					// again; all before we've cleared it causing each request to include modules
					// which are already loaded.
					queue = [];

					if ( !batch.length ) {
						return;
					}

					mw.loader.store.init();
					if ( mw.loader.store.enabled ) {
						implementations = [];
						sourceModules = [];
						batch = batch.filter( function ( module ) {
							var implementation = mw.loader.store.get( module );
							if ( implementation ) {
								implementations.push( implementation );
								sourceModules.push( module );
								return false;
							}
							return true;
						} );
						asyncEval( implementations, function ( err ) {
							var failed;
							// Not good, the cached mw.loader.implement calls failed! This should
							// never happen, barring ResourceLoader bugs, browser bugs and PEBKACs.
							// Depending on how corrupt the string is, it is likely that some
							// modules' implement() succeeded while the ones after the error will
							// never run and leave their modules in the 'loading' state forever.
							mw.loader.store.stats.failed++;

							// Since this is an error not caused by an individual module but by
							// something that infected the implement call itself, don't take any
							// risks and clear everything in this cache.
							mw.loader.store.clear();

							mw.trackError( 'resourceloader.exception', {
								exception: err,
								source: 'store-eval'
							} );
							// Re-add the failed ones that are still pending back to the batch
							failed = sourceModules.filter( function ( module ) {
								return registry[ module ].state === 'loading';
							} );
							batchRequest( failed );
						} );
					}

					batchRequest( batch );
				},

				/**
				 * Register a source.
				 *
				 * The #work() method will use this information to split up requests by source.
				 *
				 *     mw.loader.addSource( { mediawikiwiki: 'https://www.mediawiki.org/w/load.php' } );
				 *
				 * @private
				 * @param {Object} ids An object mapping ids to load.php end point urls
				 * @throws {Error} If source id is already registered
				 */
				addSource: function ( ids ) {
					var id;
					for ( id in ids ) {
						if ( id in sources ) {
							throw new Error( 'source already registered: ' + id );
						}
						sources[ id ] = ids[ id ];
					}
				},

				/**
				 * Register a module, letting the system know about it and its properties.
				 *
				 * The startup module calls this method.
				 *
				 * When using multiple module registration by passing an array, dependencies that
				 * are specified as references to modules within the array will be resolved before
				 * the modules are registered.
				 *
				 * @param {string|Array} modules Module name or array of arrays, each containing
				 *  a list of arguments compatible with this method
				 * @param {string|number} [version] Module version hash (falls backs to empty string)
				 *  Can also be a number (timestamp) for compatibility with MediaWiki 1.25 and earlier.
				 * @param {string[]} [dependencies] Array of module names on which this module depends.
				 * @param {string} [group=null] Group which the module is in
				 * @param {string} [source='local'] Name of the source
				 * @param {string} [skip=null] Script body of the skip function
				 */
				register: function ( modules ) {
					var i;
					if ( typeof modules === 'object' ) {
						resolveIndexedDependencies( modules );
						// Optimisation: Up to 55% faster.
						// Typically called only once, and with a batch.
						// See <https://gist.github.com/Krinkle/f06fdb3de62824c6c16f02a0e6ce0e66>
						// Benchmarks taught us that the code for adding an object to `registry`
						// should actually be inline, or in a simple function that does no
						// arguments manipulation, and isn't also the caller itself.
						// JS semantics make it hard to optimise recursion to a different
						// signature of itself.
						for ( i = 0; i < modules.length; i++ ) {
							registerOne.apply( null, modules[ i ] );
						}
					} else {
						registerOne.apply( null, arguments );
					}
				},

				/**
				 * Implement a module given the components that make up the module.
				 *
				 * When #load() or #using() requests one or more modules, the server
				 * response contain calls to this function.
				 *
				 * @param {string} module Name of module and current module version. Formatted
				 *  as '`[name]@[version]`". This version should match the requested version
				 *  (from #batchRequest and #registry). This avoids race conditions (T117587).
				 *  For back-compat with MediaWiki 1.27 and earlier, the version may be omitted.
				 * @param {Function|Array|string|Object} [script] Module code. This can be a function,
				 *  a list of URLs to load via `<script src>`, a string for `$.globalEval()`, or an
				 *  object like {"files": {"foo.js":function, "bar.js": function, ...}, "main": "foo.js"}.
				 *  If an object is provided, the main file will be executed immediately, and the other
				 *  files will only be executed if loaded via require(). If a function or string is
				 *  provided, it will be executed/evaluated immediately. If an array is provided, all
				 *  URLs in the array will be loaded immediately, and executed as soon as they arrive.
				 * @param {Object} [style] Should follow one of the following patterns:
				 *
				 *     { "css": [css, ..] }
				 *     { "url": { <media>: [url, ..] } }
				 *
				 * And for backwards compatibility (needs to be supported forever due to caching):
				 *
				 *     { <media>: css }
				 *     { <media>: [url, ..] }
				 *
				 * The reason css strings are not concatenated anymore is T33676. We now check
				 * whether it's safe to extend the stylesheet.
				 *
				 * @private
				 * @param {Object} [messages] List of key/value pairs to be added to mw#messages.
				 * @param {Object} [templates] List of key/value pairs to be added to mw#templates.
				 */
				implement: function ( module, script, style, messages, templates ) {
					var split = splitModuleKey( module ),
						name = split.name,
						version = split.version;
					// Automatically register module
					if ( !( name in registry ) ) {
						mw.loader.register( name );
					}
					// Check for duplicate implementation
					if ( registry[ name ].script !== undefined ) {
						throw new Error( 'module already implemented: ' + name );
					}
					if ( version ) {
						// Without this reset, if there is a version mismatch between the
						// requested and received module version, then mw.loader.store would
						// cache the response under the requested key. Thus poisoning the cache
						// indefinitely with a stale value. (T117587)
						registry[ name ].version = version;
					}
					// Attach components
					registry[ name ].script = script || null;
					registry[ name ].style = style || null;
					registry[ name ].messages = messages || null;
					registry[ name ].templates = templates || null;
					// The module may already have been marked as erroneous
					if ( registry[ name ].state !== 'error' && registry[ name ].state !== 'missing' ) {
						setAndPropagate( name, 'loaded' );
					}
				},

				/**
				 * Load an external script or one or more modules.
				 *
				 * This method takes a list of unrelated modules. Use cases:
				 *
				 * - A web page will be composed of many different widgets. These widgets independently
				 *   queue their ResourceLoader modules (`OutputPage::addModules()`). If any of them
				 *   have problems, or are no longer known (e.g. cached HTML), the other modules
				 *   should still be loaded.
				 * - This method is used for preloading, which must not throw. Later code that
				 *   calls #using() will handle the error.
				 *
				 * @param {string|Array} modules Either the name of a module, array of modules,
				 *  or a URL of an external script or style
				 * @param {string} [type='text/javascript'] MIME type to use if calling with a URL of an
				 *  external script or style; acceptable values are "text/css" and
				 *  "text/javascript"; if no type is provided, text/javascript is assumed.
				 */
				load: function ( modules, type ) {
					var filtered, l;

					// Allow calling with a url or single dependency as a string
					if ( typeof modules === 'string' ) {
						// "https://example.org/x.js", "http://example.org/x.js", "//example.org/x.js", "/x.js"
						if ( /^(https?:)?\/?\//.test( modules ) ) {
							if ( type === 'text/css' ) {
								l = document.createElement( 'link' );
								l.rel = 'stylesheet';
								l.href = modules;
								document.head.appendChild( l );
								return;
							}
							if ( type === 'text/javascript' || type === undefined ) {
								addScript( modules );
								return;
							}
							// Unknown type
							throw new Error( 'type must be text/css or text/javascript, found ' + type );
						}
						// Called with single module
						modules = [ modules ];
					}

					// Filter out top-level modules that are unknown or failed to load before.
					filtered = modules.filter( function ( module ) {
						var state = mw.loader.getState( module );
						return state !== 'error' && state !== 'missing';
					} );
					// Resolve remaining list using the known dependency tree.
					// This also filters out modules with unknown dependencies. (T36853)
					filtered = resolveStubbornly( filtered );
					// Some modules are not yet ready, add to module load queue.
					enqueue( filtered, undefined, undefined );
				},

				/**
				 * Change the state of one or more modules.
				 *
				 * @param {Object} states Object of module name/state pairs
				 */
				state: function ( states ) {
					var module, state;
					for ( module in states ) {
						state = states[ module ];
						if ( !( module in registry ) ) {
							mw.loader.register( module );
						}
						setAndPropagate( module, state );
					}
				},

				/**
				 * Get the version of a module.
				 *
				 * @param {string} module Name of module
				 * @return {string|null} The version, or null if the module (or its version) is not
				 *  in the registry.
				 */
				getVersion: function ( module ) {
					return module in registry ? registry[ module ].version : null;
				},

				/**
				 * Get the state of a module.
				 *
				 * @param {string} module Name of module
				 * @return {string|null} The state, or null if the module (or its state) is not
				 *  in the registry.
				 */
				getState: function ( module ) {
					return module in registry ? registry[ module ].state : null;
				},

				/**
				 * Get the names of all registered modules.
				 *
				 * @return {Array}
				 */
				getModuleNames: function () {
					return Object.keys( registry );
				},

				/**
				 * Get the exported value of a module.
				 *
				 * This static method is publicly exposed for debugging purposes
				 * only and must not be used in production code. In production code,
				 * please use the dynamically provided `require()` function instead.
				 *
				 * In case of lazy-loaded modules via mw.loader#using(), the returned
				 * Promise provides the function, see #using() for examples.
				 *
				 * @private
				 * @since 1.27
				 * @param {string} moduleName Module name
				 * @return {Mixed} Exported value
				 */
				require: function ( moduleName ) {
					var state = mw.loader.getState( moduleName );

					// Only ready modules can be required
					if ( state !== 'ready' ) {
						// Module may've forgotten to declare a dependency
						throw new Error( 'Module "' + moduleName + '" is not loaded' );
					}

					return registry[ moduleName ].module.exports;
				},

				/**
				 * On browsers that implement the localStorage API, the module store serves as a
				 * smart complement to the browser cache. Unlike the browser cache, the module store
				 * can slice a concatenated response from ResourceLoader into its constituent
				 * modules and cache each of them separately, using each module's versioning scheme
				 * to determine when the cache should be invalidated.
				 *
				 * @private
				 * @singleton
				 * @class mw.loader.store
				 */
				store: {
					// Whether the store is in use on this page.
					enabled: null,

					// Modules whose string representation exceeds 100 kB are
					// ineligible for storage. See bug T66721.
					MODULE_SIZE_MAX: 100 * 1000,

					// The contents of the store, mapping '[name]@[version]' keys
					// to module implementations.
					items: {},

					// Names of modules to be stored during the next update.
					// See add() and update().
					queue: [],

					// Cache hit stats
					stats: { hits: 0, misses: 0, expired: 0, failed: 0 },

					/**
					 * Construct a JSON-serializable object representing the content of the store.
					 *
					 * @return {Object} Module store contents.
					 */
					toJSON: function () {
						return { items: mw.loader.store.items, vary: mw.loader.store.getVary() };
					},

					/**
					 * Get the localStorage key for the entire module store. The key references
					 * $wgDBname to prevent clashes between wikis which share a common host.
					 *
					 * @return {string} localStorage item key
					 */
					getStoreKey: function () {
						return 'MediaWikiModuleStore:' + mw.config.get( 'wgDBname' );
					},

					/**
					 * Get a key on which to vary the module cache.
					 *
					 * @return {string} String of concatenated vary conditions.
					 */
					getVary: function () {
						return mw.config.get( 'skin' ) + ':' +
							mw.config.get( 'wgResourceLoaderStorageVersion' ) + ':' +
							mw.config.get( 'wgUserLanguage' );
					},

					/**
					 * Initialize the store.
					 *
					 * Retrieves store from localStorage and (if successfully retrieved) decoding
					 * the stored JSON value to a plain object.
					 *
					 * The try / catch block is used for JSON & localStorage feature detection.
					 * See the in-line documentation for Modernizr's localStorage feature detection
					 * code for a full account of why we need a try / catch:
					 * <https://github.com/Modernizr/Modernizr/blob/v2.7.1/modernizr.js#L771-L796>.
					 */
					init: function () {
						var raw, data;

						if ( this.enabled !== null ) {
							// Init already ran
							return;
						}

						if (
							// Disabled because localStorage quotas are tight and (in Firefox's case)
							// shared by multiple origins.
							// See T66721, and <https://bugzilla.mozilla.org/show_bug.cgi?id=1064466>.
							/Firefox/.test( navigator.userAgent ) ||

							// Disabled by configuration.
							!mw.config.get( 'wgResourceLoaderStorageEnabled' )
						) {
							// Clear any previous store to free up space. (T66721)
							this.clear();
							this.enabled = false;
							return;
						}
						if ( mw.config.get( 'debug' ) ) {
							// Disable module store in debug mode
							this.enabled = false;
							return;
						}

						try {
							// This a string we stored, or `null` if the key does not (yet) exist.
							raw = localStorage.getItem( this.getStoreKey() );
							// If we get here, localStorage is available; mark enabled
							this.enabled = true;
							// If null, JSON.parse() will cast to string and re-parse, still null.
							data = JSON.parse( raw );
							if ( data && typeof data.items === 'object' && data.vary === this.getVary() ) {
								this.items = data.items;
								return;
							}
						} catch ( e ) {
							// Perhaps localStorage was disabled by the user, or got corrupted.
							// See point 3 and 4 below. (T195647)
						}

						// If we get here, one of four things happened:
						//
						// 1. localStorage did not contain our store key.
						//    This means `raw` is `null`, and we're on a fresh page view (cold cache).
						//    The store was enabled, and `items` starts fresh.
						//
						// 2. localStorage contained parseable data under our store key,
						//    but it's not applicable to our current context (see getVary).
						//    The store was enabled, and `items` starts fresh.
						//
						// 3. JSON.parse threw (localStorage contained corrupt data).
						//    This means `raw` contains a string.
						//    The store was enabled, and `items` starts fresh.
						//
						// 4. localStorage threw (disabled or otherwise unavailable).
						//    This means `raw` was never assigned.
						//    We will disable the store below.
						if ( raw === undefined ) {
							// localStorage failed; disable store
							this.enabled = false;
						}
					},

					/**
					 * Retrieve a module from the store and update cache hit stats.
					 *
					 * @param {string} module Module name
					 * @return {string|boolean} Module implementation or false if unavailable
					 */
					get: function ( module ) {
						var key;

						if ( !this.enabled ) {
							return false;
						}

						key = getModuleKey( module );
						if ( key in this.items ) {
							this.stats.hits++;
							return this.items[ key ];
						}

						this.stats.misses++;
						return false;
					},

					/**
					 * Queue the name of a module that the next update should consider storing.
					 *
					 * @since 1.32
					 * @param {string} module Module name
					 */
					add: function ( module ) {
						if ( !this.enabled ) {
							return;
						}
						this.queue.push( module );
						this.requestUpdate();
					},

					/**
					 * Add the contents of the named module to the in-memory store.
					 *
					 * This method does not guarantee that the module will be stored.
					 * Inspection of the module's meta data and size will ultimately decide that.
					 *
					 * This method is considered internal to mw.loader.store and must only
					 * be called if the store is enabled.
					 *
					 * @private
					 * @param {string} module Module name
					 */
					set: function ( module ) {
						var key, args, src,
							encodedScript,
							descriptor = mw.loader.moduleRegistry[ module ];

						key = getModuleKey( module );

						if (
							// Already stored a copy of this exact version
							key in this.items ||
							// Module failed to load
							!descriptor ||
							descriptor.state !== 'ready' ||
							// Unversioned, private, or site-/user-specific
							!descriptor.version ||
							descriptor.group === 'private' ||
							descriptor.group === 'user' ||
							// Partial descriptor
							// (e.g. skipped module, or style module with state=ready)
							[ descriptor.script, descriptor.style, descriptor.messages,
								descriptor.templates ].indexOf( undefined ) !== -1
						) {
							// Decline to store
							return;
						}

						try {
							if ( typeof descriptor.script === 'function' ) {
								// Function literal: cast to string
								encodedScript = String( descriptor.script );
							} else if (
								// Plain object: serialise as object literal (not JSON),
								// making sure to preserve the functions.
								typeof descriptor.script === 'object' &&
								descriptor.script &&
								!Array.isArray( descriptor.script )
							) {
								encodedScript = '{' +
									'main:' + JSON.stringify( descriptor.script.main ) + ',' +
									'files:{' +
									Object.keys( descriptor.script.files ).map( function ( key ) {
										var value = descriptor.script.files[ key ];
										return JSON.stringify( key ) + ':' +
											( typeof value === 'function' ? value : JSON.stringify( value ) );
									} ).join( ',' ) +
									'}}';
							} else {
								// Array of urls, or null.
								encodedScript = JSON.stringify( descriptor.script );
							}
							args = [
								JSON.stringify( key ),
								encodedScript,
								JSON.stringify( descriptor.style ),
								JSON.stringify( descriptor.messages ),
								JSON.stringify( descriptor.templates )
							];
						} catch ( e ) {
							mw.trackError( 'resourceloader.exception', {
								exception: e,
								source: 'store-localstorage-json'
							} );
							return;
						}

						src = 'mw.loader.implement(' + args.join( ',' ) + ');';
						if ( src.length > this.MODULE_SIZE_MAX ) {
							return;
						}
						this.items[ key ] = src;
					},

					/**
					 * Iterate through the module store, removing any item that does not correspond
					 * (in name and version) to an item in the module registry.
					 */
					prune: function () {
						var key, module;

						for ( key in this.items ) {
							module = key.slice( 0, key.indexOf( '@' ) );
							if ( getModuleKey( module ) !== key ) {
								this.stats.expired++;
								delete this.items[ key ];
							} else if ( this.items[ key ].length > this.MODULE_SIZE_MAX ) {
								// This value predates the enforcement of a size limit on cached modules.
								delete this.items[ key ];
							}
						}
					},

					/**
					 * Clear the entire module store right now.
					 */
					clear: function () {
						this.items = {};
						try {
							localStorage.removeItem( this.getStoreKey() );
						} catch ( e ) {}
					},

					/**
					 * Request a sync of the in-memory store back to persisted localStorage.
					 *
					 * This function debounces updates. The debouncing logic should account
					 * for the following factors:
					 *
					 * - Writing to localStorage is an expensive operation that must not happen
					 *   during the critical path of initialising and executing module code.
					 *   Instead, it should happen at a later time after modules have been given
					 *   time and priority to do their thing first.
					 *
					 * - This method is called from mw.loader.store.add(), which will be called
					 *   hundreds of times on a typical page, including within the same call-stack
					 *   and eventloop-tick. This is because responses from load.php happen in
					 *   batches. As such, we want to allow all modules from the same load.php
					 *   response to be written to disk with a single flush, not many.
					 *
					 * - Repeatedly deleting and creating timers is non-trivial.
					 *
					 * - localStorage is shared by all pages from the same origin, if multiple
					 *   pages are loaded with different module sets, the possibility exists that
					 *   modules saved by one page will be clobbered by another. The impact of
					 *   this is minor, it merely causes a less efficient cache use, and the
					 *   problem would be corrected by subsequent page views.
					 *
					 * This method is considered internal to mw.loader.store and must only
					 * be called if the store is enabled.
					 *
					 * @private
					 * @method
					 */
					requestUpdate: ( function () {
						var hasPendingWrites = false;

						function flushWrites() {
							var data, key;

							// Remove anything from the in-memory store that came from previous page
							// loads that no longer corresponds with current module names and versions.
							mw.loader.store.prune();
							// Process queued module names, serialise their contents to the in-memory store.
							while ( mw.loader.store.queue.length ) {
								mw.loader.store.set( mw.loader.store.queue.shift() );
							}

							key = mw.loader.store.getStoreKey();
							try {
								// Replacing the content of the module store might fail if the new
								// contents would exceed the browser's localStorage size limit. To
								// avoid clogging the browser with stale data, always remove the old
								// value before attempting to set the new one.
								localStorage.removeItem( key );
								data = JSON.stringify( mw.loader.store );
								localStorage.setItem( key, data );
							} catch ( e ) {
								mw.trackError( 'resourceloader.exception', {
									exception: e,
									source: 'store-localstorage-update'
								} );
							}

							// Let the next call to requestUpdate() create a new timer.
							hasPendingWrites = false;
						}

						function onTimeout() {
							// Defer the actual write via requestIdleCallback
							mw.requestIdleCallback( flushWrites );
						}

						return function () {
							// On the first call to requestUpdate(), create a timer that
							// waits at least two seconds, then calls onTimeout.
							// The main purpose is to allow the current batch of load.php
							// responses to complete before we do anything. This batch can
							// trigger many hundreds of calls to requestUpdate().
							if ( !hasPendingWrites ) {
								hasPendingWrites = true;
								setTimeout( onTimeout, 2000 );
							}
						};
					}() )
				}
			};
		}() ),

		// Skeleton user object, extended by the 'mediawiki.user' module.
		/**
		 * @class mw.user
		 * @singleton
		 */
		user: {
			/**
			 * @property {mw.Map}
			 */
			options: new Map(),
			/**
			 * @property {mw.Map}
			 */
			tokens: new Map()
		},

		// OOUI widgets specific to MediaWiki
		widgets: {}
=======
		log: log
>>>>>>> d3bf11f5

		// mw.loader is defined in a separate file that is appended to this
	};

	// Attach to window and globally alias
	window.mw = window.mediaWiki = mw;
}() );<|MERGE_RESOLUTION|>--- conflicted
+++ resolved
@@ -261,2060 +261,7 @@
 		templates: new Map(),
 
 		// Expose mw.log
-<<<<<<< HEAD
-		log: log,
-
-		/**
-		 * Client for ResourceLoader server end point.
-		 *
-		 * This client is in charge of maintaining the module registry and state
-		 * machine, initiating network (batch) requests for loading modules, as
-		 * well as dependency resolution and execution of source code.
-		 *
-		 * For more information, refer to
-		 * <https://www.mediawiki.org/wiki/ResourceLoader/Features>
-		 *
-		 * @class mw.loader
-		 * @singleton
-		 */
-		loader: ( function () {
-
-			/**
-			 * Fired via mw.track on various resource loading errors.
-			 *
-			 * @event resourceloader_exception
-			 * @param {Error|Mixed} e The error that was thrown. Almost always an Error
-			 *   object, but in theory module code could manually throw something else, and that
-			 *   might also end up here.
-			 * @param {string} [module] Name of the module which caused the error. Omitted if the
-			 *   error is not module-related or the module cannot be easily identified due to
-			 *   batched handling.
-			 * @param {string} source Source of the error. Possible values:
-			 *
-			 *   - style: stylesheet error (only affects old IE where a special style loading method
-			 *     is used)
-			 *   - load-callback: exception thrown by user callback
-			 *   - module-execute: exception thrown by module code
-			 *   - resolve: failed to sort dependencies for a module in mw.loader.load
-			 *   - store-eval: could not evaluate module code cached in localStorage
-			 *   - store-localstorage-init: localStorage or JSON parse error in mw.loader.store.init
-			 *   - store-localstorage-json: JSON conversion error in mw.loader.store
-			 *   - store-localstorage-update: localStorage conversion error in mw.loader.store.
-			 */
-
-			/**
-			 * Fired via mw.track on resource loading error conditions.
-			 *
-			 * @event resourceloader_assert
-			 * @param {string} source Source of the error. Possible values:
-			 *
-			 *   - bug-T59567: failed to cache script due to an Opera function -> string conversion
-			 *     bug; see <https://phabricator.wikimedia.org/T59567> for details
-			 */
-
-			/**
-			 * Mapping of registered modules.
-			 *
-			 * See #implement and #execute for exact details on support for script, style and messages.
-			 *
-			 * Format:
-			 *
-			 *     {
-			 *         'moduleName': {
-			 *             // From mw.loader.register()
-			 *             'version': '########' (hash)
-			 *             'dependencies': ['required.foo', 'bar.also', ...]
-			 *             'group': 'somegroup', (or) null
-			 *             'source': 'local', (or) 'anotherwiki'
-			 *             'skip': 'return !!window.Example', (or) null, (or) boolean result of skip
-			 *             'module': export Object
-			 *
-			 *             // Set from execute() or mw.loader.state()
-			 *             'state': 'registered', 'loaded', 'loading', 'ready', 'error', or 'missing'
-			 *
-			 *             // Optionally added at run-time by mw.loader.implement()
-			 *             'script': closure, array of urls, or string
-			 *             'style': { ... } (see #execute)
-			 *             'messages': { 'key': 'value', ... }
-			 *         }
-			 *     }
-			 *
-			 * State machine:
-			 *
-			 * - `registered`:
-			 *    The module is known to the system but not yet required.
-			 *    Meta data is registered via mw.loader#register. Calls to that method are
-			 *    generated server-side by the startup module.
-			 * - `loading`:
-			 *    The module was required through mw.loader (either directly or as dependency of
-			 *    another module). The client will fetch module contents from the server.
-			 *    The contents are then stashed in the registry via mw.loader#implement.
-			 * - `loaded`:
-			 *    The module has been loaded from the server and stashed via mw.loader#implement.
-			 *    Once the module has no more dependencies in-flight, the module will be executed,
-			 *    controlled via #requestPropagation and #doPropagation.
-			 * - `executing`:
-			 *    The module is being executed.
-			 * - `ready`:
-			 *    The module has been successfully executed.
-			 * - `error`:
-			 *    The module (or one of its dependencies) produced an error during execution.
-			 * - `missing`:
-			 *    The module was registered client-side and requested, but the server denied knowledge
-			 *    of the module's existence.
-			 *
-			 * @property
-			 * @private
-			 */
-			var registry = Object.create( null ),
-				// Mapping of sources, keyed by source-id, values are strings.
-				//
-				// Format:
-				//
-				//     {
-				//         'sourceId': 'http://example.org/w/load.php'
-				//     }
-				//
-				sources = Object.create( null ),
-
-				// For queueModuleScript()
-				handlingPendingRequests = false,
-				pendingRequests = [],
-
-				// List of modules to be loaded
-				queue = [],
-
-				/**
-				 * List of callback jobs waiting for modules to be ready.
-				 *
-				 * Jobs are created by #enqueue() and run by #doPropagation().
-				 * Typically when a job is created for a module, the job's dependencies contain
-				 * both the required module and all its recursive dependencies.
-				 *
-				 * Format:
-				 *
-				 *     {
-				 *         'dependencies': [ module names ],
-				 *         'ready': Function callback
-				 *         'error': Function callback
-				 *     }
-				 *
-				 * @property {Object[]} jobs
-				 * @private
-				 */
-				jobs = [],
-
-				// For #requestPropagation() and #doPropagation()
-				willPropagate = false,
-				errorModules = [],
-
-				/**
-				 * @private
-				 * @property {Array} baseModules
-				 */
-				baseModules = $VARS.baseModules,
-
-				/**
-				 * For #addEmbeddedCSS() and #addLink()
-				 *
-				 * @private
-				 * @property {HTMLElement|null} marker
-				 */
-				marker = document.querySelector( 'meta[name="ResourceLoaderDynamicStyles"]' ),
-
-				// For #addEmbeddedCSS()
-				nextCssBuffer,
-				rAF = window.requestAnimationFrame || setTimeout;
-
-			/**
-			 * Create a new style element and add it to the DOM.
-			 *
-			 * @private
-			 * @param {string} text CSS text
-			 * @param {Node|null} [nextNode] The element where the style tag
-			 *  should be inserted before
-			 * @return {HTMLElement} Reference to the created style element
-			 */
-			function newStyleTag( text, nextNode ) {
-				var el = document.createElement( 'style' );
-				el.appendChild( document.createTextNode( text ) );
-				if ( nextNode && nextNode.parentNode ) {
-					nextNode.parentNode.insertBefore( el, nextNode );
-				} else {
-					document.head.appendChild( el );
-				}
-				return el;
-			}
-
-			/**
-			 * @private
-			 * @param {Object} cssBuffer
-			 */
-			function flushCssBuffer( cssBuffer ) {
-				var i;
-				// Mark this object as inactive now so that further calls to addEmbeddedCSS() from
-				// the callbacks go to a new buffer instead of this one (T105973)
-				cssBuffer.active = false;
-				newStyleTag( cssBuffer.cssText, marker );
-				for ( i = 0; i < cssBuffer.callbacks.length; i++ ) {
-					cssBuffer.callbacks[ i ]();
-				}
-			}
-
-			/**
-			 * Add a bit of CSS text to the current browser page.
-			 *
-			 * The creation and insertion of the `<style>` element is debounced for two reasons:
-			 *
-			 * - Performing the insertion before the next paint round via requestAnimationFrame
-			 *   avoids forced or wasted style recomputations, which are expensive in browsers.
-			 * - Reduce how often new stylesheets are inserted by letting additional calls to this
-			 *   function accumulate into a buffer for at least one JavaScript tick. Modules are
-			 *   received from the server in batches, which means there is likely going to be many
-			 *   calls to this function in a row within the same tick / the same call stack.
-			 *   See also T47810.
-			 *
-			 * @private
-			 * @param {string} cssText CSS text to be added in a `<style>` tag.
-			 * @param {Function} callback Called after the insertion has occurred
-			 */
-			function addEmbeddedCSS( cssText, callback ) {
-				// Create a buffer if:
-				// - We don't have one yet.
-				// - The previous one is closed.
-				// - The next CSS chunk syntactically needs to be at the start of a stylesheet (T37562).
-				if ( !nextCssBuffer || nextCssBuffer.active === false || cssText.slice( 0, '@import'.length ) === '@import' ) {
-					nextCssBuffer = {
-						cssText: '',
-						callbacks: [],
-						active: null
-					};
-				}
-
-				// Linebreak for somewhat distinguishable sections
-				nextCssBuffer.cssText += '\n' + cssText;
-				nextCssBuffer.callbacks.push( callback );
-
-				if ( nextCssBuffer.active === null ) {
-					nextCssBuffer.active = true;
-					// The flushCssBuffer callback has its parameter bound by reference, which means
-					// 1) We can still extend the buffer from our object reference after this point.
-					// 2) We can safely re-assign the variable (not the object) to start a new buffer.
-					rAF( flushCssBuffer.bind( null, nextCssBuffer ) );
-				}
-			}
-
-			/**
-			 * @private
-			 * @param {string[]} modules List of module names
-			 * @return {string} Hash of concatenated version hashes.
-			 */
-			function getCombinedVersion( modules ) {
-				var hashes = modules.reduce( function ( result, module ) {
-					return result + registry[ module ].version;
-				}, '' );
-				return fnv132( hashes );
-			}
-
-			/**
-			 * Determine whether all dependencies are in state 'ready', which means we may
-			 * execute the module or job now.
-			 *
-			 * @private
-			 * @param {string[]} modules Names of modules to be checked
-			 * @return {boolean} True if all modules are in state 'ready', false otherwise
-			 */
-			function allReady( modules ) {
-				var i = 0;
-				for ( ; i < modules.length; i++ ) {
-					if ( mw.loader.getState( modules[ i ] ) !== 'ready' ) {
-						return false;
-					}
-				}
-				return true;
-			}
-
-			/**
-			 * Determine whether all direct and base dependencies are in state 'ready'
-			 *
-			 * @private
-			 * @param {string} module Name of the module to be checked
-			 * @return {boolean} True if all direct/base dependencies are in state 'ready'; false otherwise
-			 */
-			function allWithImplicitReady( module ) {
-				return allReady( registry[ module ].dependencies ) &&
-					( baseModules.indexOf( module ) !== -1 || allReady( baseModules ) );
-			}
-
-			/**
-			 * Determine whether all dependencies are in state 'ready', which means we may
-			 * execute the module or job now.
-			 *
-			 * @private
-			 * @param {Array} modules Names of modules to be checked
-			 * @return {boolean} True if no modules are in state 'error' or 'missing', false otherwise
-			 */
-			function anyFailed( modules ) {
-				var state,
-					i = 0;
-				for ( ; i < modules.length; i++ ) {
-					state = mw.loader.getState( modules[ i ] );
-					if ( state === 'error' || state === 'missing' ) {
-						return true;
-					}
-				}
-				return false;
-			}
-
-			/**
-			 * Handle propagation of module state changes and reactions to them.
-			 *
-			 * - When a module reaches a failure state, this should be propagated to
-			 *   modules that depend on the failed module.
-			 * - When a module reaches a final state, pending job callbacks for the
-			 *   module from mw.loader.using() should be called.
-			 * - When a module reaches the 'ready' state from #execute(), consider
-			 *   executing dependant modules now having their dependencies satisfied.
-			 * - When a module reaches the 'loaded' state from mw.loader.implement,
-			 *   consider executing it, if it has no unsatisfied dependencies.
-			 *
-			 * @private
-			 */
-			function doPropagation() {
-				var errorModule, baseModuleError, module, i, failed, job,
-					didPropagate = true;
-
-				// Keep going until the last iteration performed no actions.
-				do {
-					didPropagate = false;
-
-					// Stage 1: Propagate failures
-					while ( errorModules.length ) {
-						errorModule = errorModules.shift();
-						baseModuleError = baseModules.indexOf( errorModule ) !== -1;
-						for ( module in registry ) {
-							if ( registry[ module ].state !== 'error' && registry[ module ].state !== 'missing' ) {
-								if ( baseModuleError && baseModules.indexOf( module ) === -1 ) {
-									// Propate error from base module to all regular (non-base) modules
-									registry[ module ].state = 'error';
-									didPropagate = true;
-								} else if ( registry[ module ].dependencies.indexOf( errorModule ) !== -1 ) {
-									// Propagate error from dependency to depending module
-									registry[ module ].state = 'error';
-									// .. and propagate it further
-									errorModules.push( module );
-									didPropagate = true;
-								}
-							}
-						}
-					}
-
-					// Stage 2: Execute 'loaded' modules with no unsatisfied dependencies
-					for ( module in registry ) {
-						if ( registry[ module ].state === 'loaded' && allWithImplicitReady( module ) ) {
-							// Recursively execute all dependent modules that were already loaded
-							// (waiting for execution) and no longer have unsatisfied dependencies.
-							// Base modules may have dependencies amongst eachother to ensure correct
-							// execution order. Regular modules wait for all base modules.
-							// eslint-disable-next-line no-use-before-define
-							execute( module );
-							didPropagate = true;
-						}
-					}
-
-					// Stage 3: Invoke job callbacks that are no longer blocked
-					for ( i = 0; i < jobs.length; i++ ) {
-						job = jobs[ i ];
-						failed = anyFailed( job.dependencies );
-						if ( failed || allReady( job.dependencies ) ) {
-							jobs.splice( i, 1 );
-							i -= 1;
-							try {
-								if ( failed && job.error ) {
-									job.error( new Error( 'Failed dependencies' ), job.dependencies );
-								} else if ( !failed && job.ready ) {
-									job.ready();
-								}
-							} catch ( e ) {
-								// A user-defined callback raised an exception.
-								// Swallow it to protect our state machine!
-								mw.trackError( 'resourceloader.exception', {
-									exception: e,
-									source: 'load-callback'
-								} );
-							}
-							didPropagate = true;
-						}
-					}
-				} while ( didPropagate );
-
-				willPropagate = false;
-			}
-
-			/**
-			 * Request a (debounced) call to doPropagation().
-			 *
-			 * @private
-			 */
-			function requestPropagation() {
-				if ( willPropagate ) {
-					// Already scheduled, or, we're already in a doPropagation stack.
-					return;
-				}
-				willPropagate = true;
-				// Yield for two reasons:
-				// * Allow successive calls to mw.loader.implement() from the same
-				//   load.php response, or from the same asyncEval() to be in the
-				//   propagation batch.
-				// * Allow the browser to breathe between the reception of
-				//   module source code and the execution of it.
-				//
-				// Use a high priority because the user may be waiting for interactions
-				// to start being possible. But, first provide a moment (up to 'timeout')
-				// for native input event handling (e.g. scrolling/typing/clicking).
-				mw.requestIdleCallback( doPropagation, { timeout: 1 } );
-			}
-
-			/**
-			 * Update a module's state in the registry and make sure any neccesary
-			 * propagation will occur. See #doPropagation for more about propagation.
-			 * See #registry for more about how states are used.
-			 *
-			 * @private
-			 * @param {string} module
-			 * @param {string} state
-			 */
-			function setAndPropagate( module, state ) {
-				registry[ module ].state = state;
-				if ( state === 'loaded' || state === 'ready' || state === 'error' || state === 'missing' ) {
-					if ( state === 'ready' ) {
-						// Queue to later be synced to the local module store.
-						mw.loader.store.add( module );
-					} else if ( state === 'error' || state === 'missing' ) {
-						errorModules.push( module );
-					}
-					requestPropagation();
-				}
-			}
-
-			/**
-			 * Resolve dependencies and detect circular references.
-			 *
-			 * @private
-			 * @param {string} module Name of the top-level module whose dependencies shall be
-			 *  resolved and sorted.
-			 * @param {Array} resolved Returns a topological sort of the given module and its
-			 *  dependencies, such that later modules depend on earlier modules. The array
-			 *  contains the module names. If the array contains already some module names,
-			 *  this function appends its result to the pre-existing array.
-			 * @param {StringSet} [unresolved] Used to detect loops in the dependency graph.
-			 * @throws {Error} If an unknown module or a circular dependency is encountered
-			 */
-			function sortDependencies( module, resolved, unresolved ) {
-				var i, skip, deps;
-
-				if ( !( module in registry ) ) {
-					throw new Error( 'Unknown module: ' + module );
-				}
-
-				if ( typeof registry[ module ].skip === 'string' ) {
-					// eslint-disable-next-line no-new-func
-					skip = ( new Function( registry[ module ].skip )() );
-					registry[ module ].skip = !!skip;
-					if ( skip ) {
-						registry[ module ].dependencies = [];
-						setAndPropagate( module, 'ready' );
-						return;
-					}
-				}
-
-				// Create unresolved if not passed in
-				if ( !unresolved ) {
-					unresolved = new StringSet();
-				}
-
-				// Track down dependencies
-				deps = registry[ module ].dependencies;
-				unresolved.add( module );
-				for ( i = 0; i < deps.length; i++ ) {
-					if ( resolved.indexOf( deps[ i ] ) === -1 ) {
-						if ( unresolved.has( deps[ i ] ) ) {
-							throw new Error(
-								'Circular reference detected: ' + module + ' -> ' + deps[ i ]
-							);
-						}
-
-						sortDependencies( deps[ i ], resolved, unresolved );
-					}
-				}
-
-				resolved.push( module );
-			}
-
-			/**
-			 * Get names of module that a module depends on, in their proper dependency order.
-			 *
-			 * @private
-			 * @param {string[]} modules Array of string module names
-			 * @return {Array} List of dependencies, including 'module'.
-			 * @throws {Error} If an unregistered module or a dependency loop is encountered
-			 */
-			function resolve( modules ) {
-				// Always load base modules
-				var resolved = baseModules.slice(),
-					i = 0;
-				for ( ; i < modules.length; i++ ) {
-					sortDependencies( modules[ i ], resolved );
-				}
-				return resolved;
-			}
-
-			/**
-			 * Like #resolve(), except it will silently ignore modules that
-			 * are missing or have missing dependencies.
-			 *
-			 * @private
-			 * @param {string[]} modules Array of string module names
-			 * @return {Array} List of dependencies.
-			 */
-			function resolveStubbornly( modules ) {
-				var saved,
-					// Always load base modules
-					resolved = baseModules.slice(),
-					i = 0;
-				for ( ; i < modules.length; i++ ) {
-					saved = resolved.slice();
-					try {
-						sortDependencies( modules[ i ], resolved );
-					} catch ( err ) {
-						// This module is unknown or has unknown dependencies.
-						// Undo any incomplete resolutions made and keep going.
-						resolved = saved;
-						mw.trackError( 'resourceloader.exception', {
-							exception: err,
-							source: 'resolve'
-						} );
-					}
-				}
-				return resolved;
-			}
-
-			/**
-			 * Resolve a relative file path.
-			 *
-			 * For example, resolveRelativePath( '../foo.js', 'resources/src/bar/bar.js' )
-			 * returns 'resources/src/foo.js'.
-			 *
-			 * @param {string} relativePath Relative file path, starting with ./ or ../
-			 * @param {string} basePath Path of the file (not directory) relativePath is relative to
-			 * @return {string|null} Resolved path, or null if relativePath does not start with ./ or ../
-			 */
-			function resolveRelativePath( relativePath, basePath ) {
-				var prefixes, prefix, baseDirParts,
-					relParts = relativePath.match( /^((?:\.\.?\/)+)(.*)$/ );
-
-				if ( !relParts ) {
-					return null;
-				}
-
-				baseDirParts = basePath.split( '/' );
-				// basePath looks like 'foo/bar/baz.js', so baseDirParts looks like [ 'foo', 'bar, 'baz.js' ]
-				// Remove the file component at the end, so that we are left with only the directory path
-				baseDirParts.pop();
-
-				prefixes = relParts[ 1 ].split( '/' );
-				// relParts[ 1 ] looks like '../../', so prefixes looks like [ '..', '..', '' ]
-				// Remove the empty element at the end
-				prefixes.pop();
-
-				// For every ../ in the path prefix, remove one directory level from baseDirParts
-				while ( ( prefix = prefixes.pop() ) !== undefined ) {
-					if ( prefix === '..' ) {
-						baseDirParts.pop();
-					}
-				}
-
-				// If there's anything left of the base path, prepend it to the file path
-				return ( baseDirParts.length ? baseDirParts.join( '/' ) + '/' : '' ) + relParts[ 2 ];
-			}
-
-			/**
-			 * Make a require() function scoped to a package file
-			 * @private
-			 * @param {Object} moduleObj Module object from the registry
-			 * @param {string} basePath Path of the file this is scoped to. Used for relative paths.
-			 * @return {Function}
-			 */
-			function makeRequireFunction( moduleObj, basePath ) {
-				return function require( moduleName ) {
-					var fileName, fileContent, result, moduleParam,
-						scriptFiles = moduleObj.script.files;
-					fileName = resolveRelativePath( moduleName, basePath );
-					if ( fileName === null ) {
-						// Not a relative path, so it's a module name
-						return mw.loader.require( moduleName );
-					}
-
-					if ( !hasOwn.call( scriptFiles, fileName ) ) {
-						throw new Error( 'Cannot require() undefined file ' + fileName );
-					}
-					if ( hasOwn.call( moduleObj.packageExports, fileName ) ) {
-						// File has already been executed, return the cached result
-						return moduleObj.packageExports[ fileName ];
-					}
-
-					fileContent = scriptFiles[ fileName ];
-					if ( typeof fileContent === 'function' ) {
-						moduleParam = { exports: {} };
-						fileContent( makeRequireFunction( moduleObj, fileName ), moduleParam );
-						result = moduleParam.exports;
-					} else {
-						// fileContent is raw data, just pass it through
-						result = fileContent;
-					}
-					moduleObj.packageExports[ fileName ] = result;
-					return result;
-				};
-			}
-
-			/**
-			 * Load and execute a script.
-			 *
-			 * @private
-			 * @param {string} src URL to script, will be used as the src attribute in the script tag
-			 * @param {Function} [callback] Callback to run after request resolution
-			 */
-			function addScript( src, callback ) {
-				// Use a <script> element rather than XHR. Using XHR changes the request
-				// headers (potentially missing a cache hit), and reduces caching in general
-				// since browsers cache XHR much less (if at all). And XHR means we retrieve
-				// text, so we'd need to eval, which then messes up line numbers.
-				// The drawback is that <script> does not offer progress events, feedback is
-				// only given after downloading, parsing, and execution have completed.
-				var script = document.createElement( 'script' );
-				script.src = src;
-				script.onload = script.onerror = function () {
-					if ( script.parentNode ) {
-						script.parentNode.removeChild( script );
-					}
-					if ( callback ) {
-						callback();
-						callback = null;
-					}
-				};
-				document.head.appendChild( script );
-			}
-
-			/**
-			 * Queue the loading and execution of a script for a particular module.
-			 *
-			 * This does for debug mode what runScript() does for production.
-			 *
-			 * @private
-			 * @param {string} src URL of the script
-			 * @param {string} moduleName Name of currently executing module
-			 * @param {Function} callback Callback to run after addScript() resolution
-			 */
-			function queueModuleScript( src, moduleName, callback ) {
-				pendingRequests.push( function () {
-					// Keep in sync with execute()/runScript().
-					if ( moduleName !== 'jquery' ) {
-						window.require = mw.loader.require;
-						window.module = registry[ moduleName ].module;
-					}
-					addScript( src, function () {
-						// 'module.exports' should not persist after the file is executed to
-						// avoid leakage to unrelated code. 'require' should be kept, however,
-						// as asynchronous access to 'require' is allowed and expected. (T144879)
-						delete window.module;
-						callback();
-						// Start the next one (if any)
-						if ( pendingRequests[ 0 ] ) {
-							pendingRequests.shift()();
-						} else {
-							handlingPendingRequests = false;
-						}
-					} );
-				} );
-				if ( !handlingPendingRequests && pendingRequests[ 0 ] ) {
-					handlingPendingRequests = true;
-					pendingRequests.shift()();
-				}
-			}
-
-			/**
-			 * Utility function for execute()
-			 *
-			 * @ignore
-			 * @param {string} [media] Media attribute
-			 * @param {string} url URL
-			 */
-			function addLink( media, url ) {
-				var el = document.createElement( 'link' );
-
-				el.rel = 'stylesheet';
-				if ( media && media !== 'all' ) {
-					el.media = media;
-				}
-				// If you end up here from an IE exception "SCRIPT: Invalid property value.",
-				// see #addEmbeddedCSS, T33676, T43331, and T49277 for details.
-				el.href = url;
-
-				if ( marker && marker.parentNode ) {
-					marker.parentNode.insertBefore( el, marker );
-				} else {
-					document.head.appendChild( el );
-				}
-			}
-
-			/**
-			 * @private
-			 * @param {string} code JavaScript code
-			 */
-			function domEval( code ) {
-				var script = document.createElement( 'script' );
-				if ( mw.config.get( 'wgCSPNonce' ) !== false ) {
-					script.nonce = mw.config.get( 'wgCSPNonce' );
-				}
-				script.text = code;
-				document.head.appendChild( script );
-				script.parentNode.removeChild( script );
-			}
-
-			/**
-			 * Add one or more modules to the module load queue.
-			 *
-			 * See also #work().
-			 *
-			 * @private
-			 * @param {string[]} dependencies Array of module names in the registry
-			 * @param {Function} [ready] Callback to execute when all dependencies are ready
-			 * @param {Function} [error] Callback to execute when any dependency fails
-			 */
-			function enqueue( dependencies, ready, error ) {
-				if ( allReady( dependencies ) ) {
-					// Run ready immediately
-					if ( ready !== undefined ) {
-						ready();
-					}
-					return;
-				}
-
-				if ( anyFailed( dependencies ) ) {
-					if ( error !== undefined ) {
-						// Execute error immediately if any dependencies have errors
-						error(
-							new Error( 'One or more dependencies failed to load' ),
-							dependencies
-						);
-					}
-					return;
-				}
-
-				// Not all dependencies are ready, add to the load queue...
-
-				// Add ready and error callbacks if they were given
-				if ( ready !== undefined || error !== undefined ) {
-					jobs.push( {
-						// Narrow down the list to modules that are worth waiting for
-						dependencies: dependencies.filter( function ( module ) {
-							var state = registry[ module ].state;
-							return state === 'registered' || state === 'loaded' || state === 'loading' || state === 'executing';
-						} ),
-						ready: ready,
-						error: error
-					} );
-				}
-
-				dependencies.forEach( function ( module ) {
-					// Only queue modules that are still in the initial 'registered' state
-					// (not ones already loading, ready or error).
-					if ( registry[ module ].state === 'registered' && queue.indexOf( module ) === -1 ) {
-						// Private modules must be embedded in the page. Don't bother queuing
-						// these as the server will deny them anyway (T101806).
-						if ( registry[ module ].group === 'private' ) {
-							setAndPropagate( module, 'error' );
-						} else {
-							queue.push( module );
-						}
-					}
-				} );
-
-				mw.loader.work();
-			}
-
-			/**
-			 * Executes a loaded module, making it ready to use
-			 *
-			 * @private
-			 * @param {string} module Module name to execute
-			 */
-			function execute( module ) {
-				var key, value, media, i, urls, cssHandle, siteDeps, siteDepErr, runScript,
-					cssPending = 0;
-
-				if ( registry[ module ].state !== 'loaded' ) {
-					throw new Error( 'Module in state "' + registry[ module ].state + '" may not be executed: ' + module );
-				}
-
-				registry[ module ].state = 'executing';
-				$CODE.profileExecuteStart();
-
-				runScript = function () {
-					var script, markModuleReady, nestedAddScript, mainScript;
-
-					$CODE.profileScriptStart();
-					script = registry[ module ].script;
-					markModuleReady = function () {
-						$CODE.profileScriptEnd();
-						setAndPropagate( module, 'ready' );
-					};
-					nestedAddScript = function ( arr, callback, i ) {
-						// Recursively call queueModuleScript() in its own callback
-						// for each element of arr.
-						if ( i >= arr.length ) {
-							// We're at the end of the array
-							callback();
-							return;
-						}
-
-						queueModuleScript( arr[ i ], module, function () {
-							nestedAddScript( arr, callback, i + 1 );
-						} );
-					};
-
-					try {
-						if ( Array.isArray( script ) ) {
-							nestedAddScript( script, markModuleReady, 0 );
-						} else if (
-							typeof script === 'function' || (
-								typeof script === 'object' &&
-								script !== null
-							)
-						) {
-							if ( typeof script === 'function' ) {
-								// Keep in sync with queueModuleScript() for debug mode
-								if ( module === 'jquery' ) {
-									// This is a special case for when 'jquery' itself is being loaded.
-									// - The standard jquery.js distribution does not set `window.jQuery`
-									//   in CommonJS-compatible environments (Node.js, AMD, RequireJS, etc.).
-									// - MediaWiki's 'jquery' module also bundles jquery.migrate.js, which
-									//   in a CommonJS-compatible environment, will use require('jquery'),
-									//   but that can't work when we're still inside that module.
-									script();
-								} else {
-									// Pass jQuery twice so that the signature of the closure which wraps
-									// the script can bind both '$' and 'jQuery'.
-									script( window.$, window.$, mw.loader.require, registry[ module ].module );
-								}
-							} else {
-								mainScript = script.files[ script.main ];
-								if ( typeof mainScript !== 'function' ) {
-									throw new Error( 'Main file ' + script.main + ' in module ' + module +
-										' must be of type function, found ' + typeof mainScript );
-								}
-								// jQuery parameters are not passed for multi-file modules
-								mainScript(
-									makeRequireFunction( registry[ module ], script.main ),
-									registry[ module ].module
-								);
-							}
-							markModuleReady();
-						} else if ( typeof script === 'string' ) {
-							// Site and user modules are legacy scripts that run in the global scope.
-							// This is transported as a string instead of a function to avoid needing
-							// to use string manipulation to undo the function wrapper.
-							domEval( script );
-							markModuleReady();
-
-						} else {
-							// Module without script
-							markModuleReady();
-						}
-					} catch ( e ) {
-						// Use mw.track instead of mw.log because these errors are common in production mode
-						// (e.g. undefined variable), and mw.log is only enabled in debug mode.
-						setAndPropagate( module, 'error' );
-						$CODE.profileScriptEnd();
-						mw.trackError( 'resourceloader.exception', {
-							exception: e,
-							module: module,
-							source: 'module-execute'
-						} );
-					}
-				};
-
-				// Add localizations to message system
-				if ( registry[ module ].messages ) {
-					mw.messages.set( registry[ module ].messages );
-				}
-
-				// Initialise templates
-				if ( registry[ module ].templates ) {
-					mw.templates.set( module, registry[ module ].templates );
-				}
-
-				// Adding of stylesheets is asynchronous via addEmbeddedCSS().
-				// The below function uses a counting semaphore to make sure we don't call
-				// runScript() until after this module's stylesheets have been inserted
-				// into the DOM.
-				cssHandle = function () {
-					// Increase semaphore, when creating a callback for addEmbeddedCSS.
-					cssPending++;
-					return function () {
-						var runScriptCopy;
-						// Decrease semaphore, when said callback is invoked.
-						cssPending--;
-						if ( cssPending === 0 ) {
-							// Paranoia:
-							// This callback is exposed to addEmbeddedCSS, which is outside the execute()
-							// function and is not concerned with state-machine integrity. In turn,
-							// addEmbeddedCSS() actually exposes stuff further into the browser (rAF).
-							// If increment and decrement callbacks happen in the wrong order, or start
-							// again afterwards, then this branch could be reached multiple times.
-							// To protect the integrity of the state-machine, prevent that from happening
-							// by making runScript() cannot be called more than once.  We store a private
-							// reference when we first reach this branch, then deference the original, and
-							// call our reference to it.
-							runScriptCopy = runScript;
-							runScript = undefined;
-							runScriptCopy();
-						}
-					};
-				};
-
-				// Process styles (see also mw.loader.implement)
-				// * back-compat: { <media>: css }
-				// * back-compat: { <media>: [url, ..] }
-				// * { "css": [css, ..] }
-				// * { "url": { <media>: [url, ..] } }
-				if ( registry[ module ].style ) {
-					for ( key in registry[ module ].style ) {
-						value = registry[ module ].style[ key ];
-						media = undefined;
-
-						if ( key !== 'url' && key !== 'css' ) {
-							// Backwards compatibility, key is a media-type
-							if ( typeof value === 'string' ) {
-								// back-compat: { <media>: css }
-								// Ignore 'media' because it isn't supported (nor was it used).
-								// Strings are pre-wrapped in "@media". The media-type was just ""
-								// (because it had to be set to something).
-								// This is one of the reasons why this format is no longer used.
-								addEmbeddedCSS( value, cssHandle() );
-							} else {
-								// back-compat: { <media>: [url, ..] }
-								media = key;
-								key = 'bc-url';
-							}
-						}
-
-						// Array of css strings in key 'css',
-						// or back-compat array of urls from media-type
-						if ( Array.isArray( value ) ) {
-							for ( i = 0; i < value.length; i++ ) {
-								if ( key === 'bc-url' ) {
-									// back-compat: { <media>: [url, ..] }
-									addLink( media, value[ i ] );
-								} else if ( key === 'css' ) {
-									// { "css": [css, ..] }
-									addEmbeddedCSS( value[ i ], cssHandle() );
-								}
-							}
-						// Not an array, but a regular object
-						// Array of urls inside media-type key
-						} else if ( typeof value === 'object' ) {
-							// { "url": { <media>: [url, ..] } }
-							for ( media in value ) {
-								urls = value[ media ];
-								for ( i = 0; i < urls.length; i++ ) {
-									addLink( media, urls[ i ] );
-								}
-							}
-						}
-					}
-				}
-
-				// End profiling of execute()-self before we call runScript(),
-				// which we want to measure separately without overlap.
-				$CODE.profileExecuteEnd();
-
-				if ( module === 'user' ) {
-					// Implicit dependency on the site module. Not a real dependency because it should
-					// run after 'site' regardless of whether it succeeds or fails.
-					// Note: This is a simplified version of mw.loader.using(), inlined here because
-					// mw.loader.using() is part of mediawiki.base (depends on jQuery; T192623).
-					try {
-						siteDeps = resolve( [ 'site' ] );
-					} catch ( e ) {
-						siteDepErr = e;
-						runScript();
-					}
-					if ( siteDepErr === undefined ) {
-						enqueue( siteDeps, runScript, runScript );
-					}
-				} else if ( cssPending === 0 ) {
-					// Regular module without styles
-					runScript();
-				}
-				// else: runScript will get called via cssHandle()
-			}
-
-			function sortQuery( o ) {
-				var key,
-					sorted = {},
-					a = [];
-
-				for ( key in o ) {
-					a.push( key );
-				}
-				a.sort();
-				for ( key = 0; key < a.length; key++ ) {
-					sorted[ a[ key ] ] = o[ a[ key ] ];
-				}
-				return sorted;
-			}
-
-			/**
-			 * Converts a module map of the form `{ foo: [ 'bar', 'baz' ], bar: [ 'baz, 'quux' ] }`
-			 * to a query string of the form `foo.bar,baz|bar.baz,quux`.
-			 *
-			 * See `ResourceLoader::makePackedModulesString()` in PHP, of which this is a port.
-			 * On the server, unpacking is done by `ResourceLoader::expandModuleNames()`.
-			 *
-			 * Note: This is only half of the logic, the other half has to be in #batchRequest(),
-			 * because its implementation needs to keep track of potential string size in order
-			 * to decide when to split the requests due to url size.
-			 *
-			 * @private
-			 * @param {Object} moduleMap Module map
-			 * @return {Object}
-			 * @return {string} return.str Module query string
-			 * @return {Array} return.list List of module names in matching order
-			 */
-			function buildModulesString( moduleMap ) {
-				var p, prefix,
-					str = [],
-					list = [];
-
-				function restore( suffix ) {
-					return p + suffix;
-				}
-
-				for ( prefix in moduleMap ) {
-					p = prefix === '' ? '' : prefix + '.';
-					str.push( p + moduleMap[ prefix ].join( ',' ) );
-					list.push.apply( list, moduleMap[ prefix ].map( restore ) );
-				}
-				return {
-					str: str.join( '|' ),
-					list: list
-				};
-			}
-
-			/**
-			 * Resolve indexed dependencies.
-			 *
-			 * ResourceLoader uses an optimisation to save space which replaces module names in
-			 * dependency lists with the index of that module within the array of module
-			 * registration data if it exists. The benefit is a significant reduction in the data
-			 * size of the startup module. This function changes those dependency lists back to
-			 * arrays of strings.
-			 *
-			 * @private
-			 * @param {Array} modules Modules array
-			 */
-			function resolveIndexedDependencies( modules ) {
-				var i, j, deps;
-				function resolveIndex( dep ) {
-					return typeof dep === 'number' ? modules[ dep ][ 0 ] : dep;
-				}
-				for ( i = 0; i < modules.length; i++ ) {
-					deps = modules[ i ][ 2 ];
-					if ( deps ) {
-						for ( j = 0; j < deps.length; j++ ) {
-							deps[ j ] = resolveIndex( deps[ j ] );
-						}
-					}
-				}
-			}
-
-			/**
-			 * @private
-			 * @param {Object} params Map of parameter names to values
-			 * @return {string}
-			 */
-			function makeQueryString( params ) {
-				return Object.keys( params ).map( function ( key ) {
-					return encodeURIComponent( key ) + '=' + encodeURIComponent( params[ key ] );
-				} ).join( '&' );
-			}
-
-			/**
-			 * Create network requests for a batch of modules.
-			 *
-			 * This is an internal method for #work(). This must not be called directly
-			 * unless the modules are already registered, and no request is in progress,
-			 * and the module state has already been set to `loading`.
-			 *
-			 * @private
-			 * @param {string[]} batch
-			 */
-			function batchRequest( batch ) {
-				var reqBase, splits, b, bSource, bGroup,
-					source, group, i, modules, sourceLoadScript,
-					currReqBase, currReqBaseLength, moduleMap, currReqModules, l,
-					lastDotIndex, prefix, suffix, bytesAdded;
-
-				/**
-				 * Start the currently drafted request to the server.
-				 *
-				 * @ignore
-				 */
-				function doRequest() {
-					// Optimisation: Inherit (Object.create), not copy ($.extend)
-					var query = Object.create( currReqBase ),
-						packed = buildModulesString( moduleMap );
-					query.modules = packed.str;
-					// The packing logic can change the effective order, even if the input was
-					// sorted. As such, the call to getCombinedVersion() must use this
-					// effective order, instead of currReqModules, as otherwise the combined
-					// version will not match the hash expected by the server based on
-					// combining versions from the module query string in-order. (T188076)
-					query.version = getCombinedVersion( packed.list );
-					query = sortQuery( query );
-					addScript( sourceLoadScript + '?' + makeQueryString( query ) );
-				}
-
-				if ( !batch.length ) {
-					return;
-				}
-
-				// Always order modules alphabetically to help reduce cache
-				// misses for otherwise identical content.
-				batch.sort();
-
-				// Query parameters common to all requests
-				reqBase = {
-					skin: mw.config.get( 'skin' ),
-					lang: mw.config.get( 'wgUserLanguage' ),
-					debug: mw.config.get( 'debug' )
-				};
-
-				// Split module list by source and by group.
-				splits = Object.create( null );
-				for ( b = 0; b < batch.length; b++ ) {
-					bSource = registry[ batch[ b ] ].source;
-					bGroup = registry[ batch[ b ] ].group;
-					if ( !splits[ bSource ] ) {
-						splits[ bSource ] = Object.create( null );
-					}
-					if ( !splits[ bSource ][ bGroup ] ) {
-						splits[ bSource ][ bGroup ] = [];
-					}
-					splits[ bSource ][ bGroup ].push( batch[ b ] );
-				}
-
-				for ( source in splits ) {
-					sourceLoadScript = sources[ source ];
-
-					for ( group in splits[ source ] ) {
-
-						// Cache access to currently selected list of
-						// modules for this group from this source.
-						modules = splits[ source ][ group ];
-
-						// Query parameters common to requests for this module group
-						// Optimisation: Inherit (Object.create), not copy ($.extend)
-						currReqBase = Object.create( reqBase );
-						// User modules require a user name in the query string.
-						if ( group === 'user' && mw.config.get( 'wgUserName' ) !== null ) {
-							currReqBase.user = mw.config.get( 'wgUserName' );
-						}
-
-						// In addition to currReqBase, doRequest() will also add 'modules' and 'version'.
-						// > '&modules='.length === 9
-						// > '&version=1234567'.length === 16
-						// > 9 + 16 = 25
-						currReqBaseLength = makeQueryString( currReqBase ).length + 25;
-
-						// We may need to split up the request to honor the query string length limit,
-						// so build it piece by piece.
-						l = currReqBaseLength;
-						moduleMap = Object.create( null ); // { prefix: [ suffixes ] }
-						currReqModules = [];
-
-						for ( i = 0; i < modules.length; i++ ) {
-							// Determine how many bytes this module would add to the query string
-							lastDotIndex = modules[ i ].lastIndexOf( '.' );
-							// If lastDotIndex is -1, substr() returns an empty string
-							prefix = modules[ i ].substr( 0, lastDotIndex );
-							suffix = modules[ i ].slice( lastDotIndex + 1 );
-							bytesAdded = moduleMap[ prefix ] ?
-								suffix.length + 3 : // '%2C'.length == 3
-								modules[ i ].length + 3; // '%7C'.length == 3
-
-							// If the url would become too long, create a new one, but don't create empty requests
-							if ( currReqModules.length && l + bytesAdded > mw.loader.maxQueryLength ) {
-								// Dispatch what we've got...
-								doRequest();
-								// .. and start again.
-								l = currReqBaseLength;
-								moduleMap = Object.create( null );
-								currReqModules = [];
-
-								mw.track( 'resourceloader.splitRequest', { maxQueryLength: mw.loader.maxQueryLength } );
-							}
-							if ( !moduleMap[ prefix ] ) {
-								moduleMap[ prefix ] = [];
-							}
-							l += bytesAdded;
-							moduleMap[ prefix ].push( suffix );
-							currReqModules.push( modules[ i ] );
-						}
-						// If there's anything left in moduleMap, request that too
-						if ( currReqModules.length ) {
-							doRequest();
-						}
-					}
-				}
-			}
-
-			/**
-			 * @private
-			 * @param {string[]} implementations Array containing pieces of JavaScript code in the
-			 *  form of calls to mw.loader#implement().
-			 * @param {Function} cb Callback in case of failure
-			 * @param {Error} cb.err
-			 */
-			function asyncEval( implementations, cb ) {
-				if ( !implementations.length ) {
-					return;
-				}
-				mw.requestIdleCallback( function () {
-					try {
-						domEval( implementations.join( ';' ) );
-					} catch ( err ) {
-						cb( err );
-					}
-				} );
-			}
-
-			/**
-			 * Make a versioned key for a specific module.
-			 *
-			 * @private
-			 * @param {string} module Module name
-			 * @return {string|null} Module key in format '`[name]@[version]`',
-			 *  or null if the module does not exist
-			 */
-			function getModuleKey( module ) {
-				return module in registry ? ( module + '@' + registry[ module ].version ) : null;
-			}
-
-			/**
-			 * @private
-			 * @param {string} key Module name or '`[name]@[version]`'
-			 * @return {Object}
-			 */
-			function splitModuleKey( key ) {
-				var index = key.indexOf( '@' );
-				if ( index === -1 ) {
-					return {
-						name: key,
-						version: ''
-					};
-				}
-				return {
-					name: key.slice( 0, index ),
-					version: key.slice( index + 1 )
-				};
-			}
-
-			/**
-			 * @private
-			 * @param {string} module
-			 * @param {string|number} [version]
-			 * @param {string[]} [dependencies]
-			 * @param {string} [group]
-			 * @param {string} [source]
-			 * @param {string} [skip]
-			 */
-			function registerOne( module, version, dependencies, group, source, skip ) {
-				if ( module in registry ) {
-					throw new Error( 'module already registered: ' + module );
-				}
-				registry[ module ] = {
-					// Exposed to execute() for mw.loader.implement() closures.
-					// Import happens via require().
-					module: {
-						exports: {}
-					},
-					// module.export objects for each package file inside this module
-					packageExports: {},
-					version: String( version || '' ),
-					dependencies: dependencies || [],
-					group: typeof group === 'string' ? group : null,
-					source: typeof source === 'string' ? source : 'local',
-					state: 'registered',
-					skip: typeof skip === 'string' ? skip : null
-				};
-			}
-
-			/* Public Members */
-			return {
-				/**
-				 * The module registry is exposed as an aid for debugging and inspecting page
-				 * state; it is not a public interface for modifying the registry.
-				 *
-				 * @see #registry
-				 * @property
-				 * @private
-				 */
-				moduleRegistry: registry,
-
-				/**
-				 * Exposed for testing and debugging only.
-				 *
-				 * @see #batchRequest
-				 * @property
-				 * @private
-				 */
-				maxQueryLength: $VARS.maxQueryLength,
-
-				/**
-				 * @inheritdoc #newStyleTag
-				 * @method
-				 */
-				addStyleTag: newStyleTag,
-
-				enqueue: enqueue,
-
-				resolve: resolve,
-
-				/**
-				 * Start loading of all queued module dependencies.
-				 *
-				 * @private
-				 */
-				work: function () {
-					var implementations, sourceModules,
-						batch = [],
-						q = 0;
-
-					// Appends a list of modules from the queue to the batch
-					for ( ; q < queue.length; q++ ) {
-						// Only load modules which are registered
-						if ( queue[ q ] in registry && registry[ queue[ q ] ].state === 'registered' ) {
-							// Prevent duplicate entries
-							if ( batch.indexOf( queue[ q ] ) === -1 ) {
-								batch.push( queue[ q ] );
-								// Mark registered modules as loading
-								registry[ queue[ q ] ].state = 'loading';
-							}
-						}
-					}
-
-					// Now that the queue has been processed into a batch, clear the queue.
-					// This MUST happen before we initiate any eval or network request. Otherwise,
-					// it is possible for a cached script to instantly trigger the same work queue
-					// again; all before we've cleared it causing each request to include modules
-					// which are already loaded.
-					queue = [];
-
-					if ( !batch.length ) {
-						return;
-					}
-
-					mw.loader.store.init();
-					if ( mw.loader.store.enabled ) {
-						implementations = [];
-						sourceModules = [];
-						batch = batch.filter( function ( module ) {
-							var implementation = mw.loader.store.get( module );
-							if ( implementation ) {
-								implementations.push( implementation );
-								sourceModules.push( module );
-								return false;
-							}
-							return true;
-						} );
-						asyncEval( implementations, function ( err ) {
-							var failed;
-							// Not good, the cached mw.loader.implement calls failed! This should
-							// never happen, barring ResourceLoader bugs, browser bugs and PEBKACs.
-							// Depending on how corrupt the string is, it is likely that some
-							// modules' implement() succeeded while the ones after the error will
-							// never run and leave their modules in the 'loading' state forever.
-							mw.loader.store.stats.failed++;
-
-							// Since this is an error not caused by an individual module but by
-							// something that infected the implement call itself, don't take any
-							// risks and clear everything in this cache.
-							mw.loader.store.clear();
-
-							mw.trackError( 'resourceloader.exception', {
-								exception: err,
-								source: 'store-eval'
-							} );
-							// Re-add the failed ones that are still pending back to the batch
-							failed = sourceModules.filter( function ( module ) {
-								return registry[ module ].state === 'loading';
-							} );
-							batchRequest( failed );
-						} );
-					}
-
-					batchRequest( batch );
-				},
-
-				/**
-				 * Register a source.
-				 *
-				 * The #work() method will use this information to split up requests by source.
-				 *
-				 *     mw.loader.addSource( { mediawikiwiki: 'https://www.mediawiki.org/w/load.php' } );
-				 *
-				 * @private
-				 * @param {Object} ids An object mapping ids to load.php end point urls
-				 * @throws {Error} If source id is already registered
-				 */
-				addSource: function ( ids ) {
-					var id;
-					for ( id in ids ) {
-						if ( id in sources ) {
-							throw new Error( 'source already registered: ' + id );
-						}
-						sources[ id ] = ids[ id ];
-					}
-				},
-
-				/**
-				 * Register a module, letting the system know about it and its properties.
-				 *
-				 * The startup module calls this method.
-				 *
-				 * When using multiple module registration by passing an array, dependencies that
-				 * are specified as references to modules within the array will be resolved before
-				 * the modules are registered.
-				 *
-				 * @param {string|Array} modules Module name or array of arrays, each containing
-				 *  a list of arguments compatible with this method
-				 * @param {string|number} [version] Module version hash (falls backs to empty string)
-				 *  Can also be a number (timestamp) for compatibility with MediaWiki 1.25 and earlier.
-				 * @param {string[]} [dependencies] Array of module names on which this module depends.
-				 * @param {string} [group=null] Group which the module is in
-				 * @param {string} [source='local'] Name of the source
-				 * @param {string} [skip=null] Script body of the skip function
-				 */
-				register: function ( modules ) {
-					var i;
-					if ( typeof modules === 'object' ) {
-						resolveIndexedDependencies( modules );
-						// Optimisation: Up to 55% faster.
-						// Typically called only once, and with a batch.
-						// See <https://gist.github.com/Krinkle/f06fdb3de62824c6c16f02a0e6ce0e66>
-						// Benchmarks taught us that the code for adding an object to `registry`
-						// should actually be inline, or in a simple function that does no
-						// arguments manipulation, and isn't also the caller itself.
-						// JS semantics make it hard to optimise recursion to a different
-						// signature of itself.
-						for ( i = 0; i < modules.length; i++ ) {
-							registerOne.apply( null, modules[ i ] );
-						}
-					} else {
-						registerOne.apply( null, arguments );
-					}
-				},
-
-				/**
-				 * Implement a module given the components that make up the module.
-				 *
-				 * When #load() or #using() requests one or more modules, the server
-				 * response contain calls to this function.
-				 *
-				 * @param {string} module Name of module and current module version. Formatted
-				 *  as '`[name]@[version]`". This version should match the requested version
-				 *  (from #batchRequest and #registry). This avoids race conditions (T117587).
-				 *  For back-compat with MediaWiki 1.27 and earlier, the version may be omitted.
-				 * @param {Function|Array|string|Object} [script] Module code. This can be a function,
-				 *  a list of URLs to load via `<script src>`, a string for `$.globalEval()`, or an
-				 *  object like {"files": {"foo.js":function, "bar.js": function, ...}, "main": "foo.js"}.
-				 *  If an object is provided, the main file will be executed immediately, and the other
-				 *  files will only be executed if loaded via require(). If a function or string is
-				 *  provided, it will be executed/evaluated immediately. If an array is provided, all
-				 *  URLs in the array will be loaded immediately, and executed as soon as they arrive.
-				 * @param {Object} [style] Should follow one of the following patterns:
-				 *
-				 *     { "css": [css, ..] }
-				 *     { "url": { <media>: [url, ..] } }
-				 *
-				 * And for backwards compatibility (needs to be supported forever due to caching):
-				 *
-				 *     { <media>: css }
-				 *     { <media>: [url, ..] }
-				 *
-				 * The reason css strings are not concatenated anymore is T33676. We now check
-				 * whether it's safe to extend the stylesheet.
-				 *
-				 * @private
-				 * @param {Object} [messages] List of key/value pairs to be added to mw#messages.
-				 * @param {Object} [templates] List of key/value pairs to be added to mw#templates.
-				 */
-				implement: function ( module, script, style, messages, templates ) {
-					var split = splitModuleKey( module ),
-						name = split.name,
-						version = split.version;
-					// Automatically register module
-					if ( !( name in registry ) ) {
-						mw.loader.register( name );
-					}
-					// Check for duplicate implementation
-					if ( registry[ name ].script !== undefined ) {
-						throw new Error( 'module already implemented: ' + name );
-					}
-					if ( version ) {
-						// Without this reset, if there is a version mismatch between the
-						// requested and received module version, then mw.loader.store would
-						// cache the response under the requested key. Thus poisoning the cache
-						// indefinitely with a stale value. (T117587)
-						registry[ name ].version = version;
-					}
-					// Attach components
-					registry[ name ].script = script || null;
-					registry[ name ].style = style || null;
-					registry[ name ].messages = messages || null;
-					registry[ name ].templates = templates || null;
-					// The module may already have been marked as erroneous
-					if ( registry[ name ].state !== 'error' && registry[ name ].state !== 'missing' ) {
-						setAndPropagate( name, 'loaded' );
-					}
-				},
-
-				/**
-				 * Load an external script or one or more modules.
-				 *
-				 * This method takes a list of unrelated modules. Use cases:
-				 *
-				 * - A web page will be composed of many different widgets. These widgets independently
-				 *   queue their ResourceLoader modules (`OutputPage::addModules()`). If any of them
-				 *   have problems, or are no longer known (e.g. cached HTML), the other modules
-				 *   should still be loaded.
-				 * - This method is used for preloading, which must not throw. Later code that
-				 *   calls #using() will handle the error.
-				 *
-				 * @param {string|Array} modules Either the name of a module, array of modules,
-				 *  or a URL of an external script or style
-				 * @param {string} [type='text/javascript'] MIME type to use if calling with a URL of an
-				 *  external script or style; acceptable values are "text/css" and
-				 *  "text/javascript"; if no type is provided, text/javascript is assumed.
-				 */
-				load: function ( modules, type ) {
-					var filtered, l;
-
-					// Allow calling with a url or single dependency as a string
-					if ( typeof modules === 'string' ) {
-						// "https://example.org/x.js", "http://example.org/x.js", "//example.org/x.js", "/x.js"
-						if ( /^(https?:)?\/?\//.test( modules ) ) {
-							if ( type === 'text/css' ) {
-								l = document.createElement( 'link' );
-								l.rel = 'stylesheet';
-								l.href = modules;
-								document.head.appendChild( l );
-								return;
-							}
-							if ( type === 'text/javascript' || type === undefined ) {
-								addScript( modules );
-								return;
-							}
-							// Unknown type
-							throw new Error( 'type must be text/css or text/javascript, found ' + type );
-						}
-						// Called with single module
-						modules = [ modules ];
-					}
-
-					// Filter out top-level modules that are unknown or failed to load before.
-					filtered = modules.filter( function ( module ) {
-						var state = mw.loader.getState( module );
-						return state !== 'error' && state !== 'missing';
-					} );
-					// Resolve remaining list using the known dependency tree.
-					// This also filters out modules with unknown dependencies. (T36853)
-					filtered = resolveStubbornly( filtered );
-					// Some modules are not yet ready, add to module load queue.
-					enqueue( filtered, undefined, undefined );
-				},
-
-				/**
-				 * Change the state of one or more modules.
-				 *
-				 * @param {Object} states Object of module name/state pairs
-				 */
-				state: function ( states ) {
-					var module, state;
-					for ( module in states ) {
-						state = states[ module ];
-						if ( !( module in registry ) ) {
-							mw.loader.register( module );
-						}
-						setAndPropagate( module, state );
-					}
-				},
-
-				/**
-				 * Get the version of a module.
-				 *
-				 * @param {string} module Name of module
-				 * @return {string|null} The version, or null if the module (or its version) is not
-				 *  in the registry.
-				 */
-				getVersion: function ( module ) {
-					return module in registry ? registry[ module ].version : null;
-				},
-
-				/**
-				 * Get the state of a module.
-				 *
-				 * @param {string} module Name of module
-				 * @return {string|null} The state, or null if the module (or its state) is not
-				 *  in the registry.
-				 */
-				getState: function ( module ) {
-					return module in registry ? registry[ module ].state : null;
-				},
-
-				/**
-				 * Get the names of all registered modules.
-				 *
-				 * @return {Array}
-				 */
-				getModuleNames: function () {
-					return Object.keys( registry );
-				},
-
-				/**
-				 * Get the exported value of a module.
-				 *
-				 * This static method is publicly exposed for debugging purposes
-				 * only and must not be used in production code. In production code,
-				 * please use the dynamically provided `require()` function instead.
-				 *
-				 * In case of lazy-loaded modules via mw.loader#using(), the returned
-				 * Promise provides the function, see #using() for examples.
-				 *
-				 * @private
-				 * @since 1.27
-				 * @param {string} moduleName Module name
-				 * @return {Mixed} Exported value
-				 */
-				require: function ( moduleName ) {
-					var state = mw.loader.getState( moduleName );
-
-					// Only ready modules can be required
-					if ( state !== 'ready' ) {
-						// Module may've forgotten to declare a dependency
-						throw new Error( 'Module "' + moduleName + '" is not loaded' );
-					}
-
-					return registry[ moduleName ].module.exports;
-				},
-
-				/**
-				 * On browsers that implement the localStorage API, the module store serves as a
-				 * smart complement to the browser cache. Unlike the browser cache, the module store
-				 * can slice a concatenated response from ResourceLoader into its constituent
-				 * modules and cache each of them separately, using each module's versioning scheme
-				 * to determine when the cache should be invalidated.
-				 *
-				 * @private
-				 * @singleton
-				 * @class mw.loader.store
-				 */
-				store: {
-					// Whether the store is in use on this page.
-					enabled: null,
-
-					// Modules whose string representation exceeds 100 kB are
-					// ineligible for storage. See bug T66721.
-					MODULE_SIZE_MAX: 100 * 1000,
-
-					// The contents of the store, mapping '[name]@[version]' keys
-					// to module implementations.
-					items: {},
-
-					// Names of modules to be stored during the next update.
-					// See add() and update().
-					queue: [],
-
-					// Cache hit stats
-					stats: { hits: 0, misses: 0, expired: 0, failed: 0 },
-
-					/**
-					 * Construct a JSON-serializable object representing the content of the store.
-					 *
-					 * @return {Object} Module store contents.
-					 */
-					toJSON: function () {
-						return { items: mw.loader.store.items, vary: mw.loader.store.getVary() };
-					},
-
-					/**
-					 * Get the localStorage key for the entire module store. The key references
-					 * $wgDBname to prevent clashes between wikis which share a common host.
-					 *
-					 * @return {string} localStorage item key
-					 */
-					getStoreKey: function () {
-						return 'MediaWikiModuleStore:' + mw.config.get( 'wgDBname' );
-					},
-
-					/**
-					 * Get a key on which to vary the module cache.
-					 *
-					 * @return {string} String of concatenated vary conditions.
-					 */
-					getVary: function () {
-						return mw.config.get( 'skin' ) + ':' +
-							mw.config.get( 'wgResourceLoaderStorageVersion' ) + ':' +
-							mw.config.get( 'wgUserLanguage' );
-					},
-
-					/**
-					 * Initialize the store.
-					 *
-					 * Retrieves store from localStorage and (if successfully retrieved) decoding
-					 * the stored JSON value to a plain object.
-					 *
-					 * The try / catch block is used for JSON & localStorage feature detection.
-					 * See the in-line documentation for Modernizr's localStorage feature detection
-					 * code for a full account of why we need a try / catch:
-					 * <https://github.com/Modernizr/Modernizr/blob/v2.7.1/modernizr.js#L771-L796>.
-					 */
-					init: function () {
-						var raw, data;
-
-						if ( this.enabled !== null ) {
-							// Init already ran
-							return;
-						}
-
-						if (
-							// Disabled because localStorage quotas are tight and (in Firefox's case)
-							// shared by multiple origins.
-							// See T66721, and <https://bugzilla.mozilla.org/show_bug.cgi?id=1064466>.
-							/Firefox/.test( navigator.userAgent ) ||
-
-							// Disabled by configuration.
-							!mw.config.get( 'wgResourceLoaderStorageEnabled' )
-						) {
-							// Clear any previous store to free up space. (T66721)
-							this.clear();
-							this.enabled = false;
-							return;
-						}
-						if ( mw.config.get( 'debug' ) ) {
-							// Disable module store in debug mode
-							this.enabled = false;
-							return;
-						}
-
-						try {
-							// This a string we stored, or `null` if the key does not (yet) exist.
-							raw = localStorage.getItem( this.getStoreKey() );
-							// If we get here, localStorage is available; mark enabled
-							this.enabled = true;
-							// If null, JSON.parse() will cast to string and re-parse, still null.
-							data = JSON.parse( raw );
-							if ( data && typeof data.items === 'object' && data.vary === this.getVary() ) {
-								this.items = data.items;
-								return;
-							}
-						} catch ( e ) {
-							// Perhaps localStorage was disabled by the user, or got corrupted.
-							// See point 3 and 4 below. (T195647)
-						}
-
-						// If we get here, one of four things happened:
-						//
-						// 1. localStorage did not contain our store key.
-						//    This means `raw` is `null`, and we're on a fresh page view (cold cache).
-						//    The store was enabled, and `items` starts fresh.
-						//
-						// 2. localStorage contained parseable data under our store key,
-						//    but it's not applicable to our current context (see getVary).
-						//    The store was enabled, and `items` starts fresh.
-						//
-						// 3. JSON.parse threw (localStorage contained corrupt data).
-						//    This means `raw` contains a string.
-						//    The store was enabled, and `items` starts fresh.
-						//
-						// 4. localStorage threw (disabled or otherwise unavailable).
-						//    This means `raw` was never assigned.
-						//    We will disable the store below.
-						if ( raw === undefined ) {
-							// localStorage failed; disable store
-							this.enabled = false;
-						}
-					},
-
-					/**
-					 * Retrieve a module from the store and update cache hit stats.
-					 *
-					 * @param {string} module Module name
-					 * @return {string|boolean} Module implementation or false if unavailable
-					 */
-					get: function ( module ) {
-						var key;
-
-						if ( !this.enabled ) {
-							return false;
-						}
-
-						key = getModuleKey( module );
-						if ( key in this.items ) {
-							this.stats.hits++;
-							return this.items[ key ];
-						}
-
-						this.stats.misses++;
-						return false;
-					},
-
-					/**
-					 * Queue the name of a module that the next update should consider storing.
-					 *
-					 * @since 1.32
-					 * @param {string} module Module name
-					 */
-					add: function ( module ) {
-						if ( !this.enabled ) {
-							return;
-						}
-						this.queue.push( module );
-						this.requestUpdate();
-					},
-
-					/**
-					 * Add the contents of the named module to the in-memory store.
-					 *
-					 * This method does not guarantee that the module will be stored.
-					 * Inspection of the module's meta data and size will ultimately decide that.
-					 *
-					 * This method is considered internal to mw.loader.store and must only
-					 * be called if the store is enabled.
-					 *
-					 * @private
-					 * @param {string} module Module name
-					 */
-					set: function ( module ) {
-						var key, args, src,
-							encodedScript,
-							descriptor = mw.loader.moduleRegistry[ module ];
-
-						key = getModuleKey( module );
-
-						if (
-							// Already stored a copy of this exact version
-							key in this.items ||
-							// Module failed to load
-							!descriptor ||
-							descriptor.state !== 'ready' ||
-							// Unversioned, private, or site-/user-specific
-							!descriptor.version ||
-							descriptor.group === 'private' ||
-							descriptor.group === 'user' ||
-							// Partial descriptor
-							// (e.g. skipped module, or style module with state=ready)
-							[ descriptor.script, descriptor.style, descriptor.messages,
-								descriptor.templates ].indexOf( undefined ) !== -1
-						) {
-							// Decline to store
-							return;
-						}
-
-						try {
-							if ( typeof descriptor.script === 'function' ) {
-								// Function literal: cast to string
-								encodedScript = String( descriptor.script );
-							} else if (
-								// Plain object: serialise as object literal (not JSON),
-								// making sure to preserve the functions.
-								typeof descriptor.script === 'object' &&
-								descriptor.script &&
-								!Array.isArray( descriptor.script )
-							) {
-								encodedScript = '{' +
-									'main:' + JSON.stringify( descriptor.script.main ) + ',' +
-									'files:{' +
-									Object.keys( descriptor.script.files ).map( function ( key ) {
-										var value = descriptor.script.files[ key ];
-										return JSON.stringify( key ) + ':' +
-											( typeof value === 'function' ? value : JSON.stringify( value ) );
-									} ).join( ',' ) +
-									'}}';
-							} else {
-								// Array of urls, or null.
-								encodedScript = JSON.stringify( descriptor.script );
-							}
-							args = [
-								JSON.stringify( key ),
-								encodedScript,
-								JSON.stringify( descriptor.style ),
-								JSON.stringify( descriptor.messages ),
-								JSON.stringify( descriptor.templates )
-							];
-						} catch ( e ) {
-							mw.trackError( 'resourceloader.exception', {
-								exception: e,
-								source: 'store-localstorage-json'
-							} );
-							return;
-						}
-
-						src = 'mw.loader.implement(' + args.join( ',' ) + ');';
-						if ( src.length > this.MODULE_SIZE_MAX ) {
-							return;
-						}
-						this.items[ key ] = src;
-					},
-
-					/**
-					 * Iterate through the module store, removing any item that does not correspond
-					 * (in name and version) to an item in the module registry.
-					 */
-					prune: function () {
-						var key, module;
-
-						for ( key in this.items ) {
-							module = key.slice( 0, key.indexOf( '@' ) );
-							if ( getModuleKey( module ) !== key ) {
-								this.stats.expired++;
-								delete this.items[ key ];
-							} else if ( this.items[ key ].length > this.MODULE_SIZE_MAX ) {
-								// This value predates the enforcement of a size limit on cached modules.
-								delete this.items[ key ];
-							}
-						}
-					},
-
-					/**
-					 * Clear the entire module store right now.
-					 */
-					clear: function () {
-						this.items = {};
-						try {
-							localStorage.removeItem( this.getStoreKey() );
-						} catch ( e ) {}
-					},
-
-					/**
-					 * Request a sync of the in-memory store back to persisted localStorage.
-					 *
-					 * This function debounces updates. The debouncing logic should account
-					 * for the following factors:
-					 *
-					 * - Writing to localStorage is an expensive operation that must not happen
-					 *   during the critical path of initialising and executing module code.
-					 *   Instead, it should happen at a later time after modules have been given
-					 *   time and priority to do their thing first.
-					 *
-					 * - This method is called from mw.loader.store.add(), which will be called
-					 *   hundreds of times on a typical page, including within the same call-stack
-					 *   and eventloop-tick. This is because responses from load.php happen in
-					 *   batches. As such, we want to allow all modules from the same load.php
-					 *   response to be written to disk with a single flush, not many.
-					 *
-					 * - Repeatedly deleting and creating timers is non-trivial.
-					 *
-					 * - localStorage is shared by all pages from the same origin, if multiple
-					 *   pages are loaded with different module sets, the possibility exists that
-					 *   modules saved by one page will be clobbered by another. The impact of
-					 *   this is minor, it merely causes a less efficient cache use, and the
-					 *   problem would be corrected by subsequent page views.
-					 *
-					 * This method is considered internal to mw.loader.store and must only
-					 * be called if the store is enabled.
-					 *
-					 * @private
-					 * @method
-					 */
-					requestUpdate: ( function () {
-						var hasPendingWrites = false;
-
-						function flushWrites() {
-							var data, key;
-
-							// Remove anything from the in-memory store that came from previous page
-							// loads that no longer corresponds with current module names and versions.
-							mw.loader.store.prune();
-							// Process queued module names, serialise their contents to the in-memory store.
-							while ( mw.loader.store.queue.length ) {
-								mw.loader.store.set( mw.loader.store.queue.shift() );
-							}
-
-							key = mw.loader.store.getStoreKey();
-							try {
-								// Replacing the content of the module store might fail if the new
-								// contents would exceed the browser's localStorage size limit. To
-								// avoid clogging the browser with stale data, always remove the old
-								// value before attempting to set the new one.
-								localStorage.removeItem( key );
-								data = JSON.stringify( mw.loader.store );
-								localStorage.setItem( key, data );
-							} catch ( e ) {
-								mw.trackError( 'resourceloader.exception', {
-									exception: e,
-									source: 'store-localstorage-update'
-								} );
-							}
-
-							// Let the next call to requestUpdate() create a new timer.
-							hasPendingWrites = false;
-						}
-
-						function onTimeout() {
-							// Defer the actual write via requestIdleCallback
-							mw.requestIdleCallback( flushWrites );
-						}
-
-						return function () {
-							// On the first call to requestUpdate(), create a timer that
-							// waits at least two seconds, then calls onTimeout.
-							// The main purpose is to allow the current batch of load.php
-							// responses to complete before we do anything. This batch can
-							// trigger many hundreds of calls to requestUpdate().
-							if ( !hasPendingWrites ) {
-								hasPendingWrites = true;
-								setTimeout( onTimeout, 2000 );
-							}
-						};
-					}() )
-				}
-			};
-		}() ),
-
-		// Skeleton user object, extended by the 'mediawiki.user' module.
-		/**
-		 * @class mw.user
-		 * @singleton
-		 */
-		user: {
-			/**
-			 * @property {mw.Map}
-			 */
-			options: new Map(),
-			/**
-			 * @property {mw.Map}
-			 */
-			tokens: new Map()
-		},
-
-		// OOUI widgets specific to MediaWiki
-		widgets: {}
-=======
 		log: log
->>>>>>> d3bf11f5
 
 		// mw.loader is defined in a separate file that is appended to this
 	};
