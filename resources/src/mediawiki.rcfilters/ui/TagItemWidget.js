--- conflicted
+++ resolved
@@ -1,177 +1,3 @@
-<<<<<<< HEAD
-( function () {
-	/**
-	 * Extend OOUI's TagItemWidget to also display a popup on hover.
-	 *
-	 * @class mw.rcfilters.ui.TagItemWidget
-	 * @extends OO.ui.TagItemWidget
-	 * @mixins OO.ui.mixin.PopupElement
-	 *
-	 * @constructor
-	 * @param {mw.rcfilters.Controller} controller
-	 * @param {mw.rcfilters.dm.FiltersViewModel} filtersViewModel
-	 * @param {mw.rcfilters.dm.FilterItem} invertModel
-	 * @param {mw.rcfilters.dm.FilterItem} itemModel Item model
-	 * @param {Object} config Configuration object
-	 * @cfg {jQuery} [$overlay] A jQuery object serving as overlay for popups
-	 */
-	var TagItemWidget = function MwRcfiltersUiTagItemWidget(
-		controller, filtersViewModel, invertModel, itemModel, config
-	) {
-		// Configuration initialization
-		config = config || {};
-
-		this.controller = controller;
-		this.invertModel = invertModel;
-		this.filtersViewModel = filtersViewModel;
-		this.itemModel = itemModel;
-		this.selected = false;
-
-		TagItemWidget.parent.call( this, $.extend( {
-			data: this.itemModel.getName()
-		}, config ) );
-
-		this.$overlay = config.$overlay || this.$element;
-		this.popupLabel = new OO.ui.LabelWidget();
-
-		// Mixin constructors
-		OO.ui.mixin.PopupElement.call( this, $.extend( {
-			popup: {
-				padded: false,
-				align: 'center',
-				position: 'above',
-				$content: $( '<div>' )
-					.addClass( 'mw-rcfilters-ui-tagItemWidget-popup-content' )
-					.append( this.popupLabel.$element ),
-				$floatableContainer: this.$element,
-				classes: [ 'mw-rcfilters-ui-tagItemWidget-popup' ]
-			}
-		}, config ) );
-
-		this.popupTimeoutShow = null;
-		this.popupTimeoutHide = null;
-
-		this.$highlight = $( '<div>' )
-			.addClass( 'mw-rcfilters-ui-tagItemWidget-highlight' );
-
-		// Add title attribute with the item label to 'x' button
-		this.closeButton.setTitle( mw.msg( 'rcfilters-tag-remove', this.itemModel.getLabel() ) );
-
-		// Events
-		this.filtersViewModel.connect( this, { highlightChange: 'updateUiBasedOnState' } );
-		this.invertModel.connect( this, { update: 'updateUiBasedOnState' } );
-		this.itemModel.connect( this, { update: 'updateUiBasedOnState' } );
-
-		// Initialization
-		this.$overlay.append( this.popup.$element );
-		this.$element
-			.addClass( 'mw-rcfilters-ui-tagItemWidget' )
-			.prepend( this.$highlight )
-			.attr( 'aria-haspopup', 'true' )
-			.on( 'mouseenter', this.onMouseEnter.bind( this ) )
-			.on( 'mouseleave', this.onMouseLeave.bind( this ) );
-
-		this.updateUiBasedOnState();
-	};
-
-	/* Initialization */
-
-	OO.inheritClass( TagItemWidget, OO.ui.TagItemWidget );
-	OO.mixinClass( TagItemWidget, OO.ui.mixin.PopupElement );
-
-	/* Methods */
-
-	/**
-	 * Respond to model update event
-	 */
-	TagItemWidget.prototype.updateUiBasedOnState = function () {
-		// Update label if needed
-		var labelMsg = this.itemModel.getLabelMessageKey( this.invertModel.isSelected() );
-		if ( labelMsg ) {
-			this.setLabel( $( '<div>' ).append(
-				$( '<bdi>' ).html(
-					mw.message( labelMsg, mw.html.escape( this.itemModel.getLabel() ) ).parse()
-				)
-			).contents() );
-		} else {
-			this.setLabel(
-				$( '<bdi>' ).text(
-					this.itemModel.getLabel()
-				)
-			);
-		}
-
-		this.setCurrentMuteState();
-		this.setHighlightColor();
-	};
-
-	/**
-	 * Set the current highlight color for this item
-	 */
-	TagItemWidget.prototype.setHighlightColor = function () {
-		var selectedColor = this.filtersViewModel.isHighlightEnabled() && this.itemModel.isHighlighted ?
-			this.itemModel.getHighlightColor() :
-			null;
-
-		this.$highlight
-			.attr( 'data-color', selectedColor )
-			.toggleClass(
-				'mw-rcfilters-ui-tagItemWidget-highlight-highlighted',
-				!!selectedColor
-			);
-	};
-
-	/**
-	 * Set the current mute state for this item
-	 */
-	TagItemWidget.prototype.setCurrentMuteState = function () {};
-
-	/**
-	 * Respond to mouse enter event
-	 */
-	TagItemWidget.prototype.onMouseEnter = function () {
-		var labelText = this.itemModel.getStateMessage();
-
-		if ( labelText ) {
-			this.popupLabel.setLabel( labelText );
-
-			// Set timeout for the popup to show
-			this.popupTimeoutShow = setTimeout( function () {
-				this.popup.toggle( true );
-			}.bind( this ), 500 );
-
-			// Cancel the hide timeout
-			clearTimeout( this.popupTimeoutHide );
-			this.popupTimeoutHide = null;
-		}
-	};
-
-	/**
-	 * Respond to mouse leave event
-	 */
-	TagItemWidget.prototype.onMouseLeave = function () {
-		this.popupTimeoutHide = setTimeout( function () {
-			this.popup.toggle( false );
-		}.bind( this ), 250 );
-
-		// Clear the show timeout
-		clearTimeout( this.popupTimeoutShow );
-		this.popupTimeoutShow = null;
-	};
-
-	/**
-	 * Set selected state on this widget
-	 *
-	 * @param {boolean} [isSelected] Widget is selected
-	 */
-	TagItemWidget.prototype.toggleSelected = function ( isSelected ) {
-		isSelected = isSelected !== undefined ? isSelected : !this.selected;
-
-		if ( this.selected !== isSelected ) {
-			this.selected = isSelected;
-
-			this.$element.toggleClass( 'mw-rcfilters-ui-tagItemWidget-selected', this.selected );
-=======
 /**
  * Extend OOUI's TagItemWidget to also display a popup on hover.
  *
@@ -217,7 +43,6 @@
 				.append( this.popupLabel.$element ),
 			$floatableContainer: this.$element,
 			classes: [ 'mw-rcfilters-ui-tagItemWidget-popup' ]
->>>>>>> d3bf11f5
 		}
 	}, config ) );
 
