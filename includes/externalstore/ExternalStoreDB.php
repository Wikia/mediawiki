<?php
/**
 * External storage in SQL database.
 *
 * This program is free software; you can redistribute it and/or modify
 * it under the terms of the GNU General Public License as published by
 * the Free Software Foundation; either version 2 of the License, or
 * (at your option) any later version.
 *
 * This program is distributed in the hope that it will be useful,
 * but WITHOUT ANY WARRANTY; without even the implied warranty of
 * MERCHANTABILITY or FITNESS FOR A PARTICULAR PURPOSE. See the
 * GNU General Public License for more details.
 *
 * You should have received a copy of the GNU General Public License along
 * with this program; if not, write to the Free Software Foundation, Inc.,
 * 51 Franklin Street, Fifth Floor, Boston, MA 02110-1301, USA.
 * http://www.gnu.org/copyleft/gpl.html
 *
 * @file
 */

use Wikimedia\Rdbms\DatabaseDomain;
use Wikimedia\Rdbms\DBConnRef;
use Wikimedia\Rdbms\DBUnexpectedError;
use Wikimedia\Rdbms\IDatabase;
use Wikimedia\Rdbms\ILoadBalancer;
use Wikimedia\Rdbms\LBFactory;
use Wikimedia\Rdbms\MaintainableDBConnRef;
use Wikimedia\ScopedCallback;

/**
 * DB accessible external objects.
 *
 * In this system, each store "location" maps to a database "cluster".
 * The clusters must be defined in the normal LBFactory configuration.
 *
 * @ingroup ExternalStorage
 */
class ExternalStoreDB extends ExternalStoreMedium {
	/** @var LBFactory */
	private $lbFactory;

	/**
	 * @see ExternalStoreMedium::__construct()
	 * @param array $params Additional parameters include:
	 *   - lbFactory: an LBFactory instance
	 */
	public function __construct( array $params ) {
		parent::__construct( $params );
		if ( !isset( $params['lbFactory'] ) || !( $params['lbFactory'] instanceof LBFactory ) ) {
			throw new InvalidArgumentException( "LBFactory required in 'lbFactory' field." );
		}
		$this->lbFactory = $params['lbFactory'];
	}

	/**
	 * The provided URL is in the form of DB://cluster/id
	 * or DB://cluster/id/itemid for concatened storage.
	 *
	 * @param string $url
	 * @return string|bool False if missing
	 * @see ExternalStoreMedium::fetchFromURL()
	 */
	public function fetchFromURL( $url ) {
		list( $cluster, $id, $itemID ) = $this->parseURL( $url );
		$ret = $this->fetchBlob( $cluster, $id, $itemID );

		if ( $itemID !== false && $ret !== false ) {
			return $ret->getItem( $itemID );
		}

		return $ret;
	}

	/**
	 * Fetch data from given external store URLs.
	 * The provided URLs are in the form of DB://cluster/id
	 * or DB://cluster/id/itemid for concatened storage.
	 *
	 * @param array $urls An array of external store URLs
	 * @return array A map from url to stored content. Failed results
	 *     are not represented.
	 */
	public function batchFetchFromURLs( array $urls ) {
		$batched = $inverseUrlMap = [];
		foreach ( $urls as $url ) {
			list( $cluster, $id, $itemID ) = $this->parseURL( $url );
			$batched[$cluster][$id][] = $itemID;
			// false $itemID gets cast to int, but should be ok
			// since we do === from the $itemID in $batched
			$inverseUrlMap[$cluster][$id][$itemID] = $url;
		}
		$ret = [];
		foreach ( $batched as $cluster => $batchByCluster ) {
			$res = $this->batchFetchBlobs( $cluster, $batchByCluster );
			/** @var HistoryBlob $blob */
			foreach ( $res as $id => $blob ) {
				foreach ( $batchByCluster[$id] as $itemID ) {
					$url = $inverseUrlMap[$cluster][$id][$itemID];
					if ( $itemID === false ) {
						$ret[$url] = $blob;
					} else {
						$ret[$url] = $blob->getItem( $itemID );
					}
				}
			}
		}

		return $ret;
	}

	/**
	 * @inheritDoc
	 */
	public function store( $location, $data ) {
		$dbw = $this->getPrimary( $location );
		$dbw->insert(
			$this->getTable( $dbw, $location ),
			[ 'blob_text' => $data ],
			__METHOD__
		);
		$id = $dbw->insertId();
		if ( !$id ) {
			throw new MWException( __METHOD__ . ': no insert ID' );
		}

		return "DB://$location/$id";
	}

	/**
	 * @inheritDoc
	 */
	public function isReadOnly( $location ) {
<<<<<<< HEAD
		$lb = $this->getLoadBalancer( $location );
		$domainId = $this->getDomainId( $lb->getServerInfo( $lb->getWriterIndex() ) );
=======
		if ( parent::isReadOnly( $location ) ) {
			return true;
		}

		$lb = $this->getLoadBalancer( $location );
		$domainId = $this->getDomainId( $lb->getServerInfo( $lb->getWriterIndex() ) );

>>>>>>> d3bf11f5
		return ( $lb->getReadOnlyReason( $domainId ) !== false );
	}

	/**
	 * Get a LoadBalancer for the specified cluster
	 *
	 * @param string $cluster Cluster name
	 * @return ILoadBalancer
	 */
	private function getLoadBalancer( $cluster ) {
		return $this->lbFactory->getExternalLB( $cluster );
	}

	/**
	 * Get a replica DB connection for the specified cluster
	 *
	 * @since 1.34
	 * @param string $cluster Cluster name
	 * @return DBConnRef
	 */
	public function getReplica( $cluster ) {
		$lb = $this->getLoadBalancer( $cluster );

		return $lb->getConnectionRef(
			DB_REPLICA,
			[],
			$this->getDomainId( $lb->getServerInfo( $lb->getWriterIndex() ) ),
			$lb::CONN_TRX_AUTOCOMMIT
		);
	}

	/**
	 * Get a replica DB connection for the specified cluster
	 *
	 * @param string $cluster Cluster name
	 * @return DBConnRef
	 * @deprecated since 1.34
	 */
	public function getSlave( $cluster ) {
		wfDeprecated( __METHOD__, '1.34' );
		return $this->getReplica( $cluster );
	}

	/**
	 * Get a primary database connection for the specified cluster
	 *
	 * @param string $cluster Cluster name
	 * @return MaintainableDBConnRef
	 * @since 1.37
	 */
	public function getPrimary( $cluster ) {
		$lb = $this->getLoadBalancer( $cluster );

		return $lb->getMaintenanceConnectionRef(
			DB_PRIMARY,
			[],
			$this->getDomainId( $lb->getServerInfo( $lb->getWriterIndex() ) ),
			$lb::CONN_TRX_AUTOCOMMIT
		);
	}

	/**
	 * @deprecated since 1.37; please use getPrimary() instead.
	 * @param string $cluster Cluster name
	 * @return MaintainableDBConnRef
	 */
	public function getMaster( $cluster ) {
		wfDeprecated( __METHOD__, '1.37' );
		return $this->getPrimary( $cluster );
	}

	/**
	 * @param array $server Primary DB server configuration array for LoadBalancer
	 * @return string|bool Database domain ID or false
	 */
	private function getDomainId( array $server ) {
<<<<<<< HEAD
		if ( isset( $this->params['wiki'] ) && $this->params['wiki'] !== false ) {
			return $this->params['wiki']; // explicit domain
=======
		if ( $this->isDbDomainExplicit ) {
			return $this->dbDomain; // explicit foreign domain
>>>>>>> d3bf11f5
		}

		if ( isset( $server['dbname'] ) ) {
			// T200471: for b/c, treat any "dbname" field as forcing which database to use.
			// MediaWiki/LoadBalancer previously did not enforce any concept of a local DB
			// domain, but rather assumed that the LB server configuration matched $wgDBname.
			// This check is useful when the external storage DB for this cluster does not use
			// the same name as the corresponding "main" DB(s) for wikis.
			$domain = new DatabaseDomain(
				$server['dbname'],
				$server['schema'] ?? null,
				$server['tablePrefix'] ?? ''
			);

			return $domain->getId();
		}

		return false; // local LB domain
	}

	/**
	 * Get the 'blobs' table name for this database
	 *
	 * @param IDatabase $db
	 * @param string|null $cluster Cluster name
	 * @return string Table name ('blobs' by default)
	 */
	public function getTable( $db, $cluster = null ) {
		if ( $cluster !== null ) {
			$lb = $this->getLoadBalancer( $cluster );
			$info = $lb->getServerInfo( $lb->getWriterIndex() );
			if ( isset( $info['blobs table'] ) ) {
				return $info['blobs table'];
			}
		}

		return $db->getLBInfo( 'blobs table' ) ?? 'blobs'; // b/c
	}

	/**
	 * Create the appropriate blobs table on this cluster
	 *
	 * @see getTable()
	 * @since 1.34
	 * @param string $cluster
	 */
	public function initializeTable( $cluster ) {
		global $IP;

		static $supportedTypes = [ 'mysql', 'sqlite' ];

		$dbw = $this->getPrimary( $cluster );
		if ( !in_array( $dbw->getType(), $supportedTypes, true ) ) {
			throw new DBUnexpectedError( $dbw, "RDBMS type '{$dbw->getType()}' not supported." );
		}

		$sqlFilePath = "$IP/maintenance/storage/blobs.sql";
		$sql = file_get_contents( $sqlFilePath );
		if ( $sql === false ) {
			throw new RuntimeException( "Failed to read '$sqlFilePath'." );
		}

		$rawTable = $this->getTable( $dbw, $cluster ); // e.g. "blobs_cluster23"
		$encTable = $dbw->tableName( $rawTable );
		$dbw->query(
			str_replace(
				[ '/*$wgDBprefix*/blobs', '/*_*/blobs' ],
				[ $encTable, $encTable ],
				$sql
			),
			__METHOD__,
			$dbw::QUERY_IGNORE_DBO_TRX
		);
	}

	/**
	 * Fetch a blob item out of the database; a cache of the last-loaded
	 * blob will be kept so that multiple loads out of a multi-item blob
	 * can avoid redundant database access and decompression.
	 * @param string $cluster
	 * @param string $id
	 * @param string $itemID
	 * @return HistoryBlob|bool Returns false if missing
	 */
	private function fetchBlob( $cluster, $id, $itemID ) {
		/**
		 * One-step cache variable to hold base blobs; operations that
		 * pull multiple revisions may often pull multiple times from
		 * the same blob. By keeping the last-used one open, we avoid
		 * redundant unserialization and decompression overhead.
		 */
		static $externalBlobCache = [];

		$cacheID = ( $itemID === false ) ? "$cluster/$id" : "$cluster/$id/";
		$cacheID = "$cacheID@{$this->dbDomain}";

		if ( isset( $externalBlobCache[$cacheID] ) ) {
			$this->logger->debug( __METHOD__ . ": cache hit on $cacheID" );

			return $externalBlobCache[$cacheID];
		}

		$this->logger->debug( __METHOD__ . ": cache miss on $cacheID" );

		$dbr = $this->getReplica( $cluster );
		$ret = $dbr->selectField(
			$this->getTable( $dbr, $cluster ),
			'blob_text',
			[ 'blob_id' => $id ],
			__METHOD__
		);
		if ( $ret === false ) {
			// Try the primary DB
			$this->logger->warning( __METHOD__ . ": primary DB fallback on $cacheID" );
			$scope = $this->lbFactory->getTransactionProfiler()->silenceForScope();
			$dbw = $this->getPrimary( $cluster );
			$ret = $dbw->selectField(
				$this->getTable( $dbw, $cluster ),
				'blob_text',
				[ 'blob_id' => $id ],
				__METHOD__
			);
			ScopedCallback::consume( $scope );
			if ( $ret === false ) {
				$this->logger->warning( __METHOD__ . ": primary DB failed to find $cacheID" );
			}
		}
		if ( $itemID !== false && $ret !== false ) {
			// Unserialise object; caller extracts item
			$ret = unserialize( $ret );
		}

		$externalBlobCache = [ $cacheID => $ret ];

		return $ret;
	}

	/**
	 * Fetch multiple blob items out of the database
	 *
	 * @param string $cluster A cluster name valid for use with LBFactory
	 * @param array $ids A map from the blob_id's to look for to the requested itemIDs in the blobs
	 * @return array A map from the blob_id's requested to their content.
	 *   Unlocated ids are not represented
	 */
	private function batchFetchBlobs( $cluster, array $ids ) {
		$dbr = $this->getReplica( $cluster );
		$res = $dbr->select(
			$this->getTable( $dbr, $cluster ),
			[ 'blob_id', 'blob_text' ],
			[ 'blob_id' => array_keys( $ids ) ],
			__METHOD__
		);

		$ret = [];
		if ( $res !== false ) {
			$this->mergeBatchResult( $ret, $ids, $res );
		}
		if ( $ids ) {
			// Try the primary
			$this->logger->info(
				__METHOD__ . ": primary fallback on '$cluster' for: " .
				implode( ',', array_keys( $ids ) )
			);
			$scope = $this->lbFactory->getTransactionProfiler()->silenceForScope();
			$dbw = $this->getPrimary( $cluster );
			$res = $dbw->select(
				$this->getTable( $dbr, $cluster ),
				[ 'blob_id', 'blob_text' ],
				[ 'blob_id' => array_keys( $ids ) ],
				__METHOD__ );
			ScopedCallback::consume( $scope );
			if ( $res === false ) {
				$this->logger->error( __METHOD__ . ": primary failed on '$cluster'" );
			} else {
				$this->mergeBatchResult( $ret, $ids, $res );
			}
		}
		if ( $ids ) {
			$this->logger->error(
				__METHOD__ . ": primary on '$cluster' failed locating items: " .
				implode( ',', array_keys( $ids ) )
			);
		}

		return $ret;
	}

	/**
	 * Helper function for self::batchFetchBlobs for merging primary/replica DB results
	 * @param array &$ret Current self::batchFetchBlobs return value
	 * @param array &$ids Map from blob_id to requested itemIDs
	 * @param mixed $res DB result from Database::select
	 */
	private function mergeBatchResult( array &$ret, array &$ids, $res ) {
		foreach ( $res as $row ) {
			$id = $row->blob_id;
			$itemIDs = $ids[$id];
			unset( $ids[$id] ); // to track if everything is found
			if ( count( $itemIDs ) === 1 && reset( $itemIDs ) === false ) {
				// single result stored per blob
				$ret[$id] = $row->blob_text;
			} else {
				// multi result stored per blob
				$ret[$id] = unserialize( $row->blob_text );
			}
		}
	}

	/**
	 * @param string $url
	 * @return array
	 */
	protected function parseURL( $url ) {
		$path = explode( '/', $url );

		return [
			$path[2], // cluster
			$path[3], // id
			$path[4] ?? false // itemID
		];
	}
}<|MERGE_RESOLUTION|>--- conflicted
+++ resolved
@@ -132,18 +132,13 @@
 	 * @inheritDoc
 	 */
 	public function isReadOnly( $location ) {
-<<<<<<< HEAD
+		if ( parent::isReadOnly( $location ) ) {
+			return true;
+		}
+
 		$lb = $this->getLoadBalancer( $location );
 		$domainId = $this->getDomainId( $lb->getServerInfo( $lb->getWriterIndex() ) );
-=======
-		if ( parent::isReadOnly( $location ) ) {
-			return true;
-		}
-
-		$lb = $this->getLoadBalancer( $location );
-		$domainId = $this->getDomainId( $lb->getServerInfo( $lb->getWriterIndex() ) );
-
->>>>>>> d3bf11f5
+
 		return ( $lb->getReadOnlyReason( $domainId ) !== false );
 	}
 
@@ -220,13 +215,8 @@
 	 * @return string|bool Database domain ID or false
 	 */
 	private function getDomainId( array $server ) {
-<<<<<<< HEAD
-		if ( isset( $this->params['wiki'] ) && $this->params['wiki'] !== false ) {
-			return $this->params['wiki']; // explicit domain
-=======
 		if ( $this->isDbDomainExplicit ) {
 			return $this->dbDomain; // explicit foreign domain
->>>>>>> d3bf11f5
 		}
 
 		if ( isset( $server['dbname'] ) ) {
