--- conflicted
+++ resolved
@@ -473,11 +473,7 @@
 	 * @since 1.34
 	 */
 	public function refreshCountsIfSmall( $maxSize = self::ROW_COUNT_SMALL ) {
-<<<<<<< HEAD
-		$dbw = wfGetDB( DB_MASTER );
-=======
 		$dbw = $this->loadBalancer->getConnectionRef( DB_PRIMARY );
->>>>>>> d3bf11f5
 		$dbw->startAtomic( __METHOD__ );
 
 		$typeOccurances = $dbw->selectFieldValues(
