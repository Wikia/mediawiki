<?php
/**
 * Copyright © Gabriel Wicke -- http://www.aulinx.de/
 *
 * This program is free software; you can redistribute it and/or modify
 * it under the terms of the GNU General Public License as published by
 * the Free Software Foundation; either version 2 of the License, or
 * (at your option) any later version.
 *
 * This program is distributed in the hope that it will be useful,
 * but WITHOUT ANY WARRANTY; without even the implied warranty of
 * MERCHANTABILITY or FITNESS FOR A PARTICULAR PURPOSE. See the
 * GNU General Public License for more details.
 *
 * You should have received a copy of the GNU General Public License along
 * with this program; if not, write to the Free Software Foundation, Inc.,
 * 51 Franklin Street, Fifth Floor, Boston, MA 02110-1301, USA.
 * http://www.gnu.org/copyleft/gpl.html
 *
 * @file
 */

use MediaWiki\MediaWikiServices;
use MediaWiki\Permissions\Authority;

/**
 * Base class for QuickTemplate-based skins.
 *
 * The template data is filled in SkinTemplate::prepareQuickTemplate.
 *
 * @stable to extend
 * @ingroup Skins
 */
class SkinTemplate extends Skin {
	/**
	 * @var string For QuickTemplate, the name of the subclass which will
	 *   actually fill the template.
	 */
	public $template;

	protected $action;
	public $thispage;
	public $titletxt;
	public $userpage;
	public $thisquery;
	// TODO: Rename this to $isRegistered (but that's a breaking change)
	public $loggedin;
	public $username;
	public $userpageUrlDetails;

	/**
	 * Create the template engine object; we feed it a bunch of data
	 * and eventually it spits out some HTML. Should have interface
	 * roughly equivalent to PHPTAL 0.7.
	 *
	 * @param string $classname
	 * @return QuickTemplate
	 */
	protected function setupTemplate( $classname ) {
		return new $classname( $this->getConfig() );
	}

	/**
	 * @return QuickTemplate
	 */
	protected function setupTemplateForOutput() {
		$this->setupTemplateContext();
		$template = $this->options['template'] ?? $this->template;
		if ( !$template ) {
			throw new RuntimeException(
				'SkinTemplate skins must define a `template` either as a public'
					. ' property of by passing in a`template` option to the constructor.'
			);
		}
		$tpl = $this->setupTemplate( $template );
		return $tpl;
	}

	/**
	 * Setup class properties that are necessary prior to calling
	 * setupTemplateForOutput. It must be called inside
	 * prepareQuickTemplate.
	 * This function may set local class properties that will be used
	 * by other methods, but should not make assumptions about the
	 * implementation of setupTemplateForOutput
	 * @since 1.35
	 */
	final protected function setupTemplateContext() {
		$request = $this->getRequest();
		$user = $this->getUser();
		$title = $this->getTitle();

		// Optimization: Cache getActionName() because it's expensive to compute
		$this->action = Action::getActionName( $this );
		$this->thispage = $title->getPrefixedDBkey();
		$this->titletxt = $title->getPrefixedText();
		$this->userpage = $user->getUserPage()->getPrefixedText();
		$query = [];
		if ( !$request->wasPosted() ) {
			$query = $request->getValues();
			unset( $query['title'] );
			unset( $query['returnto'] );
			unset( $query['returntoquery'] );
		}
		$this->thisquery = wfArrayToCgi( $query );
		$this->loggedin = $user->isRegistered();
		$this->username = $user->getName();

		if ( $this->loggedin ) {
			$this->userpageUrlDetails = self::makeUrlDetails( $this->userpage );
		} else {
			# This won't be used in the standard skins, but we define it to preserve the interface
			# To save time, we check for existence
			$this->userpageUrlDetails = self::makeKnownUrlDetails( $this->userpage );
		}
	}

	/**
	 * Subclasses not wishing to use the QuickTemplate
	 * render method can rewrite this method, for example to use
	 * TemplateParser::processTemplate
	 * @since 1.35
	 * @return string of complete document HTML to output to the page
	 *  which includes `<!DOCTYPE>` and opening and closing html tags.
	 */
	public function generateHTML() {
		$tpl = $this->prepareQuickTemplate();
		// execute template
		return $tpl->execute();
	}

	/**
	 * Initialize various variables and generate the template
	 * @stable to override
	 */
	public function outputPage() {
		Profiler::instance()->setAllowOutput();
		$out = $this->getOutput();

		$this->initPage( $out );
		$out->addJsConfigVars( $this->getJsConfigVars() );

		// result may be an error
		echo $this->generateHTML();
	}

	/**
	 * Returns array of config variables that should be added only to this skin
	 * for use in JavaScript.
	 * Skins can override this to add variables to the page.
	 * @since 1.35
	 * @return array
	 */
	protected function getJsConfigVars(): array {
		return [];
	}

	/**
	 * Wrap the body text with language information and identifiable element
	 *
	 * @param Title $title
	 * @param string $html body text
	 * @return string html
	 */
	protected function wrapHTML( $title, $html ) {
		# An ID that includes the actual body text; without categories, contentSub, ...
		$realBodyAttribs = [
			'id' => 'mw-content-text',
			'class' => [
				'mw-body-content',
			],
		];

		# Add a mw-content-ltr/rtl class to be able to style based on text
		# direction when the content is different from the UI language (only
		# when viewing)
		# Most information on special pages and file pages is in user language,
		# rather than content language, so those will not get this
		if ( $this->action === 'view' &&
			( !$title->inNamespaces( NS_SPECIAL, NS_FILE ) || $title->isRedirect() ) ) {
			$pageLang = $title->getPageViewLanguage();
			$realBodyAttribs['lang'] = $pageLang->getHtmlCode();
			$realBodyAttribs['dir'] = $pageLang->getDir();
			$realBodyAttribs['class'][] = 'mw-content-' . $pageLang->getDir();
		}

		return Html::rawElement( 'div', $realBodyAttribs, $html );
	}

	/**
	 * Prepare user language attribute links
	 * @since 1.35
	 * @return string HTML attributes
	 */
	final protected function prepareUserLanguageAttributes() {
		$userLang = $this->getLanguage();
		$userLangCode = $userLang->getHtmlCode();
		$userLangDir = $userLang->getDir();
		$contLang = MediaWikiServices::getInstance()->getContentLanguage();
		if (
			$userLangCode !== $contLang->getHtmlCode() ||
			$userLangDir !== $contLang->getDir()
		) {
			$escUserlang = htmlspecialchars( $userLangCode );
			$escUserdir = htmlspecialchars( $userLangDir );
			// Attributes must be in double quotes because htmlspecialchars() doesn't
			// escape single quotes
			return " lang=\"$escUserlang\" dir=\"$escUserdir\"";
		}
		return '';
	}

	/**
	 * Get template representation of the footer.
	 * @since 1.35
	 * @return array
	 */
	protected function getFooterIcons() {
		$config = $this->getConfig();

		$footericons = [];
		foreach ( $config->get( 'FooterIcons' ) as $footerIconsKey => &$footerIconsBlock ) {
			if ( count( $footerIconsBlock ) > 0 ) {
				$footericons[$footerIconsKey] = [];
				foreach ( $footerIconsBlock as &$footerIcon ) {
					if ( isset( $footerIcon['src'] ) ) {
						if ( !isset( $footerIcon['width'] ) ) {
							$footerIcon['width'] = 88;
						}
						if ( !isset( $footerIcon['height'] ) ) {
							$footerIcon['height'] = 31;
						}
					}

					// Only output icons which have an image.
					// For historic reasons this mimics the `icononly` option
					// for BaseTemplate::getFooterIcons.
					// In some cases the icon may be an empty array.
					// Filter these out. (See T269776)
					if ( is_string( $footerIcon ) || isset( $footerIcon['src'] ) ) {
						$footericons[$footerIconsKey][] = $footerIcon;
					}
				}

				// If no valid icons with images were added, unset the parent array
				// Should also prevent empty arrays from when no copyright is set.
				if ( !count( $footericons[$footerIconsKey] ) ) {
					unset( $footericons[$footerIconsKey] );
				}
			}
		}
		return $footericons;
	}

	/**
	 * Prepare undelete link for output in page.
	 * @since 1.35
	 * @return null|string HTML, or null if there is no undelete link.
	 */
	final protected function prepareUndeleteLink() {
		$undelete = $this->getUndeleteLink();
		return $undelete === '' ? null : '<span class="subpages">' . $undelete . '</span>';
	}

	/**
	 * Subclasses may extend this method to add additional
	 * template data.
	 *
	 * The data keys should be valid English words. Compound words should
	 * be hypenated except if they are normally written as one word. Each
	 * key should be prefixed with a type hint, this may be enforced by the
	 * class PHPUnit test.
	 *
	 * Plain strings are prefixed with 'html-', plain arrays with 'array-'
	 * and complex array data with 'data-'. 'is-' and 'has-' prefixes can
	 * be used for boolean variables.
	 * Messages are prefixed with 'msg-', followed by their message key.
	 * All messages specified in the skin option 'messages' will be available
	 * under 'msg-MESSAGE-NAME'.
	 *
	 * @return array Data for a mustache template
	 */
	public function getTemplateData() {
		return [
			// Data objects
			'data-search-box' => $this->buildSearchProps(),
			'data-logos' => $this->getLogoData(),
		] + $this->getPortletsTemplateData() + $this->getFooterTemplateData();
	}

	/**
	 * initialize various variables and generate the template
	 *
	 * @since 1.23
	 * @return QuickTemplate The template to be executed by outputPage
	 */
	protected function prepareQuickTemplate() {
		$title = $this->getTitle();
		$request = $this->getRequest();
		$out = $this->getOutput();
		$config = $this->getConfig();
		$tpl = $this->setupTemplateForOutput();

		$tpl->set( 'title', $out->getPageTitle() );
		$tpl->set( 'pagetitle', $out->getHTMLTitle() );
		$tpl->set( 'displaytitle', $out->mPageLinkTitle );

		$tpl->set( 'thispage', $this->thispage );
		$tpl->set( 'titleprefixeddbkey', $this->thispage );
		$tpl->set( 'titletext', $title->getText() );
		$tpl->set( 'articleid', $title->getArticleID() );

		$tpl->set( 'isarticle', $out->isArticle() );

		$tpl->set( 'subtitle', $this->prepareSubtitle() );
		$tpl->set( 'undelete', $this->prepareUndeleteLink() );

		$tpl->set( 'catlinks', $this->getCategories() );
		$feeds = $this->buildFeedUrls();
		$tpl->set( 'feeds', count( $feeds ) ? $feeds : false );

		$tpl->set( 'mimetype', $config->get( 'MimeType' ) );
		$tpl->set( 'charset', 'UTF-8' );
		$tpl->set( 'wgScript', $config->get( 'Script' ) );
		$tpl->set( 'skinname', $this->skinname );
		$tpl->set( 'skinclass', static::class );
		$tpl->set( 'skin', $this );
		$tpl->set( 'stylename', $this->stylename );
		$tpl->set( 'printable', $out->isPrintable() );
		$tpl->set( 'handheld', $request->getBool( 'handheld' ) );
		$tpl->set( 'loggedin', $this->loggedin );
		$tpl->set( 'notspecialpage', !$title->isSpecialPage() );

		// Deprecated since 1.36
		$searchLink = $this->getSearchPageTitle()->getLocalURL();
		$tpl->set( 'searchaction', $searchLink );

		$tpl->set( 'searchtitle', $this->getSearchPageTitle()->getPrefixedDBkey() );
		$tpl->set( 'search', trim( $request->getVal( 'search' ) ) );
		$tpl->set( 'stylepath', $config->get( 'StylePath' ) );
		$tpl->set( 'articlepath', $config->get( 'ArticlePath' ) );
		$tpl->set( 'scriptpath', $config->get( 'ScriptPath' ) );
		$tpl->set( 'serverurl', $config->get( 'Server' ) );
		$logos = ResourceLoaderSkinModule::getAvailableLogos( $config );
		$tpl->set( 'logopath', $logos['1x'] );
		$tpl->set( 'sitename', $config->get( 'Sitename' ) );

		$userLang = $this->getLanguage();
		$userLangCode = $userLang->getHtmlCode();
		$userLangDir = $userLang->getDir();

		$tpl->set( 'lang', $userLangCode );
		$tpl->set( 'dir', $userLangDir );
		$tpl->set( 'rtl', $userLang->isRTL() );

		$tpl->set( 'showjumplinks', true ); // showjumplinks preference has been removed
		$tpl->set( 'username', $this->loggedin ? $this->username : null );
		$tpl->set( 'userpage', $this->userpage );
		$tpl->set( 'userpageurl', $this->userpageUrlDetails['href'] );
		$tpl->set( 'userlang', $userLangCode );

		// Users can have their language set differently than the
		// content of the wiki. For these users, tell the web browser
		// that interface elements are in a different language.
		$tpl->set( 'userlangattributes', $this->prepareUserLanguageAttributes() );
		$tpl->set( 'specialpageattributes', '' ); # obsolete
		// Used by VectorBeta to insert HTML before content but after the
		// heading for the page title. Defaults to empty string.
		$tpl->set( 'prebodyhtml', '' );

		$tpl->set( 'newtalk', $this->getNewtalks() );
		$tpl->set( 'logo', $this->logoText() );

		$footerData = $this->getFooterLinks();
		$tpl->set( 'copyright', $footerData['info']['copyright'] ?? false );
		// No longer used
		$tpl->set( 'viewcount', false );
		$tpl->set( 'lastmod', $footerData['info']['lastmod'] ?? false );
		$tpl->set( 'credits', $footerData['info']['credits'] ?? false );
		$tpl->set( 'numberofwatchingusers', false );

		$tpl->set( 'copyrightico', BaseTemplate::getCopyrightIconHTML( $config, $this ) );
		$poweredBy = BaseTemplate::getPoweredByHTML( $config );
		// Run deprecated hook.
		$this->getHookRunner()->onSkinGetPoweredBy( $poweredBy, $this );
		$tpl->set( 'poweredbyico', $poweredBy );

		$tpl->set( 'disclaimer', $footerData['places']['disclaimer'] ?? false );
		$tpl->set( 'privacy', $footerData['places']['privacy'] ?? false );
		$tpl->set( 'about', $footerData['places']['about'] ?? false );

		// Flatten for compat with the 'footerlinks' key in QuickTemplate-based skins.
		$flattenedfooterlinks = [];
		foreach ( $footerData as $category => $links ) {
			$flattenedfooterlinks[$category] = array_keys( $links );
			foreach ( $links as $key => $value ) {
				// For full support with BaseTemplate we also need to
				// copy over the keys.
				$tpl->set( $key, $value );
			}
		}
		$tpl->set( 'footerlinks', $flattenedfooterlinks );
		$tpl->set( 'footericons', $this->getFooterIcons() );

		$tpl->set( 'indicators', $out->getIndicators() );

		$tpl->set( 'sitenotice', $this->getSiteNotice() );
		$tpl->set( 'printfooter', $this->printSource() );
		// Wrap the bodyText with #mw-content-text element
		$tpl->set( 'bodytext', $this->wrapHTML( $title, $out->getHTML() ) );

		$tpl->set( 'language_urls', $this->getLanguages() ?: false );

		$content_navigation = $this->buildContentNavigationUrls();
		# Personal toolbar
		$tpl->set( 'personal_urls', $this->makeSkinTemplatePersonalUrls( $content_navigation ) );
		// The user-menu, notifications, and user-interface-preferences are new content navigation entries which aren't
		// expected to be part of content_navigation or content_actions. Adding them in there breaks skins that do not
		// expect it.
		unset(
			$content_navigation['user-menu'],
			$content_navigation['notifications'],
			$content_navigation['user-page'],
			$content_navigation['user-interface-preferences']
		);
		$content_actions = $this->buildContentActionUrls( $content_navigation );
		$tpl->set( 'content_navigation', $content_navigation );
		$tpl->set( 'content_actions', $content_actions );

		$tpl->set( 'sidebar', $this->buildSidebar() );
		$tpl->set( 'nav_urls', $this->buildNavUrls() );

		// Do this last in case hooks above add bottom scripts
		$tpl->set( 'bottomscripts', $this->bottomScripts() );

		// Set the head scripts near the end, in case the above actions resulted in added scripts
		$tpl->set( 'headelement', $out->headElement( $this ) );

		$tpl->set( 'debug', '' );
		$tpl->set( 'debughtml', MWDebug::getHTMLDebugLog() );
		$tpl->set( 'reporttime', wfReportTime( $out->getCSP()->getNonce() ) );

		// Set the bodytext to another key so that skins can just output it on its own
		// and output printfooter and debughtml separately
		$tpl->set( 'bodycontent', $tpl->data['bodytext'] );

		// Append printfooter and debughtml onto bodytext so that skins that
		// were already using bodytext before they were split out don't suddenly
		// start not outputting information.
		$tpl->data['bodytext'] .= Html::rawElement(
			'div',
			[ 'class' => 'printfooter' ],
			"\n{$tpl->data['printfooter']}"
		) . "\n";
		$tpl->data['bodytext'] .= $tpl->data['debughtml'];

		// allow extensions adding stuff after the page content.
		// See Skin::afterContentHook() for further documentation.
		$tpl->set( 'dataAfterContent', $this->afterContentHook() );

		return $tpl;
	}

	/**
	 * Get the HTML for the p-personal list
	 * @deprecated since 1.35, use SkinTemplate::makePersonalToolsList()
	 * @return string
	 */
	public function getPersonalToolsList() {
		return $this->makePersonalToolsList();
	}

	/**
	 * Get the HTML for the personal tools list
	 * Please ensure setupTemplateContext is called before calling this method.
	 *
	 * @since 1.31
	 *
	 * @param array|null $personalTools
	 * @param array $options
	 * @return string
	 */
	public function makePersonalToolsList( $personalTools = null, $options = [] ) {
		$this->setupTemplateContext();
		$html = '';

		if ( $personalTools === null ) {
			$personalTools = $this->getPersonalToolsForMakeListItem(
				$this->buildPersonalUrls()
			);
		}

		foreach ( $personalTools as $key => $item ) {
			$html .= $this->makeListItem( $key, $item, $options );
		}

		return $html;
	}

	/**
	 * Get personal tools for the user
	 *
	 * @since 1.31
	 *
	 * @return array[]
	 */
	public function getStructuredPersonalTools() {
		// buildPersonalUrls requires the template context.
		$this->setupTemplateContext();
		return $this->getPersonalToolsForMakeListItem(
			$this->buildPersonalUrls()
		);
	}

	/**
	 * build array of urls for personal toolbar
	 * Please ensure setupTemplateContext is called before calling
	 * this method.
	 * @param bool $includeNotifications Sinc 1.36, notifications are optional
	 * @return array
	 */
	protected function buildPersonalUrls( bool $includeNotifications = true ) {
		$title = $this->getTitle();
		$request = $this->getRequest();
		$pageurl = $title->getLocalURL();
		$services = MediaWikiServices::getInstance();
		$authManager = $services->getAuthManager();
		$permissionManager = $services->getPermissionManager();
		$returnto = $this->getReturnToParam();

		/* set up the default links for the personal toolbar */
		$personal_urls = [];

<<<<<<< HEAD
		# Due to T34276, if a user does not have read permissions,
		# $this->getTitle() will just give Special:Badtitle, which is
		# not especially useful as a returnto parameter. Use the title
		# from the request instead, if there was one.
		if ( $this->getUser()->isAllowed( 'read' ) ) {
			$page = $this->getTitle();
		} else {
			$page = Title::newFromText( $request->getVal( 'title', '' ) );
		}
		$page = $request->getVal( 'returnto', $page );
		$returnto = [];
		if ( strval( $page ) !== '' ) {
			$returnto['returnto'] = $page;
			$query = $request->getVal( 'returntoquery', $this->thisquery );
			$paramsArray = wfCgiToArray( $query );
			unset( $paramsArray['logoutToken'] );
			$query = wfArrayToCgi( $paramsArray );
			if ( $query != '' ) {
				$returnto['returntoquery'] = $query;
=======
		if ( $this->loggedin ) {
			$personal_urls['userpage'] = $this->buildPersonalPageItem( 'pt-userpage' );

			// Merge notifications into the personal menu for older skins.
			if ( $includeNotifications ) {
				$contentNavigation = $this->buildContentNavigationUrls();

				$personal_urls += $contentNavigation['notifications'];
>>>>>>> d3bf11f5
			}

<<<<<<< HEAD
		if ( $this->loggedin ) {
			$personal_urls['userpage'] = [
				'text' => $this->username,
				'href' => &$this->userpageUrlDetails['href'],
				'class' => $this->userpageUrlDetails['exists'] ? false : 'new',
				'exists' => $this->userpageUrlDetails['exists'],
				'active' => ( $this->userpageUrlDetails['href'] == $pageurl ),
				'dir' => 'auto'
			];
=======
>>>>>>> d3bf11f5
			$usertalkUrlDetails = $this->makeTalkUrlDetails( $this->userpage );
			$personal_urls['mytalk'] = [
				'text' => $this->msg( 'mytalk' )->text(),
				'href' => &$usertalkUrlDetails['href'],
				'class' => $usertalkUrlDetails['exists'] ? false : 'new',
				'exists' => $usertalkUrlDetails['exists'],
				'active' => ( $usertalkUrlDetails['href'] == $pageurl ),
				'icon' => 'userTalk'
			];
			$href = self::makeSpecialUrl( 'Preferences' );
			$personal_urls['preferences'] = [
				'text' => $this->msg( 'mypreferences' )->text(),
				'href' => $href,
				'active' => ( $href == $pageurl ),
				'icon' => 'settings'
			];

			if ( $this->getAuthority()->isAllowed( 'viewmywatchlist' ) ) {
				$href = self::makeSpecialUrl( 'Watchlist' );
				$personal_urls['watchlist'] = [
					'text' => $this->msg( 'mywatchlist' )->text(),
					'href' => $href,
					'active' => ( $href == $pageurl ),
					'icon' => 'unStar'
				];
			}

			# We need to do an explicit check for Special:Contributions, as we
			# have to match both the title, and the target, which could come
			# from request values (Special:Contributions?target=Jimbo_Wales)
			# or be specified in "sub page" form
			# (Special:Contributions/Jimbo_Wales). The plot
			# thickens, because the Title object is altered for special pages,
			# so it doesn't contain the original alias-with-subpage.
			$origTitle = Title::newFromText( $request->getText( 'title' ) );
			if ( $origTitle instanceof Title && $origTitle->isSpecialPage() ) {
				list( $spName, $spPar ) =
					MediaWikiServices::getInstance()->getSpecialPageFactory()->
						resolveAlias( $origTitle->getText() );
				$active = $spName == 'Contributions'
					&& ( ( $spPar && $spPar == $this->username )
						|| $request->getText( 'target' ) == $this->username );
			} else {
				$active = false;
			}

			$href = self::makeSpecialUrlSubpage( 'Contributions', $this->username );
			$personal_urls['mycontris'] = [
				'text' => $this->msg( 'mycontris' )->text(),
				'href' => $href,
				'active' => $active,
				'icon' => 'userContributions'
			];

			// if we can't set the user, we can't unset it either
			if ( $request->getSession()->canSetUser() ) {
<<<<<<< HEAD
				$personal_urls['logout'] = [
					'text' => $this->msg( 'pt-userlogout' )->text(),
					'href' => self::makeSpecialUrl( 'Userlogout',
						// Note: userlogout link must always contain an & character, otherwise we might not be able
						// to detect a buggy precaching proxy (T19790)
						( $title->isSpecial( 'Preferences' ) ? [] : $returnto )
						+ [ 'logoutToken' => $this->getUser()->getEditToken( 'logoutToken', $this->getRequest() ) ] ),
					'active' => false
				];
=======
				$personal_urls['logout'] = $this->buildLogoutLinkData();
>>>>>>> d3bf11f5
			}
		} else {
			$useCombinedLoginLink = $this->useCombinedLoginLink();
			$login_url = $this->buildLoginData( $returnto, $useCombinedLoginLink );
			$createaccount_url = $this->buildCreateAccountData( $returnto );

			// No need to show Talk and Contributions to anons if they can't contribute!
			// TODO: easy way to get anon authority!
			if ( $permissionManager->groupHasPermission( '*', 'edit' ) ) {
				// Non interactive placeholder for anonymous users.
				// It's unstyled by default (black color). Skin that
				// needs it, can style it using the 'pt-anonuserpage' id.
				// Skin that does not need it should unset it.
				$personal_urls['anonuserpage'] = [
					'text' => $this->msg( 'notloggedin' )->text(),
				];

				// Because of caching, we can't link directly to the IP talk and
				// contributions pages. Instead we use the special page shortcuts
				// (which work correctly regardless of caching). This means we can't
				// determine whether these links are active or not, but since major
				// skins (MonoBook, Vector) don't use this information, it's not a
				// huge loss.
				$personal_urls['anontalk'] = [
					'text' => $this->msg( 'anontalk' )->text(),
					'href' => self::makeSpecialUrlSubpage( 'Mytalk', false ),
					'active' => false,
					'icon' => 'userTalk'
				];
				$personal_urls['anoncontribs'] = [
					'text' => $this->msg( 'anoncontribs' )->text(),
					'href' => self::makeSpecialUrlSubpage( 'Mycontributions', false ),
					'active' => false,
					'icon' => 'userContributions'
				];
			}

			if (
				$authManager->canCreateAccounts()
				&& $this->getAuthority()->isAllowed( 'createaccount' )
				&& !$useCombinedLoginLink
			) {
				$personal_urls['createaccount'] = $createaccount_url;
			}

			if ( $authManager->canAuthenticateNow() ) {
				// TODO: easy way to get anon authority
				$key = $permissionManager->groupHasPermission( '*', 'read' )
					? 'login'
					: 'login-private';
				$personal_urls[$key] = $login_url;
			}
		}

		$this->getHookRunner()->onPersonalUrls( $personal_urls, $title, $this );

		return $personal_urls;
	}

	/**
	 * Builds query params for the page to return to, used when building links
	 * @unstable
	 *
	 * @return string[]
	 */
	protected function getReturnToParam() {
		$title = $this->getTitle();
		$request = $this->getRequest();

		# Due to T34276, if a user does not have read permissions,
		# $this->getTitle() will just give Special:Badtitle, which is
		# not especially useful as a returnto parameter. Use the title
		# from the request instead, if there was one.
		if ( $this->getAuthority()->isAllowed( 'read' ) ) {
			$page = $title;
		} else {
			$page = Title::newFromText( $request->getVal( 'title', '' ) );
		}
		$page = $request->getVal( 'returnto', $page );
		$returnto = [];
		if ( strval( $page ) !== '' ) {
			$returnto['returnto'] = $page;
			$query = $request->getVal( 'returntoquery', $this->thisquery );
			$paramsArray = wfCgiToArray( $query );
			$query = wfArrayToCgi( $paramsArray );
			if ( $query != '' ) {
				$returnto['returntoquery'] = $query;
			}
		}

		return $returnto;
	}

	/**
	 * Returns if a combined login/signup link will be used
	 * @unstable
	 *
	 * @return bool
	 */
	protected function useCombinedLoginLink() {
		$services = MediaWikiServices::getInstance();
		$authManager = $services->getAuthManager();
		$useCombinedLoginLink = $this->getConfig()->get( 'UseCombinedLoginLink' );
		if ( !$authManager->canCreateAccounts() || !$authManager->canAuthenticateNow() ) {
			// don't show combined login/signup link if one of those is actually not available
			$useCombinedLoginLink = false;
		}

		return $useCombinedLoginLink;
	}

	/**
	 * Build "Login" link
	 * @unstable
	 *
	 * @param string[] $returnto query params for the page to return to
	 * @param bool $useCombinedLoginLink when set a single link to login form will be created
	 *  with alternative label.
	 * @return array
	 */
	protected function buildLoginData( $returnto, $useCombinedLoginLink ) {
		$title = $this->getTitle();

		$loginlink = $this->getAuthority()->isAllowed( 'createaccount' )
			&& $useCombinedLoginLink ? 'nav-login-createaccount' : 'pt-login';

		$login_url = [
			'text' => $this->msg( $loginlink )->text(),
			'href' => self::makeSpecialUrl( 'Userlogin', $returnto ),
			'active' => $title->isSpecial( 'Userlogin' )
				|| $title->isSpecial( 'CreateAccount' ) && $useCombinedLoginLink,
			'icon' => 'logIn'
		];

		return $login_url;
	}

	/**
	 * @since 1.37 for non-SkinMustache base classes. Available since 1.36 for SkinMustache
	 * @stable to override
	 * @param string $name of the portal e.g. p-personal the name is personal.
	 * @param array $items that are accepted input to Skin::makeListItem
	 * @return array data that can be passed to a Mustache template that
	 *   represents a single menu.
	 */
	protected function getPortletData( $name, array $items ) {
		// Monobook and Vector historically render this portal as an element with ID p-cactions
		// This inconsistency is regretful from a code point of view
		// However this ensures compatibility with gadgets.
		// In future we should port p-#cactions to #p-actions and drop this rename.
		if ( $name === 'actions' ) {
			$name = 'cactions';
		}

		// user-menu is the new personal tools, without the notifications.
		// A lot of user code and gadgets relies on it being named personal.
		// This allows it to function as a drop-in replacement.
		if ( $name === 'user-menu' ) {
			$name = 'personal';
		}

		$id = Sanitizer::escapeIdForAttribute( "p-$name" );
		$data = [
			'id' => $id,
			'class' => 'mw-portlet ' . Sanitizer::escapeClass( "mw-portlet-$name" ),
			'html-tooltip' => Linker::tooltip( $id ),
			'html-items' => '',
			// Will be populated by SkinAfterPortlet hook.
			'html-after-portal' => '',
			'html-before-portal' => '',
		];
		// Run the SkinAfterPortlet
		// hook and if content is added appends it to the html-after-portal
		// for output.
		// Currently in production this supports the wikibase 'edit' link.
		$content = $this->getAfterPortlet( $name );
		if ( $content !== '' ) {
			$data['html-after-portal'] = Html::rawElement(
				'div',
				[
					'class' => [
						'after-portlet',
						Sanitizer::escapeClass( "after-portlet-$name" ),
					],
				],
				$content
			);
		}

		foreach ( $items as $key => $item ) {
			$data['html-items'] .= $this->makeListItem( $key, $item );
		}

		$data['label'] = $this->getPortletLabel( $name );
		$data['class'] .= ( count( $items ) === 0 && $content === '' )
			? ' emptyPortlet' : '';
		return $data;
	}

	/**
	 * @param string $name of the portal e.g. p-personal the name is personal.
	 * @return string that is human readable corresponding to the menu
	 */
	private function getPortletLabel( $name ) {
		// For historic reasons for some menu items,
		// there is no language key corresponding with its menu key.
		$mappings = [
			'tb' => 'toolbox',
			'personal' => 'personaltools',
			'lang' => 'otherlanguages',
		];
		$msgObj = $this->msg( $mappings[ $name ] ?? $name );
		// If no message exists fallback to plain text (T252727)
		$labelText = $msgObj->exists() ? $msgObj->text() : $name;
		return $labelText;
	}

	/**
	 * @return array of portlet data for all portlets
	 */
	private function getPortletsTemplateData() {
		$portlets = [];
		$contentNavigation = $this->buildContentNavigationUrls();
		$sidebar = [];
		$sidebarData = $this->buildSidebar();
		foreach ( $sidebarData as $name => $items ) {
			if ( is_array( $items ) ) {
				// Numeric strings gets an integer when set as key, cast back - T73639
				$name = (string)$name;
				switch ( $name ) {
					// ignore search
					case 'SEARCH':
						break;
					// Map toolbox to `tb` id.
					case 'TOOLBOX':
						$sidebar[] = $this->getPortletData( 'tb', $items );
						break;
					// Languages is no longer be tied to sidebar
					case 'LANGUAGES':
						// The language portal will be added provided either
						// languages exist or there is a value in html-after-portal
						// for example to show the add language wikidata link (T252800)
						$portal = $this->getPortletData( 'lang', $items );
						if ( count( $items ) || $portal['html-after-portal'] ) {
							$portlets['data-languages'] = $portal;
						}
						break;
					default:
						$sidebar[] = $this->getPortletData( $name, $items );
						break;
				}
			}
		}

		foreach ( $contentNavigation as $name => $items ) {
			if ( $name === 'user-menu' ) {
				$items = $this->getPersonalToolsForMakeListItem( $items, true );
			}

			$portlets['data-' . $name] = $this->getPortletData( $name, $items );
		}

		// A menu that includes the notifications. This will be deprecated in future versions
		// of the skin API spec.
		$portlets['data-personal'] = $this->getPortletData(
			'personal',
			$this->getPersonalToolsForMakeListItem(
				$this->injectLegacyMenusIntoPersonalTools( $contentNavigation )
			)
		);

		return [
			'data-portlets' => $portlets,
			'data-portlets-sidebar' => [
				'data-portlets-first' => $sidebar[0] ?? null,
				'array-portlets-rest' => array_slice( $sidebar, 1 ),
			],
		];
	}

	/**
	 * Get rows that make up the footer
	 * @return array for use in Mustache template describing the footer elements.
	 */
	private function getFooterTemplateData(): array {
		$data = [];
		foreach ( $this->getFooterLinks() as $category => $links ) {
			$items = [];
			$rowId = "footer-$category";

			foreach ( $links as $key => $link ) {
				// Link may be null. If so don't include it.
				if ( $link ) {
					$items[] = [
						// Monobook uses name rather than id.
						// We may want to change monobook to adhere to the same contract however.
						'name' => $key,
						'id' => "$rowId-$key",
						'html' => $link,
					];
				}
			}

			$data['data-' . $category] = [
				'id' => $rowId,
				'className' => null,
				'array-items' => $items
			];
		}

		// If footer icons are enabled append to the end of the rows
		$footerIcons = $this->getFooterIcons();

		if ( count( $footerIcons ) > 0 ) {
			$icons = [];
			foreach ( $footerIcons as $blockName => $blockIcons ) {
				$html = '';
				foreach ( $blockIcons as $key => $icon ) {
					$html .= $this->makeFooterIcon( $icon );
				}
				// For historic reasons this mimics the `icononly` option
				// for BaseTemplate::getFooterIcons. Empty rows should not be output.
				if ( $html ) {
					$block = htmlspecialchars( $blockName );
					$icons[] = [
						'name' => $block,
						'id' => 'footer-' . $block . 'ico',
						'html' => $html,
					];
				}
			}

			// Empty rows should not be output.
			// This is how Vector has behaved historically but we can revisit later if necessary.
			if ( count( $icons ) > 0 ) {
				$data['data-icons'] = [
					'id' => 'footer-icons',
					'className' => 'noprint',
					'array-items' => $icons,
				];
			}
		}

		return [
			'data-footer' => $data,
		];
	}

	/**
	 * @return array of logo data localised to the current language variant
	 */
	private function getLogoData(): array {
		$logoData = ResourceLoaderSkinModule::getAvailableLogos( $this->getConfig() );
		// check if the logo supports variants
		$variantsLogos = $logoData['variants'] ?? null;
		if ( $variantsLogos ) {
			$preferred = $this->getOutput()->getTitle()
				->getPageViewLanguage()->getCode();
			$variantOverrides = $variantsLogos[$preferred] ?? null;
			// Overrides the logo
			if ( $variantOverrides ) {
				foreach ( $variantOverrides as $key => $val ) {
					$logoData[$key] = $val;
				}
			}
		}
		return $logoData;
	}

	/**
	 * @return array
	 */
	private function buildSearchProps(): array {
		$config = $this->getConfig();

		$props = [
			'form-action' => $config->get( 'Script' ),
			'html-button-search-fallback' => $this->makeSearchButton(
				'fulltext',
				[ 'id' => 'mw-searchButton', 'class' => 'searchButton mw-fallbackSearchButton' ]
			),
			'html-button-search' => $this->makeSearchButton(
				'go',
				[ 'id' => 'searchButton', 'class' => 'searchButton' ]
			),
			'html-input' => $this->makeSearchInput( [ 'id' => 'searchInput' ] ),
			'msg-search' => $this->msg( 'search' )->text(),
			'page-title' => $this->getSearchPageTitle()->getPrefixedDBkey(),
		];

		return $props;
	}

	/**
	 * Build data required for "Logout" link.
	 *
	 * @unstable
	 *
	 * @since 1.37
	 *
	 * @return array Array of data required to create a logout link.
	 */
	final protected function buildLogoutLinkData() {
		$title = $this->getTitle();
		$returnto = $this->getReturnToParam();

		return [
			'text' => $this->msg( 'pt-userlogout' )->text(),
			'data-mw' => 'interface',
			'href' => self::makeSpecialUrl( 'Userlogout',
				// Note: userlogout link must always contain an & character, otherwise we might not be able
				// to detect a buggy precaching proxy (T19790)
				( $title->isSpecial( 'Preferences' ) ? [] : $returnto ) ),
			'active' => false,
			'icon' => 'logOut'
		];
	}

	/**
	 * Build "Create Account" link
	 * @unstable
	 *
	 * @param string[] $returnto query params for the page to return to
	 * @return array
	 */
	protected function buildCreateAccountData( $returnto ) {
		$title = $this->getTitle();

		$createaccount_url = [
			'text' => $this->msg( 'pt-createaccount' )->text(),
			'href' => self::makeSpecialUrl( 'CreateAccount', $returnto ),
			'active' => $title->isSpecial( 'CreateAccount' ),
			'icon' => 'userAvatar'
		];

		return $createaccount_url;
	}

	/**
	 * Build a personal page link.
	 * @param string $id of user page item to be output in HTML attribute (optional)
	 * @return array
	 */
	protected function buildPersonalPageItem( $id = 'pt-userpage' ): array {
		// Build the personal page link array.
		return [
			'text' => $this->username,
			'id' => $id,
			'href' => &$this->userpageUrlDetails['href'],
			'link-class' => $this->userpageUrlDetails['exists'] ? [] : [ 'new' ],
			'exists' => $this->userpageUrlDetails['exists'],
			'active' => ( $this->userpageUrlDetails['href'] == $this->getTitle()->getLocalURL() ),
			'icon' => 'userAvatar',
			'dir' => 'auto'
		];
	}

	/**
	 * Builds an array with tab definition
	 *
	 * @param Title $title Page Where the tab links to
	 * @param string|string[]|MessageSpecifier $message Message or an array of message keys
	 *   (will fall back)
	 * @param bool $selected Display the tab as selected
	 * @param string $query Query string attached to tab URL
	 * @param bool $checkEdit Check if $title exists and mark with .new if one doesn't
	 *
	 * @return array
	 * @param-taint $message tainted
	 */
	public function tabAction( $title, $message, $selected, $query = '', $checkEdit = false ) {
		$classes = [];
		if ( $selected ) {
			$classes[] = 'selected';
		}
		$exists = true;
		if ( $checkEdit && !$title->isKnown() ) {
			$classes[] = 'new';
			$exists = false;
			if ( $query !== '' ) {
				$query = 'action=edit&redlink=1&' . $query;
			} else {
				$query = 'action=edit&redlink=1';
			}
		}

		$services = MediaWikiServices::getInstance();
		$linkClass = $services->getLinkRenderer()->getLinkClasses( $title );

		if ( $message instanceof MessageSpecifier ) {
			$msg = new Message( $message );
			$message = $message->getKey();
		} else {
			// wfMessageFallback will nicely accept $message as an array of fallbacks
			// or just a single key
			$msg = wfMessageFallback( $message );
			if ( is_array( $message ) ) {
				// for hook compatibility just keep the last message name
				$message = end( $message );
			}
		}
		$msg->setContext( $this->getContext() );
		if ( $msg->exists() ) {
			$text = $msg->text();
		} else {
			$text = $services->getLanguageConverterFactory()
				->getLanguageConverter( $services->getContentLanguage() )
				->convertNamespace(
					$services->getNamespaceInfo()
						->getSubject( $title->getNamespace() )
				);
		}

		$result = [
			'class' => implode( ' ', $classes ),
			'text' => $text,
			'href' => $title->getLocalURL( $query ),
			'exists' => $exists,
			'primary' => true ];
		if ( $linkClass !== '' ) {
			$result['link-class'] = $linkClass;
		}

		return $result;
	}

	/**
	 * @param string $name
	 * @param string|array $urlaction
	 * @return array
	 */
	private function makeTalkUrlDetails( $name, $urlaction = '' ) {
		$title = Title::newFromText( $name );
		if ( !is_object( $title ) ) {
			throw new MWException( __METHOD__ . " given invalid pagename $name" );
		}
		$title = $title->getTalkPage();
		self::checkTitle( $title, $name );
		return [
			'href' => $title->getLocalURL( $urlaction ),
			'exists' => $title->isKnown(),
		];
	}

	/**
	 * Get the attributes for the watch link.
	 * @param string $mode Either 'watch' or 'unwatch'
	 * @param Authority $performer
	 * @param Title $title
	 * @param string|null $action
	 * @param bool $onPage
	 * @return array
	 */
	private function getWatchLinkAttrs(
		string $mode, Authority $performer, Title $title, ?string $action, bool $onPage
	): array {
		$class = 'mw-watchlink ' . (
			$onPage && ( $action == 'watch' || $action == 'unwatch' ) ? 'selected' : ''
			);

		// Add class identifying the page is temporarily watched, if applicable.
		if ( $this->getConfig()->get( 'WatchlistExpiry' ) &&
			MediaWikiServices::getInstance()->getWatchlistManager()->isTempWatched( $performer, $title )
		) {
			$class .= ' mw-watchlink-temp';
		}

		return [
			'class' => $class,
			// uses 'watch' or 'unwatch' message
			'text' => $this->msg( $mode )->text(),
			'href' => $title->getLocalURL( [ 'action' => $mode ] ),
			// Set a data-mw=interface attribute, which the mediawiki.page.ajax
			// module will look for to make sure it's a trusted link
			'data' => [
				'mw' => 'interface',
			],
		];
	}

	/**
	 * Run hooks relating to navigation menu data.
	 * Skins should extend this if they want to run opinionated transformations to the data after all
	 * hooks have been run. Note hooks are run in an arbitary order.
	 *
	 * @param SkinTemplate $skin
	 * @param array &$content_navigation representing all menus.
	 * @since 1.37
	 */
	protected function runOnSkinTemplateNavigationHooks( SkinTemplate $skin, &$content_navigation ) {
		$title = $this->getRelevantTitle();
		if ( $title->canExist() ) {
			$this->getHookRunner()->onSkinTemplateNavigation( $skin, $content_navigation );
		} else {
			$this->getHookRunner()->onSkinTemplateNavigation__SpecialPage(
				$skin, $content_navigation );
		}

		// Equiv to SkinTemplateContentActions, run
		$this->getHookRunner()->onSkinTemplateNavigation__Universal(
			$skin, $content_navigation );
	}

	/**
	 * a structured array of links usually used for the tabs in a skin
	 *
	 * There are 4 standard sections
	 * namespaces: Used for namespace tabs like special, page, and talk namespaces
	 * views: Used for primary page views like read, edit, history
	 * actions: Used for most extra page actions like deletion, protection, etc...
	 * variants: Used to list the language variants for the page
	 *
	 * Each section's value is a key/value array of links for that section.
	 * The links themselves have these common keys:
	 * - class: The css classes to apply to the tab
	 * - text: The text to display on the tab
	 * - href: The href for the tab to point to
	 * - rel: An optional rel= for the tab's link
	 * - redundant: If true the tab will be dropped in skins using content_actions
	 *   this is useful for tabs like "Read" which only have meaning in skins that
	 *   take special meaning from the grouped structure of content_navigation
	 *
	 * Views also have an extra key which can be used:
	 * - primary: If this is not true skins like vector may try to hide the tab
	 *            when the user has limited space in their browser window
	 *
	 * content_navigation using code also expects these ids to be present on the
	 * links, however these are usually automatically generated by SkinTemplate
	 * itself and are not necessary when using a hook. The only things these may
	 * matter to are people modifying content_navigation after it's initial creation:
	 * - id: A "preferred" id, most skins are best off outputting this preferred
	 *   id for best compatibility.
	 * - tooltiponly: This is set to true for some tabs in cases where the system
	 *   believes that the accesskey should not be added to the tab.
	 *
	 * @return array
	 */
	protected function buildContentNavigationUrls() {
		// Display tabs for the relevant title rather than always the title itself
		$title = $this->getRelevantTitle();
		$onPage = $title->equals( $this->getTitle() );

		$out = $this->getOutput();
		$request = $this->getRequest();
		$performer = $this->getAuthority();
		$permissionManager = MediaWikiServices::getInstance()->getPermissionManager();

		$content_navigation = [
			// Modern keys: Please ensure these get unset inside Skin::prepareQuickTemplate
			'user-interface-preferences' => [],
			'user-page' => $this->loggedin ? [
				'userpage' => $this->buildPersonalPageItem( 'pt-userpage-2' )
			] : [],
			'user-menu' => $this->buildPersonalUrls( false ),
			'notifications' => [],
			// Legacy keys
			'namespaces' => [],
			'views' => [],
			'actions' => [],
			'variants' => []
		];

		$userCanRead = $this->getAuthority()->probablyCan( 'read', $title );

		// Checks if page is some kind of content
		if ( $title->canExist() ) {
			// Gets page objects for the related namespaces
			$subjectPage = $title->getSubjectPage();
			$talkPage = $title->getTalkPage();

			// Determines if this is a talk page
			$isTalk = $title->isTalkPage();

			// Generates XML IDs from namespace names
			$subjectId = $title->getNamespaceKey( '' );

			if ( $subjectId == 'main' ) {
				$talkId = 'talk';
			} else {
				$talkId = "{$subjectId}_talk";
			}

			$skname = $this->skinname;

			// Adds namespace links
			if ( $subjectId === 'user' ) {
				$subjectMsg = wfMessage( 'nstab-user', $subjectPage->getRootText() );
			} else {
				$subjectMsg = [ "nstab-$subjectId" ];
			}
			if ( $subjectPage->isMainPage() ) {
				array_unshift( $subjectMsg, 'mainpage-nstab' );
			}

			$content_navigation['namespaces'][$subjectId] = $this->tabAction(
				$subjectPage, $subjectMsg, !$isTalk, '', $userCanRead
			);
			$content_navigation['namespaces'][$subjectId]['context'] = 'subject';
			$content_navigation['namespaces'][$talkId] = $this->tabAction(
				$talkPage, [ "nstab-$talkId", 'talk' ], $isTalk, '', $userCanRead
			);
			$content_navigation['namespaces'][$talkId]['context'] = 'talk';

			if ( $userCanRead ) {
				// Adds "view" view link
				if ( $title->isKnown() ) {
					$content_navigation['views']['view'] = $this->tabAction(
						$isTalk ? $talkPage : $subjectPage,
						[ "$skname-view-view", 'view' ],
						( $onPage && ( $this->action == 'view' || $this->action == 'purge' ) ), '', true
					);
					// signal to hide this from simple content_actions
					$content_navigation['views']['view']['redundant'] = true;
				}

				$page = $this->canUseWikiPage() ? $this->getWikiPage() : false;
				$isRemoteContent = $page && !$page->isLocal();

				// If it is a non-local file, show a link to the file in its own repository
				// @todo abstract this for remote content that isn't a file
				if ( $isRemoteContent ) {
					$content_navigation['views']['view-foreign'] = [
						'class' => '',
						'text' => wfMessageFallback( "$skname-view-foreign", 'view-foreign' )->
							setContext( $this->getContext() )->
							params( $page->getWikiDisplayName() )->text(),
						'href' => $page->getSourceURL(),
						'primary' => false,
					];
				}

				// Checks if user can edit the current page if it exists or create it otherwise
				if ( $this->getAuthority()->probablyCan( 'edit', $title ) ) {
					// Builds CSS class for talk page links
					$isTalkClass = $isTalk ? ' istalk' : '';
					// Whether the user is editing the page
					$isEditing = $onPage && ( $this->action == 'edit' || $this->action == 'submit' );
					// Whether to show the "Add a new section" tab
					// Checks if this is a current rev of talk page and is not forced to be hidden
					$showNewSection = !$out->forceHideNewSectionLink()
						&& ( ( $isTalk && $out->isRevisionCurrent() ) || $out->showNewSectionLink() );
					$section = $request->getVal( 'section' );

					if ( $title->exists()
						|| ( $title->inNamespace( NS_MEDIAWIKI )
							&& $title->getDefaultMessageText() !== false
						)
					) {
						$msgKey = $isRemoteContent ? 'edit-local' : 'edit';
					} else {
						$msgKey = $isRemoteContent ? 'create-local' : 'create';
					}
					$content_navigation['views']['edit'] = [
						'class' => ( $isEditing && ( $section !== 'new' || !$showNewSection )
							? 'selected'
							: ''
						) . $isTalkClass,
						'text' => wfMessageFallback( "$skname-view-$msgKey", $msgKey )
							->setContext( $this->getContext() )->text(),
						'href' => $title->getLocalURL( $this->editUrlOptions() ),
						'primary' => !$isRemoteContent, // don't collapse this in vector
					];

					// section link
					if ( $showNewSection ) {
						// Adds new section link
						// $content_navigation['actions']['addsection']
						$content_navigation['views']['addsection'] = [
							'class' => ( $isEditing && $section == 'new' ) ? 'selected' : false,
							'text' => wfMessageFallback( "$skname-action-addsection", 'addsection' )
								->setContext( $this->getContext() )->text(),
							'href' => $title->getLocalURL( 'action=edit&section=new' )
						];
					}
				// Checks if the page has some kind of viewable source content
				} elseif ( $title->hasSourceText() ) {
					// Adds view source view link
					$content_navigation['views']['viewsource'] = [
						'class' => ( $onPage && $this->action == 'edit' ) ? 'selected' : false,
						'text' => wfMessageFallback( "$skname-action-viewsource", 'viewsource' )
							->setContext( $this->getContext() )->text(),
						'href' => $title->getLocalURL( $this->editUrlOptions() ),
						'primary' => true, // don't collapse this in vector
					];
				}

				// Checks if the page exists
				if ( $title->exists() ) {
					// Adds history view link
					$content_navigation['views']['history'] = [
						'class' => ( $onPage && $this->action == 'history' ) ? 'selected' : false,
						'text' => wfMessageFallback( "$skname-view-history", 'history_short' )
							->setContext( $this->getContext() )->text(),
						'href' => $title->getLocalURL( 'action=history' ),
					];

					if ( $this->getAuthority()->probablyCan( 'delete', $title ) ) {
						$content_navigation['actions']['delete'] = [
							'class' => ( $onPage && $this->action == 'delete' ) ? 'selected' : false,
							'text' => wfMessageFallback( "$skname-action-delete", 'delete' )
								->setContext( $this->getContext() )->text(),
							'href' => $title->getLocalURL( 'action=delete' )
						];
					}

					if ( $this->getAuthority()->probablyCan( 'move', $title ) ) {
						$moveTitle = SpecialPage::getTitleFor( 'Movepage', $title->getPrefixedDBkey() );
						$content_navigation['actions']['move'] = [
							'class' => $this->getTitle()->isSpecial( 'Movepage' ) ? 'selected' : false,
							'text' => wfMessageFallback( "$skname-action-move", 'move' )
								->setContext( $this->getContext() )->text(),
							'href' => $moveTitle->getLocalURL()
						];
					}
				} else {
					// article doesn't exist or is deleted
					if ( $this->getAuthority()->probablyCan( 'deletedhistory', $title ) ) {
						$n = $title->getDeletedEditsCount();
						if ( $n ) {
							$undelTitle = SpecialPage::getTitleFor( 'Undelete', $title->getPrefixedDBkey() );
							// If the user can't undelete but can view deleted
							// history show them a "View .. deleted" tab instead.
							$msgKey = $this->getAuthority()->probablyCan( 'undelete', $title ) ?
								'undelete' : 'viewdeleted';
							$content_navigation['actions']['undelete'] = [
								'class' => $this->getTitle()->isSpecial( 'Undelete' ) ? 'selected' : false,
								'text' => wfMessageFallback( "$skname-action-$msgKey", "{$msgKey}_short" )
									->setContext( $this->getContext() )->numParams( $n )->text(),
								'href' => $undelTitle->getLocalURL()
							];
						}
					}
				}

				if ( $this->getAuthority()->probablyCan( 'protect', $title ) &&
					$title->getRestrictionTypes() &&
					$permissionManager->getNamespaceRestrictionLevels(
						$title->getNamespace(),
						$performer->getUser()
					) !== [ '' ]
				) {
					$mode = $title->isProtected() ? 'unprotect' : 'protect';
					$content_navigation['actions'][$mode] = [
						'class' => ( $onPage && $this->action == $mode ) ? 'selected' : false,
						'text' => wfMessageFallback( "$skname-action-$mode", $mode )
							->setContext( $this->getContext() )->text(),
						'href' => $title->getLocalURL( "action=$mode" )
					];
				}

				// Checks if the user is logged in
				if ( $this->loggedin && $this->getAuthority()
						->isAllowedAll( 'viewmywatchlist', 'editmywatchlist' )
				) {
					/**
					 * The following actions use messages which, if made particular to
					 * the any specific skins, would break the Ajax code which makes this
					 * action happen entirely inline. OutputPage::getJSVars
					 * defines a set of messages in a javascript object - and these
					 * messages are assumed to be global for all skins. Without making
					 * a change to that procedure these messages will have to remain as
					 * the global versions.
					 */
					$mode = MediaWikiServices::getInstance()->getWatchlistManager()
						->isWatched( $performer, $title ) ? 'unwatch' : 'watch';

					// Add the watch/unwatch link.
					$content_navigation['actions'][$mode] = $this->getWatchLinkAttrs(
						$mode,
						$performer,
						$title,
						$this->action,
						$onPage
					);
				}
			}

			// Add language variants
			$languageConverterFactory = MediaWikiServices::getInstance()->getLanguageConverterFactory();

			if ( $userCanRead && !$languageConverterFactory->isConversionDisabled() ) {
				$pageLang = $title->getPageLanguage();
				$converter = $languageConverterFactory
					->getLanguageConverter( $pageLang );
				// Checks that language conversion is enabled and variants exist
				// And if it is not in the special namespace
				if ( $converter->hasVariants() ) {
					// Gets list of language variants
					$variants = $converter->getVariants();
					// Gets preferred variant (note that user preference is
					// only possible for wiki content language variant)
					$preferred = $converter->getPreferredVariant();
					if ( $this->action === 'view' ) {
						$params = $request->getQueryValues();
						unset( $params['title'] );
					} else {
						$params = [];
					}
					// Loops over each variant
					foreach ( $variants as $code ) {
						// Gets variant name from language code
						$varname = $pageLang->getVariantname( $code );
						// Appends variant link
						$content_navigation['variants'][] = [
							'class' => ( $code == $preferred ) ? 'selected' : false,
							'text' => $varname,
							'href' => $title->getLocalURL( [ 'variant' => $code ] + $params ),
							'lang' => LanguageCode::bcp47( $code ),
							'hreflang' => LanguageCode::bcp47( $code ),
						];
					}
				}
			}
		} else {
			// If it's not content, and a request URL is set it's got to be a special page
			try {
				$url = $request->getRequestURL();
			} catch ( MWException $e ) {
				$url = false;
			}
			$content_navigation['namespaces']['special'] = [
				'class' => 'selected',
				'text' => $this->msg( 'nstab-special' )->text(),
				'href' => $url, // @see: T4457, T4510
				'context' => 'subject'
			];
		}
		$this->runOnSkinTemplateNavigationHooks( $this, $content_navigation );

		// Setup xml ids and tooltip info
		foreach ( $content_navigation as $section => &$links ) {
			foreach ( $links as $key => &$link ) {
				// Allow links to set their own id for backwards compatibility reasons.
				if ( isset( $link['id'] ) ) {
					continue;
				}
				$xmlID = $key;
				if ( isset( $link['context'] ) && $link['context'] == 'subject' ) {
					$xmlID = 'ca-nstab-' . $xmlID;
				} elseif ( isset( $link['context'] ) && $link['context'] == 'talk' ) {
					$xmlID = 'ca-talk';
					$link['rel'] = 'discussion';
				} elseif ( $section == 'variants' ) {
					$xmlID = 'ca-varlang-' . $xmlID;
				} else {
					$xmlID = 'ca-' . $xmlID;
				}
				$link['id'] = $xmlID;
			}
		}

		# We don't want to give the watch tab an accesskey if the
		# page is being edited, because that conflicts with the
		# accesskey on the watch checkbox.  We also don't want to
		# give the edit tab an accesskey, because that's fairly
		# superfluous and conflicts with an accesskey (Ctrl-E) often
		# used for editing in Safari.
		if ( in_array( $this->action, [ 'edit', 'submit' ] ) ) {
			if ( isset( $content_navigation['views']['edit'] ) ) {
				$content_navigation['views']['edit']['tooltiponly'] = true;
			}
			if ( isset( $content_navigation['actions']['watch'] ) ) {
				$content_navigation['actions']['watch']['tooltiponly'] = true;
			}
			if ( isset( $content_navigation['actions']['unwatch'] ) ) {
				$content_navigation['actions']['unwatch']['tooltiponly'] = true;
			}
		}

		return $content_navigation;
	}

	/**
	 * an array of edit links by default used for the tabs
	 * @param array $content_navigation
	 * @return array
	 */
	private function buildContentActionUrls( $content_navigation ) {
		// content_actions has been replaced with content_navigation for backwards
		// compatibility and also for skins that just want simple tabs content_actions
		// is now built by flattening the content_navigation arrays into one

		$content_actions = [];

		foreach ( $content_navigation as $navigation => $links ) {
			foreach ( $links as $key => $value ) {
				if ( isset( $value['redundant'] ) && $value['redundant'] ) {
					// Redundant tabs are dropped from content_actions
					continue;
				}

				// content_actions used to have ids built using the "ca-$key" pattern
				// so the xmlID based id is much closer to the actual $key that we want
				// for that reason we'll just strip out the ca- if present and use
				// the latter potion of the "id" as the $key
				if ( isset( $value['id'] ) && substr( $value['id'], 0, 3 ) == 'ca-' ) {
					$key = substr( $value['id'], 3 );
				}

				if ( isset( $content_actions[$key] ) ) {
					wfDebug( __METHOD__ . ": Found a duplicate key for $key while flattening " .
						"content_navigation into content_actions." );
					continue;
				}

				$content_actions[$key] = $value;
			}
		}

		return $content_actions;
	}

	/**
	 * Generate strings used for xml 'id' names
	 * @deprecated since 1.35, use Title::getNamespaceKey() instead
	 * @return string
	 */
	protected function getNameSpaceKey() {
		return $this->getTitle()->getNamespaceKey();
	}

	/**
	 * Insert legacy menu items from content navigation into the personal toolbar.
	 *
	 * @internal
	 *
	 * @param array $contentNavigation
	 * @return array
	 */
	final protected function injectLegacyMenusIntoPersonalTools(
		array $contentNavigation
	): array {
		$userMenu = $contentNavigation['user-menu'] ?? [];
		// userpage is only defined for logged-in users, and wfArrayInsertAfter requires the
		// $after parameter to be a known key in the array.
		if ( isset( $contentNavigation['user-menu']['userpage'] ) && isset( $contentNavigation['notifications'] ) ) {
			$userMenu = wfArrayInsertAfter(
				$userMenu,
				$contentNavigation['notifications'],
				'userpage'
			);
		}
		if ( isset( $contentNavigation['user-interface-preferences'] ) ) {
			return array_merge(
				$contentNavigation['user-interface-preferences'],
				$userMenu
			);
		}
		return $userMenu;
	}

	/**
	 * Build the personal urls array.
	 *
	 * @internal
	 *
	 * @param array $contentNavigation
	 * @return array
	 */
	private function makeSkinTemplatePersonalUrls(
		array $contentNavigation
	): array {
		if ( isset( $contentNavigation['user-menu'] ) ) {
			return $this->injectLegacyMenusIntoPersonalTools( $contentNavigation );
		}
		return [];
	}

}<|MERGE_RESOLUTION|>--- conflicted
+++ resolved
@@ -531,27 +531,6 @@
 		/* set up the default links for the personal toolbar */
 		$personal_urls = [];
 
-<<<<<<< HEAD
-		# Due to T34276, if a user does not have read permissions,
-		# $this->getTitle() will just give Special:Badtitle, which is
-		# not especially useful as a returnto parameter. Use the title
-		# from the request instead, if there was one.
-		if ( $this->getUser()->isAllowed( 'read' ) ) {
-			$page = $this->getTitle();
-		} else {
-			$page = Title::newFromText( $request->getVal( 'title', '' ) );
-		}
-		$page = $request->getVal( 'returnto', $page );
-		$returnto = [];
-		if ( strval( $page ) !== '' ) {
-			$returnto['returnto'] = $page;
-			$query = $request->getVal( 'returntoquery', $this->thisquery );
-			$paramsArray = wfCgiToArray( $query );
-			unset( $paramsArray['logoutToken'] );
-			$query = wfArrayToCgi( $paramsArray );
-			if ( $query != '' ) {
-				$returnto['returntoquery'] = $query;
-=======
 		if ( $this->loggedin ) {
 			$personal_urls['userpage'] = $this->buildPersonalPageItem( 'pt-userpage' );
 
@@ -560,21 +539,8 @@
 				$contentNavigation = $this->buildContentNavigationUrls();
 
 				$personal_urls += $contentNavigation['notifications'];
->>>>>>> d3bf11f5
-			}
-
-<<<<<<< HEAD
-		if ( $this->loggedin ) {
-			$personal_urls['userpage'] = [
-				'text' => $this->username,
-				'href' => &$this->userpageUrlDetails['href'],
-				'class' => $this->userpageUrlDetails['exists'] ? false : 'new',
-				'exists' => $this->userpageUrlDetails['exists'],
-				'active' => ( $this->userpageUrlDetails['href'] == $pageurl ),
-				'dir' => 'auto'
-			];
-=======
->>>>>>> d3bf11f5
+			}
+
 			$usertalkUrlDetails = $this->makeTalkUrlDetails( $this->userpage );
 			$personal_urls['mytalk'] = [
 				'text' => $this->msg( 'mytalk' )->text(),
@@ -631,19 +597,7 @@
 
 			// if we can't set the user, we can't unset it either
 			if ( $request->getSession()->canSetUser() ) {
-<<<<<<< HEAD
-				$personal_urls['logout'] = [
-					'text' => $this->msg( 'pt-userlogout' )->text(),
-					'href' => self::makeSpecialUrl( 'Userlogout',
-						// Note: userlogout link must always contain an & character, otherwise we might not be able
-						// to detect a buggy precaching proxy (T19790)
-						( $title->isSpecial( 'Preferences' ) ? [] : $returnto )
-						+ [ 'logoutToken' => $this->getUser()->getEditToken( 'logoutToken', $this->getRequest() ) ] ),
-					'active' => false
-				];
-=======
 				$personal_urls['logout'] = $this->buildLogoutLinkData();
->>>>>>> d3bf11f5
 			}
 		} else {
 			$useCombinedLoginLink = $this->useCombinedLoginLink();
