--- conflicted
+++ resolved
@@ -130,17 +130,8 @@
 	/**
 	 * Get the singleton instance of this class
 	 *
-<<<<<<< HEAD
-	 * @var MessageCache $instance
-	 */
-	private static $instance;
-
-	/**
-	 * Get the singleton instance of this class
-=======
 	 * @deprecated in 1.34, hard depreacted in 1.37
 	 * Inject an instance of this class instead of using global state
->>>>>>> d3bf11f5
 	 *
 	 * @since 1.18
 	 * @return MessageCache
@@ -251,11 +242,7 @@
 	 * Try to load the cache from APC.
 	 *
 	 * @param string $code Optional language code, see documentation of load().
-<<<<<<< HEAD
-	 * @return array|bool The cache array, or false if not in cache.
-=======
 	 * @return array|false The cache array, or false if not in cache.
->>>>>>> d3bf11f5
 	 */
 	protected function getLocalCache( $code ) {
 		$cacheKey = $this->srvCache->makeKey( __CLASS__, $code );
@@ -305,11 +292,6 @@
 			return true;
 		}
 
-<<<<<<< HEAD
-		$this->overridable = array_flip( Language::getMessageKeysFor( $code ) );
-
-=======
->>>>>>> d3bf11f5
 		# 8 lines of code just to say (once) that message cache is disabled
 		if ( $this->mDisable ) {
 			static $shownDisabled = false;
@@ -552,12 +534,8 @@
 		);
 		foreach ( $res as $row ) {
 			// Include entries/stubs for all keys in $mostused in adaptive mode
-<<<<<<< HEAD
-			if ( $wgAdaptiveMessageCache || $this->isMainCacheable( $row->page_title, $overridable ) ) {
-=======
 			if ( $wgAdaptiveMessageCache || $this->isMainCacheable( $row->page_title )
 			) {
->>>>>>> d3bf11f5
 				$cache[$row->page_title] = '!TOO BIG';
 			}
 			// At least include revision ID so page changes are reflected in the hash
@@ -602,12 +580,8 @@
 		$revisions = $result->isOK() ? $result->getValue() : [];
 		foreach ( $res as $row ) {
 			// Include entries/stubs for all keys in $mostused in adaptive mode
-<<<<<<< HEAD
-			if ( $wgAdaptiveMessageCache || $this->isMainCacheable( $row->page_title, $overridable ) ) {
-=======
 			if ( $wgAdaptiveMessageCache || $this->isMainCacheable( $row->page_title )
 			) {
->>>>>>> d3bf11f5
 				try {
 					$rev = $revisions[$row->rev_id] ?? null;
 					$content = $rev ? $rev->getContent( SlotRecord::MAIN ) : null;
@@ -663,19 +637,6 @@
 	}
 
 	/**
-<<<<<<< HEAD
-	 * @param string $name Message name (possibly with /code suffix)
-	 * @param array $overridable Map of (key => unused) for software-defined messages
-	 * @return bool
-	 */
-	private function isMainCacheable( $name, array $overridable ) {
-		// Convert first letter to lowercase, and strip /code suffix
-		$name = $this->contLang->lcfirst( $name );
-		$msg = preg_replace( '/\/[a-z0-9-]{2,}$/', '', $name );
-		// Include common conversion table pages. This also avoids problems with
-		// Installer::parse() bailing out due to disallowed DB queries (T207979).
-		return ( isset( $overridable[$msg] ) || strpos( $name, 'conversiontable/' ) === 0 );
-=======
 	 * Can the given DB key be added to the main cache blob? To reduce the
 	 * impact of abuse of the MediaWiki namespace by {{int:}} and CentralNotice,
 	 * this is only true if the page overrides a predefined message.
@@ -708,7 +669,6 @@
 			// Use individual subitem
 			return $this->localisationCache->getSubitem( $code, 'messages', $msg ) !== null;
 		}
->>>>>>> d3bf11f5
 	}
 
 	/**
@@ -987,15 +947,11 @@
 		// Normalise title-case input (with some inlining)
 		$lckey = self::normalizeKey( $key );
 
-<<<<<<< HEAD
 		// Fandom change: Workaround T193271 performance regression by letting extensions signal
 		// that a particular message key cannot exist in the database
-		if ( !Hooks::run( 'MessageCache::get', [ &$lckey ] ) ) {
+		if $this->hookRunner->onMessageCache__get( &$lckey ) ) {
 			return false;
 		}
-=======
-		$this->hookRunner->onMessageCache__get( $lckey );
->>>>>>> d3bf11f5
 
 		// Loop through each language in the fallback list until we find something useful
 		$message = $this->getMessageFromFallbackChain(
@@ -1182,11 +1138,7 @@
 			);
 		} else {
 			// Message page either does not exist or does not override a software message
-<<<<<<< HEAD
-			if ( !$this->isMainCacheable( $title, $this->overridable ) ) {
-=======
 			if ( !$this->isMainCacheable( $title, $code ) ) {
->>>>>>> d3bf11f5
 				// Message page does not override any software-defined message. A custom
 				// message might be defined to have content or settings specific to the wiki.
 				// Load the message page, utilizing the individual message cache as needed.
