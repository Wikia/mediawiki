--- conflicted
+++ resolved
@@ -75,49 +75,6 @@
 	}
 
 	/**
-<<<<<<< HEAD
-	 * Return the version of the installed PHP implementation.
-	 *
-	 * @param string $impl By default, the function returns the info of the currently installed PHP
-	 *  implementation. Using this parameter the caller can decide, what version info will be
-	 *  returned. Valid values: HHVM, PHP
-	 * @return array An array of information about the PHP implementation, containing:
-	 *  - 'version': The version of the PHP implementation (specific to the implementation, not
-	 *  the version of the implemented PHP version)
-	 *  - 'implementation': The name of the implementation used
-	 *  - 'vendor': The development group, vendor or developer of the implementation.
-	 *  - 'upstreamSupported': The minimum version of the implementation supported by the named vendor.
-	 *  - 'minSupported': The minimum version supported by MediaWiki
-	 *  - 'upgradeURL': The URL to the website of the implementation that contains
-	 *  upgrade/installation instructions.
-	 */
-	function getPHPInfo( $impl = false ) {
-		if (
-			( defined( 'HHVM_VERSION' ) && $impl !== 'PHP' ) ||
-			$impl === 'HHVM'
-		) {
-			return array(
-				'implementation' => 'HHVM',
-				'version' => defined( 'HHVM_VERSION' ) ? HHVM_VERSION : 'undefined',
-				'vendor' => 'Facebook',
-				'upstreamSupported' => '3.18.5',
-				'minSupported' => '3.18.5',
-				'upgradeURL' => 'https://docs.hhvm.com/hhvm/installation/introduction',
-			);
-		}
-		return array(
-			'implementation' => 'PHP',
-			'version' => PHP_VERSION,
-			'vendor' => 'the PHP Group',
-			'upstreamSupported' => '7.2.0',
-			'minSupported' => '7.0.13',
-			'upgradeURL' => 'https://secure.php.net/downloads.php',
-		);
-	}
-
-	/**
-=======
->>>>>>> d3bf11f5
 	 * Displays an error, if the installed PHP version does not meet the minimum requirement.
 	 */
 	function checkRequiredPHPVersion() {
