<?php
/**
 * Page edition user interface.
 *
 * This program is free software; you can redistribute it and/or modify
 * it under the terms of the GNU General Public License as published by
 * the Free Software Foundation; either version 2 of the License, or
 * (at your option) any later version.
 *
 * This program is distributed in the hope that it will be useful,
 * but WITHOUT ANY WARRANTY; without even the implied warranty of
 * MERCHANTABILITY or FITNESS FOR A PARTICULAR PURPOSE. See the
 * GNU General Public License for more details.
 *
 * You should have received a copy of the GNU General Public License along
 * with this program; if not, write to the Free Software Foundation, Inc.,
 * 51 Franklin Street, Fifth Floor, Boston, MA 02110-1301, USA.
 * http://www.gnu.org/copyleft/gpl.html
 *
 * @file
 */

/**
 * The edit page/HTML interface (split from Article)
 * The actual database and text munging is still in Article,
 * but it should get easier to call those from alternate
 * interfaces.
 *
 * EditPage cares about two distinct titles:
 * $this->mContextTitle is the page that forms submit to, links point to,
 * redirects go to, etc. $this->mTitle (as well as $mArticle) is the
 * page in the database that is actually being edited. These are
 * usually the same, but they are now allowed to be different.
 *
 * Surgeon General's Warning: prolonged exposure to this class is known to cause
 * headaches, which may be fatal.
 */
class EditPage {

	/**
	 * Status: Article successfully updated
	 */
	const AS_SUCCESS_UPDATE            = 200;

	/**
	 * Status: Article successfully created
	 */
	const AS_SUCCESS_NEW_ARTICLE       = 201;

	/**
	 * Status: Article update aborted by a hook function
	 */
	const AS_HOOK_ERROR                = 210;

	/**
	 * Status: A hook function returned an error
	 */
	const AS_HOOK_ERROR_EXPECTED       = 212;

	/**
	 * Status: User is blocked from editting this page
	 */
	const AS_BLOCKED_PAGE_FOR_USER     = 215;

	/**
	 * Status: Content too big (> $wgMaxArticleSize)
	 */
	const AS_CONTENT_TOO_BIG           = 216;

	/**
	 * Status: User cannot edit? (not used)
	 */
	const AS_USER_CANNOT_EDIT          = 217;

	/**
	 * Status: this anonymous user is not allowed to edit this page
	 */
	const AS_READ_ONLY_PAGE_ANON       = 218;

	/**
	 * Status: this logged in user is not allowed to edit this page
	 */
	const AS_READ_ONLY_PAGE_LOGGED     = 219;

	/**
	 * Status: wiki is in readonly mode (wfReadOnly() == true)
	 */
	const AS_READ_ONLY_PAGE            = 220;

	/**
	 * Status: rate limiter for action 'edit' was tripped
	 */
	const AS_RATE_LIMITED              = 221;

	/**
	 * Status: article was deleted while editting and param wpRecreate == false or form
	 * was not posted
	 */
	const AS_ARTICLE_WAS_DELETED       = 222;

	/**
	 * Status: user tried to create this page, but is not allowed to do that
	 * ( Title->usercan('create') == false )
	 */
	const AS_NO_CREATE_PERMISSION      = 223;

	/**
	 * Status: user tried to create a blank page
	 */
	const AS_BLANK_ARTICLE             = 224;

	/**
	 * Status: (non-resolvable) edit conflict
	 */
	const AS_CONFLICT_DETECTED         = 225;

	/**
	 * Status: no edit summary given and the user has forceeditsummary set and the user is not
	 * editting in his own userspace or talkspace and wpIgnoreBlankSummary == false
	 */
	const AS_SUMMARY_NEEDED            = 226;

	/**
	 * Status: user tried to create a new section without content
	 */
	const AS_TEXTBOX_EMPTY             = 228;

	/**
	 * Status: article is too big (> $wgMaxArticleSize), after merging in the new section
	 */
	const AS_MAX_ARTICLE_SIZE_EXCEEDED = 229;

	/**
	 * not used
	 */
	const AS_OK                        = 230;

	/**
	 * Status: WikiPage::doEdit() was unsuccessfull
	 */
	const AS_END                       = 231;

	/**
	 * Status: summary contained spam according to one of the regexes in $wgSummarySpamRegex
	 */
	const AS_SPAM_ERROR                = 232;

	/**
	 * Status: anonymous user is not allowed to upload (User::isAllowed('upload') == false)
	 */
	const AS_IMAGE_REDIRECT_ANON       = 233;

	/**
	 * Status: logged in user is not allowed to upload (User::isAllowed('upload') == false)
	 */
	const AS_IMAGE_REDIRECT_LOGGED     = 234;

	/**
	 * Status: can't parse content
	 */
	const AS_PARSE_ERROR                = 240;

	/**
	 * HTML id and name for the beginning of the edit form.
	 */
	const EDITFORM_ID                  = 'editform';

	/**
	 * @var Article
	 */
	var $mArticle;

	/**
	 * @var Title
	 */
	var $mTitle;
	private $mContextTitle = null;
	var $action = 'submit';
	var $isConflict = false;
	var $isCssJsSubpage = false;
	var $isCssSubpage = false;
	var $isJsSubpage = false;
	var $isWrongCaseCssJsPage = false;
	var $isNew = false; // new page or new section
	var $deletedSinceEdit;
	var $formtype;
	var $firsttime;
	var $lastDelete;
	var $mTokenOk = false;
	var $mTokenOkExceptSuffix = false;
	var $mTriedSave = false;
	var $incompleteForm = false;
	var $tooBig = false;
	var $kblength = false;
	var $missingComment = false;
	var $missingSummary = false;
	var $allowBlankSummary = false;
	var $autoSumm = '';
	var $hookError = '';
	#var $mPreviewTemplates;

	/**
	 * @var ParserOutput
	 */
	var $mParserOutput;

	/**
	 * Has a summary been preset using GET parameter &summary= ?
	 * @var Bool
	 */
	var $hasPresetSummary = false;

	var $mBaseRevision = false;
	var $mShowSummaryField = true;

	# Form values
	var $save = false, $preview = false, $diff = false;
	var $minoredit = false, $watchthis = false, $recreate = false;
	var $textbox1 = '', $textbox2 = '', $summary = '', $nosummary = false;
	var $edittime = '', $section = '', $sectiontitle = '', $starttime = '';
	var $oldid = 0, $editintro = '', $scrolltop = null, $bot = true;
	var $content_model = null, $content_format = null;

	# Placeholders for text injection by hooks (must be HTML)
	# extensions should take care to _append_ to the present value
	public $editFormPageTop = ''; // Before even the preview
	public $editFormTextTop = '';
	public $editFormTextBeforeContent = '';
	public $editFormTextAfterWarn = '';
	public $editFormTextAfterTools = '';
	public $editFormTextBottom = '';
	public $editFormTextAfterContent = '';
	public $previewTextAfterContent = '';
	public $mPreloadContent = null;

	/* $didSave should be set to true whenever an article was succesfully altered. */
	public $didSave = false;
	public $undidRev = 0;

	public $suppressIntro = false;

	/**
	 * Set to true to allow editing of non-text content types.
	 *
	 * @var bool
	 */
	public $allowNonTextContent = false;

	/**
	 * @param $article Article
	 */
	public function __construct( Article $article ) {
		$this->mArticle = $article;
		$this->mTitle = $article->getTitle();

		$this->content_model = $this->mTitle->getContentModel();

		$handler = ContentHandler::getForModelID( $this->content_model );
		$this->content_format = $handler->getDefaultFormat(); #NOTE: should be overridden by format of actual revision
	}

	/**
	 * @return Article
	 */
	public function getArticle() {
		return $this->mArticle;
	}

	/**
	 * @since 1.19
	 * @return Title
	 */
	public function getTitle() {
		return $this->mTitle;
	}

	/**
	 * Set the context Title object
	 *
	 * @param $title Title object or null
	 */
	public function setContextTitle( $title ) {
		$this->mContextTitle = $title;
	}

	/**
	 * Get the context title object.
	 * If not set, $wgTitle will be returned. This behavior might changed in
	 * the future to return $this->mTitle instead.
	 *
	 * @return Title object
	 */
	public function getContextTitle() {
		if ( is_null( $this->mContextTitle ) ) {
			global $wgTitle;
			return $wgTitle;
		} else {
			return $this->mContextTitle;
		}
	}

	function submit() {
		$this->edit();
	}

	/**
	 * This is the function that gets called for "action=edit". It
	 * sets up various member variables, then passes execution to
	 * another function, usually showEditForm()
	 *
	 * The edit form is self-submitting, so that when things like
	 * preview and edit conflicts occur, we get the same form back
	 * with the extra stuff added.  Only when the final submission
	 * is made and all is well do we actually save and redirect to
	 * the newly-edited page.
	 */
	function edit() {
		global $wgOut, $wgRequest, $wgUser;
		// Allow extensions to modify/prevent this form or submission
		if ( !wfRunHooks( 'AlternateEdit', array( $this ) ) ) {
			return;
		}

		wfProfileIn( __METHOD__ );
		wfDebug( __METHOD__ . ": enter\n" );

		// If they used redlink=1 and the page exists, redirect to the main article
		if ( $wgRequest->getBool( 'redlink' ) && $this->mTitle->exists() ) {
			$wgOut->redirect( $this->mTitle->getFullURL() );
			wfProfileOut( __METHOD__ );
			return;
		}

		$this->importFormData( $wgRequest );
		$this->firsttime = false;

		if ( $this->live ) {
			$this->livePreview();
			wfProfileOut( __METHOD__ );
			return;
		}

		if ( wfReadOnly() && $this->save ) {
			// Force preview
			$this->save = false;
			$this->preview = true;
		}

		if ( $this->save ) {
			$this->formtype = 'save';
		} elseif ( $this->preview ) {
			$this->formtype = 'preview';
		} elseif ( $this->diff ) {
			$this->formtype = 'diff';
		} else { # First time through
			$this->firsttime = true;
			if ( $this->previewOnOpen() ) {
				$this->formtype = 'preview';
			} else {
				$this->formtype = 'initial';
			}
		}

		$permErrors = $this->getEditPermissionErrors();
		if ( $permErrors ) {
			wfDebug( __METHOD__ . ": User can't edit\n" );
			// Auto-block user's IP if the account was "hard" blocked
			$wgUser->spreadAnyEditBlock();

			$this->displayPermissionsError( $permErrors );

			wfProfileOut( __METHOD__ );
			return;
		}

		wfProfileIn( __METHOD__ . "-business-end" );

		$this->isConflict = false;
		// css / js subpages of user pages get a special treatment
		$this->isCssJsSubpage       = $this->mTitle->isCssJsSubpage();
		$this->isCssSubpage         = $this->mTitle->isCssSubpage();
		$this->isJsSubpage          = $this->mTitle->isJsSubpage();
		$this->isWrongCaseCssJsPage = $this->isWrongCaseCssJsPage();
		$this->isNew                = !$this->mTitle->exists() || $this->section == 'new';

		# Show applicable editing introductions
		if ( $this->formtype == 'initial' || $this->firsttime ) {
			$this->showIntro();
		}

		# Attempt submission here.  This will check for edit conflicts,
		# and redundantly check for locked database, blocked IPs, etc.
		# that edit() already checked just in case someone tries to sneak
		# in the back door with a hand-edited submission URL.

		if ( 'save' == $this->formtype ) {
			if ( !$this->attemptSave() ) {
				wfProfileOut( __METHOD__ . "-business-end" );
				wfProfileOut( __METHOD__ );
				return;
			}
		}

		# First time through: get contents, set time for conflict
		# checking, etc.
		if ( 'initial' == $this->formtype || $this->firsttime ) {
			if ( $this->initialiseForm() === false ) {
				$this->noSuchSectionPage();
				wfProfileOut( __METHOD__ . "-business-end" );
				wfProfileOut( __METHOD__ );
				return;
			}
			if ( !$this->mTitle->getArticleID() )
				wfRunHooks( 'EditFormPreloadText', array( &$this->textbox1, &$this->mTitle ) );
			else
				wfRunHooks( 'EditFormInitialText', array( $this ) );
		}

		$this->showEditForm();
		wfProfileOut( __METHOD__ . "-business-end" );
		wfProfileOut( __METHOD__ );
	}

	/**
	 * @return array
	 */
	protected function getEditPermissionErrors() {
		global $wgUser;
		$permErrors = $this->mTitle->getUserPermissionsErrors( 'edit', $wgUser );
		# Can this title be created?
		if ( !$this->mTitle->exists() ) {
			$permErrors = array_merge( $permErrors,
				wfArrayDiff2( $this->mTitle->getUserPermissionsErrors( 'create', $wgUser ), $permErrors ) );
		}
		# Ignore some permissions errors when a user is just previewing/viewing diffs
		$remove = array();
		foreach ( $permErrors as $error ) {
			if ( ( $this->preview || $this->diff ) &&
				( $error[0] == 'blockedtext' || $error[0] == 'autoblockedtext' ) )
			{
				$remove[] = $error;
			}
		}
		$permErrors = wfArrayDiff2( $permErrors, $remove );
		return $permErrors;
	}

	/**
	 * Display a permissions error page, like OutputPage::showPermissionsErrorPage(),
	 * but with the following differences:
	 * - If redlink=1, the user will be redirected to the page
	 * - If there is content to display or the error occurs while either saving,
	 *   previewing or showing the difference, it will be a
	 *   "View source for ..." page displaying the source code after the error message.
	 *
	 * @since 1.19
	 * @param $permErrors Array of permissions errors, as returned by
	 *                    Title::getUserPermissionsErrors().
	 */
	protected function displayPermissionsError( array $permErrors ) {
		global $wgRequest, $wgOut;

		if ( $wgRequest->getBool( 'redlink' ) ) {
			// The edit page was reached via a red link.
			// Redirect to the article page and let them click the edit tab if
			// they really want a permission error.
			$wgOut->redirect( $this->mTitle->getFullUrl() );
			return;
		}

		$content = $this->getContentObject();

		# Use the normal message if there's nothing to display
		if ( $this->firsttime && $content->isEmpty() ) {
			$action = $this->mTitle->exists() ? 'edit' :
				( $this->mTitle->isTalkPage() ? 'createtalk' : 'createpage' );
			throw new PermissionsError( $action, $permErrors );
		}

		$wgOut->setPageTitle( wfMessage( 'viewsource-title', $this->getContextTitle()->getPrefixedText() ) );
		$wgOut->addBacklinkSubtitle( $this->getContextTitle() );
		$wgOut->addWikiText( $wgOut->formatPermissionsErrorMessage( $permErrors, 'edit' ) );
		$wgOut->addHTML( "<hr />\n" );

		# If the user made changes, preserve them when showing the markup
		# (This happens when a user is blocked during edit, for instance)
		if ( !$this->firsttime ) {
			$text = $this->textbox1;
			$wgOut->addWikiMsg( 'viewyourtext' );
		} else {
			$text = $this->toEditText( $content );
			$wgOut->addWikiMsg( 'viewsourcetext' );
		}

		$this->showTextbox( $text, 'wpTextbox1', array( 'readonly' ) );

		$wgOut->addHTML( Html::rawElement( 'div', array( 'class' => 'templatesUsed' ),
			Linker::formatTemplates( $this->getTemplates() ) ) );

		if ( $this->mTitle->exists() ) {
			$wgOut->returnToMain( null, $this->mTitle );
		}
	}

	/**
	 * Show a read-only error
	 * Parameters are the same as OutputPage:readOnlyPage()
	 * Redirect to the article page if redlink=1
	 * @deprecated in 1.19; use displayPermissionsError() instead
	 */
	function readOnlyPage( $source = null, $protected = false, $reasons = array(), $action = null ) {
		wfDeprecated( __METHOD__, '1.19' );

		global $wgRequest, $wgOut;
		if ( $wgRequest->getBool( 'redlink' ) ) {
			// The edit page was reached via a red link.
			// Redirect to the article page and let them click the edit tab if
			// they really want a permission error.
			$wgOut->redirect( $this->mTitle->getFullUrl() );
		} else {
			$wgOut->readOnlyPage( $source, $protected, $reasons, $action );
		}
	}

	/**
	 * Should we show a preview when the edit form is first shown?
	 *
	 * @return bool
	 */
	protected function previewOnOpen() {
		global $wgRequest, $wgUser, $wgPreviewOnOpenNamespaces;
		if ( $wgRequest->getVal( 'preview' ) == 'yes' ) {
			// Explicit override from request
			return true;
		} elseif ( $wgRequest->getVal( 'preview' ) == 'no' ) {
			// Explicit override from request
			return false;
		} elseif ( $this->section == 'new' ) {
			// Nothing *to* preview for new sections
			return false;
		} elseif ( ( $wgRequest->getVal( 'preload' ) !== null || $this->mTitle->exists() ) && $wgUser->getOption( 'previewonfirst' ) ) {
			// Standard preference behaviour
			return true;
		} elseif ( !$this->mTitle->exists() &&
		  isset( $wgPreviewOnOpenNamespaces[$this->mTitle->getNamespace()] ) &&
		  $wgPreviewOnOpenNamespaces[$this->mTitle->getNamespace()] )
		{
			// Categories are special
			return true;
		} else {
			return false;
		}
	}

	/**
	 * Checks whether the user entered a skin name in uppercase,
	 * e.g. "User:Example/Monobook.css" instead of "monobook.css"
	 *
	 * @return bool
	 */
	protected function isWrongCaseCssJsPage() {
		if ( $this->mTitle->isCssJsSubpage() ) {
			$name = $this->mTitle->getSkinFromCssJsSubpage();
			$skins = array_merge(
				array_keys( Skin::getSkinNames() ),
				array( 'common' )
			);
			return !in_array( $name, $skins )
				&& in_array( strtolower( $name ), $skins );
		} else {
			return false;
		}
	}

	/**
	 * Does this EditPage class support section editing?
	 * This is used by EditPage subclasses to indicate their ui cannot handle section edits
	 *
	 * @return bool
	 */
	protected function isSectionEditSupported() {
		return true;
	}

	/**
	 * This function collects the form data and uses it to populate various member variables.
	 * @param $request WebRequest
	 */
	function importFormData( &$request ) {
		global $wgLang, $wgUser;

		wfProfileIn( __METHOD__ );

		# Section edit can come from either the form or a link
		$this->section = $request->getVal( 'wpSection', $request->getVal( 'section' ) );

		if ( $request->wasPosted() ) {
			# These fields need to be checked for encoding.
			# Also remove trailing whitespace, but don't remove _initial_
			# whitespace from the text boxes. This may be significant formatting.
			$this->textbox1 = $this->safeUnicodeInput( $request, 'wpTextbox1' );
			if ( !$request->getCheck( 'wpTextbox2' ) ) {
				// Skip this if wpTextbox2 has input, it indicates that we came
				// from a conflict page with raw page text, not a custom form
				// modified by subclasses
				wfProfileIn( get_class( $this ) . "::importContentFormData" );
				$textbox1 = $this->importContentFormData( $request );
				if ( isset( $textbox1 ) )
					$this->textbox1 = $textbox1;
				wfProfileOut( get_class( $this ) . "::importContentFormData" );
			}

			# Truncate for whole multibyte characters
			$this->summary = $wgLang->truncate( $request->getText( 'wpSummary' ), 255 );

			# If the summary consists of a heading, e.g. '==Foobar==', extract the title from the
			# header syntax, e.g. 'Foobar'. This is mainly an issue when we are using wpSummary for
			# section titles.
			$this->summary = preg_replace( '/^\s*=+\s*(.*?)\s*=+\s*$/', '$1', $this->summary );

			# Treat sectiontitle the same way as summary.
			# Note that wpSectionTitle is not yet a part of the actual edit form, as wpSummary is
			# currently doing double duty as both edit summary and section title. Right now this
			# is just to allow API edits to work around this limitation, but this should be
			# incorporated into the actual edit form when EditPage is rewritten (Bugs 18654, 26312).
			$this->sectiontitle = $wgLang->truncate( $request->getText( 'wpSectionTitle' ), 255 );
			$this->sectiontitle = preg_replace( '/^\s*=+\s*(.*?)\s*=+\s*$/', '$1', $this->sectiontitle );

			$this->edittime = $request->getVal( 'wpEdittime' );
			$this->starttime = $request->getVal( 'wpStarttime' );

			$this->scrolltop = $request->getIntOrNull( 'wpScrolltop' );

			if ( $this->textbox1 === '' && $request->getVal( 'wpTextbox1' ) === null ) {
				// wpTextbox1 field is missing, possibly due to being "too big"
				// according to some filter rules such as Suhosin's setting for
				// suhosin.request.max_value_length (d'oh)
				$this->incompleteForm = true;
			} else {
				// edittime should be one of our last fields; if it's missing,
				// the submission probably broke somewhere in the middle.
				$this->incompleteForm = is_null( $this->edittime );
			}
			if ( $this->incompleteForm ) {
				# If the form is incomplete, force to preview.
				wfDebug( __METHOD__ . ": Form data appears to be incomplete\n" );
				wfDebug( "POST DATA: " . var_export( $_POST, true ) . "\n" );
				$this->preview = true;
			} else {
				/* Fallback for live preview */
				$this->preview = $request->getCheck( 'wpPreview' ) || $request->getCheck( 'wpLivePreview' );
				$this->diff = $request->getCheck( 'wpDiff' );

				// Remember whether a save was requested, so we can indicate
				// if we forced preview due to session failure.
				$this->mTriedSave = !$this->preview;

				if ( $this->tokenOk( $request ) ) {
					# Some browsers will not report any submit button
					# if the user hits enter in the comment box.
					# The unmarked state will be assumed to be a save,
					# if the form seems otherwise complete.
					wfDebug( __METHOD__ . ": Passed token check.\n" );
				} elseif ( $this->diff ) {
					# Failed token check, but only requested "Show Changes".
					wfDebug( __METHOD__ . ": Failed token check; Show Changes requested.\n" );
				} else {
					# Page might be a hack attempt posted from
					# an external site. Preview instead of saving.
					wfDebug( __METHOD__ . ": Failed token check; forcing preview\n" );
					$this->preview = true;
				}
			}
			$this->save = !$this->preview && !$this->diff;
			if ( !preg_match( '/^\d{14}$/', $this->edittime ) ) {
				$this->edittime = null;
			}

			if ( !preg_match( '/^\d{14}$/', $this->starttime ) ) {
				$this->starttime = null;
			}

			$this->recreate  = $request->getCheck( 'wpRecreate' );

			$this->minoredit = $request->getCheck( 'wpMinoredit' );
			$this->watchthis = $request->getCheck( 'wpWatchthis' );

			# Don't force edit summaries when a user is editing their own user or talk page
			if ( ( $this->mTitle->mNamespace == NS_USER || $this->mTitle->mNamespace == NS_USER_TALK ) &&
				$this->mTitle->getText() == $wgUser->getName() )
			{
				$this->allowBlankSummary = true;
			} else {
				$this->allowBlankSummary = $request->getBool( 'wpIgnoreBlankSummary' ) || !$wgUser->getOption( 'forceeditsummary' );
			}

			$this->autoSumm = $request->getText( 'wpAutoSummary' );
		} else {
			# Not a posted form? Start with nothing.
			wfDebug( __METHOD__ . ": Not a posted form.\n" );
			$this->textbox1     = '';
			$this->summary      = '';
			$this->sectiontitle = '';
			$this->edittime     = '';
			$this->starttime    = wfTimestampNow();
			$this->edit         = false;
			$this->preview      = false;
			$this->save         = false;
			$this->diff         = false;
			$this->minoredit    = false;
			$this->watchthis    = $request->getBool( 'watchthis', false ); // Watch may be overriden by request parameters
			$this->recreate     = false;

			// When creating a new section, we can preload a section title by passing it as the
			// preloadtitle parameter in the URL (Bug 13100)
			if ( $this->section == 'new' && $request->getVal( 'preloadtitle' ) ) {
				$this->sectiontitle = $request->getVal( 'preloadtitle' );
				// Once wpSummary isn't being use for setting section titles, we should delete this.
				$this->summary = $request->getVal( 'preloadtitle' );
			}
			elseif ( $this->section != 'new' && $request->getVal( 'summary' ) ) {
				$this->summary = $request->getText( 'summary' );
				if ( $this->summary !== '' ) {
					$this->hasPresetSummary = true;
				}
			}

			if ( $request->getVal( 'minor' ) ) {
				$this->minoredit = true;
			}
		}

		$this->oldid = $request->getInt( 'oldid' );

		$this->bot = $request->getBool( 'bot', true );
		$this->nosummary = $request->getBool( 'nosummary' );

		$content_handler = ContentHandler::getForTitle( $this->mTitle );
		$this->content_model = $request->getText( 'model', $content_handler->getModelID() ); #may be overridden by revision
		$this->content_format = $request->getText( 'format', $content_handler->getDefaultFormat() ); #may be overridden by revision

		#TODO: check if the desired model is allowed in this namespace, and if a transition from the page's current model to the new model is allowed
		#TODO: check if the desired content model supports the given content format!

		$this->live = $request->getCheck( 'live' );
		$this->editintro = $request->getText( 'editintro',
			// Custom edit intro for new sections
			$this->section === 'new' ? 'MediaWiki:addsection-editintro' : '' );

		// Allow extensions to modify form data
		wfRunHooks( 'EditPage::importFormData', array( $this, $request ) );

		wfProfileOut( __METHOD__ );
	}

	/**
	 * Subpage overridable method for extracting the page content data from the
	 * posted form to be placed in $this->textbox1, if using customized input
	 * this method should be overrided and return the page text that will be used
	 * for saving, preview parsing and so on...
	 *
	 * @param $request WebRequest
	 */
	protected function importContentFormData( &$request ) {
		return; // Don't do anything, EditPage already extracted wpTextbox1
	}

	/**
	 * Initialise form fields in the object
	 * Called on the first invocation, e.g. when a user clicks an edit link
	 * @return bool -- if the requested section is valid
	 */
	function initialiseForm() {
		global $wgUser;
		$this->edittime = $this->mArticle->getTimestamp();

		$content = $this->getContentObject( false ); #TODO: track content object?!
		$this->textbox1 = $this->toEditText( $content );

		// activate checkboxes if user wants them to be always active
		# Sort out the "watch" checkbox
		if ( $wgUser->getOption( 'watchdefault' ) ) {
			# Watch all edits
			$this->watchthis = true;
		} elseif ( $wgUser->getOption( 'watchcreations' ) && !$this->mTitle->exists() ) {
			# Watch creations
			$this->watchthis = true;
		} elseif ( $wgUser->isWatched( $this->mTitle ) ) {
			# Already watched
			$this->watchthis = true;
		}
		if ( $wgUser->getOption( 'minordefault' ) && !$this->isNew ) {
			$this->minoredit = true;
		}
		if ( $this->textbox1 === false ) {
			return false;
		}
		wfProxyCheck();
		return true;
	}

	/**
	 * Fetch initial editing page content.
	 *
	 * @param $def_text string
	 * @return mixed string on success, $def_text for invalid sections
	 * @private
	 * @deprecated since 1.WD
	 * @todo: deprecated, replace usage everywhere
	 */
	function getContent( $def_text = false ) {
		wfDeprecated( __METHOD__, '1.WD' );

		if ( $def_text !== null && $def_text !== false && $def_text !== '' ) {
			$def_content = $this->toEditContent( $def_text );
		} else {
			$def_content = false;
		}

		$content = $this->getContentObject( $def_content );

		// Note: EditPage should only be used with text based content anyway.
		return $this->toEditText( $content );
	}

	private function getContentObject( $def_content = null ) {
		global $wgOut, $wgRequest;

		wfProfileIn( __METHOD__ );

		$content = false;

		// For message page not locally set, use the i18n message.
		// For other non-existent articles, use preload text if any.
		if ( !$this->mTitle->exists() || $this->section == 'new' ) {
			if ( $this->mTitle->getNamespace() == NS_MEDIAWIKI && $this->section != 'new' ) {
				# If this is a system message, get the default text.
				$msg = $this->mTitle->getDefaultMessageText();

				$content = $this->toEditContent( $msg );
			}
			if ( $content === false ) {
				# If requested, preload some text.
				$preload = $wgRequest->getVal( 'preload',
					// Custom preload text for new sections
					$this->section === 'new' ? 'MediaWiki:addsection-preload' : '' );

				$content = $this->getPreloadedContent( $preload );
			}
		// For existing pages, get text based on "undo" or section parameters.
		} else {
			if ( $this->section != '' ) {
				// Get section edit text (returns $def_text for invalid sections)
				$orig = $this->getOriginalContent();
				$content = $orig ? $orig->getSection( $this->section ) : null;

				if ( !$content ) $content = $def_content;
			} else {
				$undoafter = $wgRequest->getInt( 'undoafter' );
				$undo = $wgRequest->getInt( 'undo' );

				if ( $undo > 0 && $undoafter > 0 ) {
					if ( $undo < $undoafter ) {
						# If they got undoafter and undo round the wrong way, switch them
						list( $undo, $undoafter ) = array( $undoafter, $undo );
					}

					$undorev = Revision::newFromId( $undo );
					$oldrev = Revision::newFromId( $undoafter );

					# Sanity check, make sure it's the right page,
					# the revisions exist and they were not deleted.
					# Otherwise, $content will be left as-is.
					if ( !is_null( $undorev ) && !is_null( $oldrev ) &&
						$undorev->getPage() == $oldrev->getPage() &&
						$undorev->getPage() == $this->mTitle->getArticleID() &&
						!$undorev->isDeleted( Revision::DELETED_TEXT ) &&
						!$oldrev->isDeleted( Revision::DELETED_TEXT ) ) {

						$content = $this->mArticle->getUndoContent( $undorev, $oldrev );

						if ( $content === false ) {
							# Warn the user that something went wrong
							$undoMsg = 'failure';
						} else {
							# Inform the user of our success and set an automatic edit summary
							$undoMsg = 'success';

							# If we just undid one rev, use an autosummary
							$firstrev = $oldrev->getNext();
							if ( $firstrev && $firstrev->getId() == $undo ) {
								$undoSummary = wfMessage( 'undo-summary', $undo, $undorev->getUserText() )->inContentLanguage()->text();
								if ( $this->summary === '' ) {
									$this->summary = $undoSummary;
								} else {
									$this->summary = $undoSummary . wfMessage( 'colon-separator' )
										->inContentLanguage()->text() . $this->summary;
								}
								$this->undidRev = $undo;
							}
							$this->formtype = 'diff';
						}
					} else {
						// Failed basic sanity checks.
						// Older revisions may have been removed since the link
						// was created, or we may simply have got bogus input.
						$undoMsg = 'norev';
					}

					$class = ( $undoMsg == 'success' ? '' : 'error ' ) . "mw-undo-{$undoMsg}";
					$this->editFormPageTop .= $wgOut->parse( "<div class=\"{$class}\">" .
						wfMessage( 'undo-' . $undoMsg )->plain() . '</div>', true, /* interface */true );
				}

				if ( $content === false ) {
					$content = $this->getOriginalContent();
				}
			}
		}

		wfProfileOut( __METHOD__ );
		return $content;
	}

	/**
	 * Get the content of the wanted revision, without section extraction.
	 *
	 * The result of this function can be used to compare user's input with
	 * section replaced in its context (using WikiPage::replaceSection())
	 * to the original text of the edit.
	 *
	 * This difers from Article::getContent() that when a missing revision is
	 * encountered the result will be an empty string and not the
	 * 'missing-revision' message.
	 *
	 * @since 1.19
	 * @return string
	 */
	private function getOriginalContent() {
		if ( $this->section == 'new' ) {
			return $this->getCurrentContent();
		}
		$revision = $this->mArticle->getRevisionFetched();
		if ( $revision === null ) {
			if ( !$this->content_model ) $this->content_model = $this->getTitle()->getContentModel();
			$handler = ContentHandler::getForModelID( $this->content_model );

			return $handler->makeEmptyContent();
		}
		$content = $revision->getContent();
		return $content;
	}

	/**
	 * Get the current content of the page. This is basically similar to
	 * WikiPage::getContent( Revision::RAW ) except that when the page doesn't exist an empty
	 * content object is returned instead of null.
	 *
	 * @since 1.WD
	 * @return string
	 */
	private function getCurrentContent() {
		$rev = $this->mArticle->getRevision();
		$content = $rev ? $rev->getContent( Revision::RAW ) : null;

		if ( $content  === false || $content === null ) {
			if ( !$this->content_model ) $this->content_model = $this->getTitle()->getContentModel();
			$handler = ContentHandler::getForModelID( $this->content_model );

			return $handler->makeEmptyContent();
		} else {
			# nasty side-effect, but needed for consistency
			$this->content_model = $rev->getContentModel();
			$this->content_format = $rev->getContentFormat();

			return $content;
		}
	}


	/**
	 * Use this method before edit() to preload some text into the edit box
	 *
	 * @param $text string
	 * @deprecated since 1.WD
	 */
	public function setPreloadedText( $text ) {
		wfDeprecated( __METHOD__, "1.WD" );

		$content = $this->toEditContent( $text );

		$this->setPreloadedContent( $content );
	}

	/**
	 * Use this method before edit() to preload some content into the edit box
	 *
	 * @param $content Content
	 *
	 * @since 1.WD
	 */
	public function setPreloadedContent( Content $content ) {
		$this->mPreloadedContent = $content;
	}

	/**
	 * Get the contents to be preloaded into the box, either set by
	 * an earlier setPreloadText() or by loading the given page.
	 *
	 * @param $preload String: representing the title to preload from.
	 *
	 * @return String
	 *
	 * @deprecated since 1.WD, use getPreloadedContent() instead
	 */
	protected function getPreloadedText( $preload ) { #NOTE: B/C only, replace usage!
		wfDeprecated( __METHOD__, "1.WD" );

		$content = $this->getPreloadedContent( $preload );
		$text = $this->toEditText( $content );

		return $text;
	}

	/**
	 * Get the contents to be preloaded into the box, either set by
	 * an earlier setPreloadText() or by loading the given page.
	 *
	 * @param $preload String: representing the title to preload from.
	 *
	 * @return Content
	 *
	 * @since 1.WD
	 */
	protected function getPreloadedContent( $preload ) { #@todo: use this!
		global $wgUser;

		if ( !empty( $this->mPreloadContent ) ) {
			return $this->mPreloadContent;
		}

		$handler = ContentHandler::getForTitle( $this->getTitle() );

		if ( $preload === '' ) {
			return $handler->makeEmptyContent();
		}

		$title = Title::newFromText( $preload );
		# Check for existence to avoid getting MediaWiki:Noarticletext
		if ( $title === null || !$title->exists() || !$title->userCan( 'read' ) ) {
			return $handler->makeEmptyContent();
		}

		$page = WikiPage::factory( $title );
		if ( $page->isRedirect() ) {
			$title = $page->getRedirectTarget();
			# Same as before
			if ( $title === null || !$title->exists() || !$title->userCan( 'read' ) ) {
				return $handler->makeEmptyContent();
			}
			$page = WikiPage::factory( $title );
		}

		$parserOptions = ParserOptions::newFromUser( $wgUser );
		$content = $page->getContent( Revision::RAW );

		return $content->preloadTransform( $title, $parserOptions );
	}

	/**
	 * Make sure the form isn't faking a user's credentials.
	 *
	 * @param $request WebRequest
	 * @return bool
	 * @private
	 */
	function tokenOk( &$request ) {
		global $wgUser;
		$token = $request->getVal( 'wpEditToken' );
		$this->mTokenOk = $wgUser->matchEditToken( $token );
		$this->mTokenOkExceptSuffix = $wgUser->matchEditTokenNoSuffix( $token );
		return $this->mTokenOk;
	}

	/**
	 * Attempt submission
	 * @return bool false if output is done, true if the rest of the form should be displayed
	 */
	function attemptSave() {
		global $wgUser, $wgOut;

		$resultDetails = false;
		# Allow bots to exempt some edits from bot flagging
		$bot = $wgUser->isAllowed( 'bot' ) && $this->bot;
		$status = $this->internalAttemptSave( $resultDetails, $bot );
		// FIXME: once the interface for internalAttemptSave() is made nicer, this should use the message in $status
		if ( $status->value == self::AS_SUCCESS_UPDATE || $status->value == self::AS_SUCCESS_NEW_ARTICLE ) {
			$this->didSave = true;
		}

		switch ( $status->value ) {
			case self::AS_HOOK_ERROR_EXPECTED:
			case self::AS_CONTENT_TOO_BIG:
			case self::AS_ARTICLE_WAS_DELETED:
			case self::AS_CONFLICT_DETECTED:
			case self::AS_SUMMARY_NEEDED:
			case self::AS_TEXTBOX_EMPTY:
			case self::AS_MAX_ARTICLE_SIZE_EXCEEDED:
			case self::AS_END:
				return true;

			case self::AS_HOOK_ERROR:
				return false;

			case self::AS_PARSE_ERROR:
				$wgOut->addWikiText( '<div class="error">' . $status->getWikiText() . '</div>');
				return true;

			case self::AS_SUCCESS_NEW_ARTICLE:
				$query = $resultDetails['redirect'] ? 'redirect=no' : '';
				$anchor = isset ( $resultDetails['sectionanchor'] ) ? $resultDetails['sectionanchor'] : '';
				$wgOut->redirect( $this->mTitle->getFullURL( $query ) . $anchor );
				return false;

			case self::AS_SUCCESS_UPDATE:
				$extraQuery = '';
				$sectionanchor = $resultDetails['sectionanchor'];

				// Give extensions a chance to modify URL query on update
				wfRunHooks( 'ArticleUpdateBeforeRedirect', array( $this->mArticle, &$sectionanchor, &$extraQuery ) );

				if ( $resultDetails['redirect'] ) {
					if ( $extraQuery == '' ) {
						$extraQuery = 'redirect=no';
					} else {
						$extraQuery = 'redirect=no&' . $extraQuery;
					}
				}
				$wgOut->redirect( $this->mTitle->getFullURL( $extraQuery ) . $sectionanchor );
				return false;

			case self::AS_BLANK_ARTICLE:
				$wgOut->redirect( $this->getContextTitle()->getFullURL() );
				return false;

			case self::AS_SPAM_ERROR:
				$this->spamPageWithContent( $resultDetails['spam'] );
				return false;

			case self::AS_BLOCKED_PAGE_FOR_USER:
				throw new UserBlockedError( $wgUser->getBlock() );

			case self::AS_IMAGE_REDIRECT_ANON:
			case self::AS_IMAGE_REDIRECT_LOGGED:
				throw new PermissionsError( 'upload' );

			case self::AS_READ_ONLY_PAGE_ANON:
			case self::AS_READ_ONLY_PAGE_LOGGED:
				throw new PermissionsError( 'edit' );

			case self::AS_READ_ONLY_PAGE:
				throw new ReadOnlyError;

			case self::AS_RATE_LIMITED:
				throw new ThrottledError();

			case self::AS_NO_CREATE_PERMISSION:
				$permission = $this->mTitle->isTalkPage() ? 'createtalk' : 'createpage';
				throw new PermissionsError( $permission );

			default:
				// We don't recognize $status->value. The only way that can happen
				// is if an extension hook aborted from inside ArticleSave.
				// Render the status object into $this->hookError
				// FIXME this sucks, we should just use the Status object throughout
				$this->hookError = '<div class="error">' . $status->getWikitext() .
					'</div>';
				return true;
		}
	}

	/**
	 * Attempt submission (no UI)
	 *
	 * @param $result
	 * @param $bot bool
	 *
	 * @return Status object, possibly with a message, but always with one of the AS_* constants in $status->value,
	 *
	 * FIXME: This interface is TERRIBLE, but hard to get rid of due to various error display idiosyncrasies. There are
	 * also lots of cases where error metadata is set in the object and retrieved later instead of being returned, e.g.
	 * AS_CONTENT_TOO_BIG and AS_BLOCKED_PAGE_FOR_USER. All that stuff needs to be cleaned up some time.
	 */
	function internalAttemptSave( &$result, $bot = false ) {
		global $wgUser, $wgRequest, $wgParser, $wgMaxArticleSize;

		$status = Status::newGood();

		wfProfileIn( __METHOD__  );
		wfProfileIn( __METHOD__ . '-checks' );

		if ( !wfRunHooks( 'EditPage::attemptSave', array( $this ) ) ) {
			wfDebug( "Hook 'EditPage::attemptSave' aborted article saving\n" );
			$status->fatal( 'hookaborted' );
			$status->value = self::AS_HOOK_ERROR;
			wfProfileOut( __METHOD__ . '-checks' );
			wfProfileOut( __METHOD__  );
			return $status;
		}

		try {
			# Construct Content object
			$textbox_content = $this->toEditContent( $this->textbox1 );
		} catch (MWContentSerializationException $ex) {
			$status->fatal( 'content-failed-to-parse', $this->content_model, $this->content_format, $ex->getMessage() );
			$status->value = self::AS_PARSE_ERROR;
			wfProfileOut( __METHOD__ );
			return $status;
		}

		# Check image redirect
		if ( $this->mTitle->getNamespace() == NS_FILE &&
			$textbox_content->isRedirect() &&
			!$wgUser->isAllowed( 'upload' ) ) {
				$code = $wgUser->isAnon() ? self::AS_IMAGE_REDIRECT_ANON : self::AS_IMAGE_REDIRECT_LOGGED;
				$status->setResult( false, $code );

				wfProfileOut( __METHOD__ . '-checks' );
				wfProfileOut( __METHOD__  );

				return $status;
		}

		# Check for spam
		$match = self::matchSummarySpamRegex( $this->summary );
		if ( $match === false ) {
			$match = self::matchSpamRegex( $this->textbox1 );
		}
		if ( $match !== false ) {
			$result['spam'] = $match;
			$ip = $wgRequest->getIP();
			$pdbk = $this->mTitle->getPrefixedDBkey();
			$match = str_replace( "\n", '', $match );
			wfDebugLog( 'SpamRegex', "$ip spam regex hit [[$pdbk]]: \"$match\"" );
			$status->fatal( 'spamprotectionmatch', $match );
			$status->value = self::AS_SPAM_ERROR;
			wfProfileOut( __METHOD__ . '-checks' );
			wfProfileOut( __METHOD__ );
			return $status;
		}
		if ( !wfRunHooks( 'EditFilter', array( $this, $this->textbox1, $this->section, &$this->hookError, $this->summary ) ) ) {
			# Error messages etc. could be handled within the hook...
			$status->fatal( 'hookaborted' );
			$status->value = self::AS_HOOK_ERROR;
			wfProfileOut( __METHOD__ . '-checks' );
			wfProfileOut( __METHOD__ );
			return $status;
		} elseif ( $this->hookError != '' ) {
			# ...or the hook could be expecting us to produce an error
			$status->fatal( 'hookaborted' );
			$status->value = self::AS_HOOK_ERROR_EXPECTED;
			wfProfileOut( __METHOD__ . '-checks' );
			wfProfileOut( __METHOD__ );
			return $status;
		}

		if ( $wgUser->isBlockedFrom( $this->mTitle, false ) ) {
			// Auto-block user's IP if the account was "hard" blocked
			$wgUser->spreadAnyEditBlock();
			# Check block state against master, thus 'false'.
			$status->setResult( false, self::AS_BLOCKED_PAGE_FOR_USER );
			wfProfileOut( __METHOD__ . '-checks' );
			wfProfileOut( __METHOD__ );
			return $status;
		}

		$this->kblength = (int)( strlen( $this->textbox1 ) / 1024 );
		if ( $this->kblength > $wgMaxArticleSize ) {
			// Error will be displayed by showEditForm()
			$this->tooBig = true;
			$status->setResult( false, self::AS_CONTENT_TOO_BIG );
			wfProfileOut( __METHOD__ . '-checks' );
			wfProfileOut( __METHOD__ );
			return $status;
		}

		if ( !$wgUser->isAllowed( 'edit' ) ) {
			if ( $wgUser->isAnon() ) {
				$status->setResult( false, self::AS_READ_ONLY_PAGE_ANON );
				wfProfileOut( __METHOD__ . '-checks' );
				wfProfileOut( __METHOD__ );
				return $status;
			} else {
				$status->fatal( 'readonlytext' );
				$status->value = self::AS_READ_ONLY_PAGE_LOGGED;
				wfProfileOut( __METHOD__ . '-checks' );
				wfProfileOut( __METHOD__ );
				return $status;
			}
		}

		if ( wfReadOnly() ) {
			$status->fatal( 'readonlytext' );
			$status->value = self::AS_READ_ONLY_PAGE;
			wfProfileOut( __METHOD__ . '-checks' );
			wfProfileOut( __METHOD__ );
			return $status;
		}
		if ( $wgUser->pingLimiter() ) {
			$status->fatal( 'actionthrottledtext' );
			$status->value = self::AS_RATE_LIMITED;
			wfProfileOut( __METHOD__ . '-checks' );
			wfProfileOut( __METHOD__ );
			return $status;
		}

		# If the article has been deleted while editing, don't save it without
		# confirmation
		if ( $this->wasDeletedSinceLastEdit() && !$this->recreate ) {
			$status->setResult( false, self::AS_ARTICLE_WAS_DELETED );
			wfProfileOut( __METHOD__ . '-checks' );
			wfProfileOut( __METHOD__ );
			return $status;
		}

		wfProfileOut( __METHOD__ . '-checks' );

		# Load the page data from the master. If anything changes in the meantime,
		# we detect it by using page_latest like a token in a 1 try compare-and-swap.
		$this->mArticle->loadPageData( 'fromdbmaster' );
		$new = !$this->mArticle->exists();

		if ( $new ) {
			// Late check for create permission, just in case *PARANOIA*
			if ( !$this->mTitle->userCan( 'create' ) ) {
				$status->fatal( 'nocreatetext' );
				$status->value = self::AS_NO_CREATE_PERMISSION;
				wfDebug( __METHOD__ . ": no create permission\n" );
				wfProfileOut( __METHOD__ );
				return $status;
			}

			# Don't save a new article if it's blank.
			if ( $this->textbox1 == '' ) {
				$status->setResult( false, self::AS_BLANK_ARTICLE );
				wfProfileOut( __METHOD__ );
				return $status;
			}

			// Run post-section-merge edit filter
			if ( !wfRunHooks( 'EditFilterMerged', array( $this, $this->textbox1, &$this->hookError, $this->summary ) ) ) {
				# Error messages etc. could be handled within the hook...
				$status->fatal( 'hookaborted' );
				$status->value = self::AS_HOOK_ERROR;
				wfProfileOut( __METHOD__ );
				return $status;
			} elseif ( $this->hookError != '' ) {
				# ...or the hook could be expecting us to produce an error
				$status->fatal( 'hookaborted' );
				$status->value = self::AS_HOOK_ERROR_EXPECTED;
				wfProfileOut( __METHOD__ );
				return $status;
			}

			$content = $textbox_content;

			$result['sectionanchor'] = '';
			if ( $this->section == 'new' ) {
				if ( $this->sectiontitle !== '' ) {
					// Insert the section title above the content.
					$content = $content->addSectionHeader( $this->sectiontitle );

					// Jump to the new section
					$result['sectionanchor'] = $wgParser->guessLegacySectionNameFromWikiText( $this->sectiontitle );

					// If no edit summary was specified, create one automatically from the section
					// title and have it link to the new section. Otherwise, respect the summary as
					// passed.
					if ( $this->summary === '' ) {
						$cleanSectionTitle = $wgParser->stripSectionName( $this->sectiontitle );
						$this->summary = wfMessage( 'newsectionsummary', $cleanSectionTitle )
							->inContentLanguage()->text() ;
					}
				} elseif ( $this->summary !== '' ) {
					// Insert the section title above the content.
					$content = $content->addSectionHeader( $this->summary );

					// Jump to the new section
					$result['sectionanchor'] = $wgParser->guessLegacySectionNameFromWikiText( $this->summary );

					// Create a link to the new section from the edit summary.
					$cleanSummary = $wgParser->stripSectionName( $this->summary );
					$this->summary = wfMessage( 'newsectionsummary', $cleanSummary )
						->inContentLanguage()->text();
				}
			}

			$status->value = self::AS_SUCCESS_NEW_ARTICLE;

		} else { # not $new

			# Article exists. Check for edit conflict.

			$this->mArticle->clear(); # Force reload of dates, etc.
			$timestamp = $this->mArticle->getTimestamp();

			wfDebug( "timestamp: {$timestamp}, edittime: {$this->edittime}\n" );

			if ( $timestamp != $this->edittime ) {
				$this->isConflict = true;
				if ( $this->section == 'new' ) {
					if ( $this->mArticle->getUserText() == $wgUser->getName() &&
						$this->mArticle->getComment() == $this->summary ) {
						// Probably a duplicate submission of a new comment.
						// This can happen when squid resends a request after
						// a timeout but the first one actually went through.
						wfDebug( __METHOD__ . ": duplicate new section submission; trigger edit conflict!\n" );
					} else {
						// New comment; suppress conflict.
						$this->isConflict = false;
						wfDebug( __METHOD__ . ": conflict suppressed; new section\n" );
					}
				} elseif ( $this->section == '' && Revision::userWasLastToEdit( DB_MASTER,  $this->mTitle->getArticleID(), $wgUser->getId(), $this->edittime ) ) {
					# Suppress edit conflict with self, except for section edits where merging is required.
					wfDebug( __METHOD__ . ": Suppressing edit conflict, same user.\n" );
					$this->isConflict = false;
				}
			}

			// If sectiontitle is set, use it, otherwise use the summary as the section title (for
			// backwards compatibility with old forms/bots).
			if ( $this->sectiontitle !== '' ) {
				$sectionTitle = $this->sectiontitle;
			} else {
				$sectionTitle = $this->summary;
			}

			$content = null;

			if ( $this->isConflict ) {
				wfDebug( __METHOD__ . ": conflict! getting section '{$this->section}' for time '{$this->edittime}'"
						. " (article time '{$timestamp}')\n" );

				$content = $this->mArticle->replaceSectionContent( $this->section, $textbox_content,
																	$sectionTitle, $this->edittime );
			} else {
				wfDebug( __METHOD__ . ": getting section '{$this->section}'\n" );
				$content = $this->mArticle->replaceSectionContent( $this->section, $textbox_content, $sectionTitle );
			}

			if ( is_null( $content ) ) {
				wfDebug( __METHOD__ . ": activating conflict; section replace failed.\n" );
				$this->isConflict = true;
				$content = $textbox_content; // do not try to merge here!
			} elseif ( $this->isConflict ) {
				# Attempt merge
				if ( $this->mergeChangesIntoContent( $textbox_content ) ) {
					// Successful merge! Maybe we should tell the user the good news?
					$this->isConflict = false;
					$content = $textbox_content;
					wfDebug( __METHOD__ . ": Suppressing edit conflict, successful merge.\n" );
				} else {
					$this->section = '';
					#$this->textbox1 = $text; #redundant, nothing to do here?
					wfDebug( __METHOD__ . ": Keeping edit conflict, failed merge.\n" );
				}
			}

			if ( $this->isConflict ) {
				$status->setResult( false, self::AS_CONFLICT_DETECTED );
				wfProfileOut( __METHOD__ );
				return $status;
			}

			// Run post-section-merge edit filter
			$hook_args = array( $this, $content, &$this->hookError, $this->summary );

			if ( !ContentHandler::runLegacyHooks( 'EditFilterMerged', $hook_args )
				|| !wfRunHooks( 'EditFilterMergedContent', $hook_args ) ) {
				# Error messages etc. could be handled within the hook...
				$status->fatal( 'hookaborted' );
				$status->value = self::AS_HOOK_ERROR;
				wfProfileOut( __METHOD__ );
				return $status;
			} elseif ( $this->hookError != '' ) {
				# ...or the hook could be expecting us to produce an error
				$status->fatal( 'hookaborted' );
				$status->value = self::AS_HOOK_ERROR_EXPECTED;
				wfProfileOut( __METHOD__ );
				return $status;
			}

			# Handle the user preference to force summaries here, but not for null edits
			if ( $this->section != 'new' && !$this->allowBlankSummary
				&& !$content->equals( $this->getOriginalContent() )
				&& !$content->isRedirect() ) # check if it's not a redirect
			{
				if ( md5( $this->summary ) == $this->autoSumm ) {
					$this->missingSummary = true;
					$status->fatal( 'missingsummary' );
					$status->value = self::AS_SUMMARY_NEEDED;
					wfProfileOut( __METHOD__ );
					return $status;
				}
			}

			# And a similar thing for new sections
			if ( $this->section == 'new' && !$this->allowBlankSummary ) {
				if ( trim( $this->summary ) == '' ) {
					$this->missingSummary = true;
					$status->fatal( 'missingsummary' ); // or 'missingcommentheader' if $section == 'new'. Blegh
					$status->value = self::AS_SUMMARY_NEEDED;
					wfProfileOut( __METHOD__ );
					return $status;
				}
			}

			# All's well
			wfProfileIn( __METHOD__ . '-sectionanchor' );
			$sectionanchor = '';
			if ( $this->section == 'new' ) {
				if ( $this->textbox1 == '' ) {
					$this->missingComment = true;
					$status->fatal( 'missingcommenttext' );
					$status->value = self::AS_TEXTBOX_EMPTY;
					wfProfileOut( __METHOD__ . '-sectionanchor' );
					wfProfileOut( __METHOD__ );
					return $status;
				}
				if ( $this->sectiontitle !== '' ) {
					$sectionanchor = $wgParser->guessLegacySectionNameFromWikiText( $this->sectiontitle );
					// If no edit summary was specified, create one automatically from the section
					// title and have it link to the new section. Otherwise, respect the summary as
					// passed.
					if ( $this->summary === '' ) {
						$cleanSectionTitle = $wgParser->stripSectionName( $this->sectiontitle );
						$this->summary = wfMessage( 'newsectionsummary', $cleanSectionTitle )
							->inContentLanguage()->text();
					}
				} elseif ( $this->summary !== '' ) {
					$sectionanchor = $wgParser->guessLegacySectionNameFromWikiText( $this->summary );
					# This is a new section, so create a link to the new section
					# in the revision summary.
					$cleanSummary = $wgParser->stripSectionName( $this->summary );
					$this->summary = wfMessage( 'newsectionsummary', $cleanSummary )
						->inContentLanguage()->text();
				}
			} elseif ( $this->section != '' ) {
				# Try to get a section anchor from the section source, redirect to edited section if header found
				# XXX: might be better to integrate this into Article::replaceSection
				# for duplicate heading checking and maybe parsing
				$hasmatch = preg_match( "/^ *([=]{1,6})(.*?)(\\1) *\\n/i", $this->textbox1, $matches );
				# we can't deal with anchors, includes, html etc in the header for now,
				# headline would need to be parsed to improve this
				if ( $hasmatch && strlen( $matches[2] ) > 0 ) {
					$sectionanchor = $wgParser->guessLegacySectionNameFromWikiText( $matches[2] );
				}
			}
			$result['sectionanchor'] = $sectionanchor;
			wfProfileOut( __METHOD__ . '-sectionanchor' );

			// Save errors may fall down to the edit form, but we've now
			// merged the section into full text. Clear the section field
			// so that later submission of conflict forms won't try to
			// replace that into a duplicated mess.
			$this->textbox1 = $this->toEditText( $content );
			$this->section = '';

			$status->value = self::AS_SUCCESS_UPDATE;
		}

		// Check for length errors again now that the section is merged in
			$this->kblength = (int)( strlen( $this->toEditText( $content ) ) / 1024 );
		if ( $this->kblength > $wgMaxArticleSize ) {
			$this->tooBig = true;
			$status->setResult( false, self::AS_MAX_ARTICLE_SIZE_EXCEEDED );
			wfProfileOut( __METHOD__ );
			return $status;
		}

		$flags = EDIT_DEFER_UPDATES | EDIT_AUTOSUMMARY |
			( $new ? EDIT_NEW : EDIT_UPDATE ) |
			( ( $this->minoredit && !$this->isNew ) ? EDIT_MINOR : 0 ) |
			( $bot ? EDIT_FORCE_BOT : 0 );

			$doEditStatus = $this->mArticle->doEditContent( $content, $this->summary, $flags,
															false, null, $this->content_format );

		if ( $doEditStatus->isOK() ) {
				$result['redirect'] = $content->isRedirect();
			$this->commitWatch();
			wfProfileOut( __METHOD__ );
			return $status;
		} else {
			// Failure from doEdit()
			// Show the edit conflict page for certain recognized errors from doEdit(),
			// but don't show it for errors from extension hooks
			$errors = $doEditStatus->getErrorsArray();
			if ( in_array( $errors[0][0], array( 'edit-gone-missing', 'edit-conflict',
				'edit-already-exists' ) ) )
			{
				$this->isConflict = true;
				// Destroys data doEdit() put in $status->value but who cares
				$doEditStatus->value = self::AS_END;
			}
			wfProfileOut( __METHOD__ );
			return $doEditStatus;
		}
	}

	/**
	 * Commit the change of watch status
	 */
	protected function commitWatch() {
		global $wgUser;
		if ( $wgUser->isLoggedIn() && $this->watchthis != $wgUser->isWatched( $this->mTitle ) ) {
			$dbw = wfGetDB( DB_MASTER );
			$dbw->begin( __METHOD__ );
			if ( $this->watchthis ) {
				WatchAction::doWatch( $this->mTitle, $wgUser );
			} else {
				WatchAction::doUnwatch( $this->mTitle, $wgUser );
			}
			$dbw->commit( __METHOD__ );
		}
	}

	/**
	 * @private
	 * @todo document
	 *
	 * @param $editText string
	 *
	 * @return bool
	 * @deprecated since 1.WD, use mergeChangesIntoContent() instead
	 */
	function mergeChangesInto( &$editText ){
		wfDebug( __METHOD__, "1.WD" );

		$editContent = $this->toEditContent( $editText );

		$ok = $this->mergeChangesIntoContent( $editContent );

		if ( $ok ) {
			$editText = $this->toEditText( $editContent );
			return true;
		} else {
			return false;
		}
	}

	/**
	 * @private
	 * @todo document
	 *
	 * @parma $editText string
	 *
	 * @return bool
	 * @since since 1.WD
	 */
	private function mergeChangesIntoContent( &$editContent ){
		wfProfileIn( __METHOD__ );

		$db = wfGetDB( DB_MASTER );

		// This is the revision the editor started from
		$baseRevision = $this->getBaseRevision();
		if ( is_null( $baseRevision ) ) {
			wfProfileOut( __METHOD__ );
			return false;
		}
		$baseContent = $baseRevision->getContent();

		// The current state, we want to merge updates into it
		$currentRevision = Revision::loadFromTitle( $db, $this->mTitle );
		if ( is_null( $currentRevision ) ) {
			wfProfileOut( __METHOD__ );
			return false;
		}
		$currentContent = $currentRevision->getContent();

		$handler = ContentHandler::getForModelID( $baseContent->getModel() );

		$result = $handler->merge3( $baseContent, $editContent, $currentContent );

		if ( $result ) {
			$editContent = $result;
			wfProfileOut( __METHOD__ );
			return true;
		} else {
			wfProfileOut( __METHOD__ );
			return false;
		}
	}

	/**
	 * @return Revision
	 */
	function getBaseRevision() {
		if ( !$this->mBaseRevision ) {
			$db = wfGetDB( DB_MASTER );
			$baseRevision = Revision::loadFromTimestamp(
				$db, $this->mTitle, $this->edittime );
			return $this->mBaseRevision = $baseRevision;
		} else {
			return $this->mBaseRevision;
		}
	}

	/**
	 * Check given input text against $wgSpamRegex, and return the text of the first match.
	 *
	 * @param $text string
	 *
	 * @return string|bool matching string or false
	 */
	public static function matchSpamRegex( $text ) {
		global $wgSpamRegex;
		// For back compatibility, $wgSpamRegex may be a single string or an array of regexes.
		$regexes = (array)$wgSpamRegex;
		return self::matchSpamRegexInternal( $text, $regexes );
	}

	/**
	 * Check given input text against $wgSpamRegex, and return the text of the first match.
	 *
	 * @param $text string
	 *
	 * @return string|bool  matching string or false
	 */
	public static function matchSummarySpamRegex( $text ) {
		global $wgSummarySpamRegex;
		$regexes = (array)$wgSummarySpamRegex;
		return self::matchSpamRegexInternal( $text, $regexes );
	}

	/**
	 * @param $text string
	 * @param $regexes array
	 * @return bool|string
	 */
	protected static function matchSpamRegexInternal( $text, $regexes ) {
		foreach ( $regexes as $regex ) {
			$matches = array();
			if ( preg_match( $regex, $text, $matches ) ) {
				return $matches[0];
			}
		}
		return false;
	}

	function setHeaders() {
		global $wgOut, $wgUser;

		$wgOut->addModules( 'mediawiki.action.edit' );

		if ( $wgUser->getOption( 'uselivepreview', false ) ) {
			$wgOut->addModules( 'mediawiki.legacy.preview' );
		}
		// Bug #19334: textarea jumps when editing articles in IE8
		$wgOut->addStyle( 'common/IE80Fixes.css', 'screen', 'IE 8' );

		$wgOut->setRobotPolicy( 'noindex,nofollow' );

		# Enabled article-related sidebar, toplinks, etc.
		$wgOut->setArticleRelated( true );

		$contextTitle = $this->getContextTitle();
		if ( $this->isConflict ) {
			$msg = 'editconflict';
		} elseif ( $contextTitle->exists() && $this->section != '' ) {
			$msg = $this->section == 'new' ? 'editingcomment' : 'editingsection';
		} else {
			$msg = $contextTitle->exists() || ( $contextTitle->getNamespace() == NS_MEDIAWIKI && $contextTitle->getDefaultMessageText() !== false ) ?
				'editing' : 'creating';
		}
		# Use the title defined by DISPLAYTITLE magic word when present
		$displayTitle = isset( $this->mParserOutput ) ? $this->mParserOutput->getDisplayTitle() : false;
		if ( $displayTitle === false ) {
			$displayTitle = $contextTitle->getPrefixedText();
		}
		$wgOut->setPageTitle( wfMessage( $msg, $displayTitle ) );
	}

	/**
	 * Show all applicable editing introductions
	 */
	protected function showIntro() {
		global $wgOut, $wgUser;
		if ( $this->suppressIntro ) {
			return;
		}

		$namespace = $this->mTitle->getNamespace();

		if ( $namespace == NS_MEDIAWIKI ) {
			# Show a warning if editing an interface message
			$wgOut->wrapWikiMsg( "<div class='mw-editinginterface'>\n$1\n</div>", 'editinginterface' );
		} else if( $namespace == NS_FILE ) {
			# Show a hint to shared repo
			$file = wfFindFile( $this->mTitle );
			if( $file && !$file->isLocal() ) {
				$descUrl = $file->getDescriptionUrl();
				# there must be a description url to show a hint to shared repo
				if( $descUrl ) {
					if( !$this->mTitle->exists() ) {
						$wgOut->wrapWikiMsg( "<div class=\"mw-sharedupload-desc-create\">\n$1\n</div>", array (
									'sharedupload-desc-create', $file->getRepo()->getDisplayName(), $descUrl
						) );
					} else {
						$wgOut->wrapWikiMsg( "<div class=\"mw-sharedupload-desc-edit\">\n$1\n</div>", array(
									'sharedupload-desc-edit', $file->getRepo()->getDisplayName(), $descUrl
						) );
					}
				}
			}
		}

		# Show a warning message when someone creates/edits a user (talk) page but the user does not exist
		# Show log extract when the user is currently blocked
		if ( $namespace == NS_USER || $namespace == NS_USER_TALK ) {
			$parts = explode( '/', $this->mTitle->getText(), 2 );
			$username = $parts[0];
			$user = User::newFromName( $username, false /* allow IP users*/ );
			$ip = User::isIP( $username );
			if ( !( $user && $user->isLoggedIn() ) && !$ip ) { # User does not exist
				$wgOut->wrapWikiMsg( "<div class=\"mw-userpage-userdoesnotexist error\">\n$1\n</div>",
					array( 'userpage-userdoesnotexist', wfEscapeWikiText( $username ) ) );
			} elseif ( $user->isBlocked() ) { # Show log extract if the user is currently blocked
				LogEventsList::showLogExtract(
					$wgOut,
					'block',
					$user->getUserPage(),
					'',
					array(
						'lim' => 1,
						'showIfEmpty' => false,
						'msgKey' => array(
							'blocked-notice-logextract',
							$user->getName() # Support GENDER in notice
						)
					)
				);
			}
		}
		# Try to add a custom edit intro, or use the standard one if this is not possible.
		if ( !$this->showCustomIntro() && !$this->mTitle->exists() ) {
			if ( $wgUser->isLoggedIn() ) {
				$wgOut->wrapWikiMsg( "<div class=\"mw-newarticletext\">\n$1\n</div>", 'newarticletext' );
			} else {
				$wgOut->wrapWikiMsg( "<div class=\"mw-newarticletextanon\">\n$1\n</div>", 'newarticletextanon' );
			}
		}
		# Give a notice if the user is editing a deleted/moved page...
		if ( !$this->mTitle->exists() ) {
			LogEventsList::showLogExtract( $wgOut, array( 'delete', 'move' ), $this->mTitle,
				'', array( 'lim' => 10,
					   'conds' => array( "log_action != 'revision'" ),
					   'showIfEmpty' => false,
					   'msgKey' => array( 'recreate-moveddeleted-warn' ) )
			);
		}
	}

	/**
	 * Attempt to show a custom editing introduction, if supplied
	 *
	 * @return bool
	 */
	protected function showCustomIntro() {
		if ( $this->editintro ) {
			$title = Title::newFromText( $this->editintro );
			if ( $title instanceof Title && $title->exists() && $title->userCan( 'read' ) ) {
				global $wgOut;
				// Added using template syntax, to take <noinclude>'s into account.
				$wgOut->addWikiTextTitleTidy( '{{:' . $title->getFullText() . '}}', $this->mTitle );
				return true;
			} else {
				return false;
			}
		} else {
			return false;
		}
	}

	/**
	 * Gets an editable textual representation of the given Content object.
	 * The textual representation can be turned by into a Content object by the
	 * toEditContent() method.
	 *
	 * If the given Content object is not of a type that can be edited using the text base EditPage,
	 * an exception will be raised. Set $this->allowNonTextContent to true to allow editing of non-textual
	 * content.
	 *
	 * @param Content $content
	 * @return String the editable text form of the content.
	 *
	 * @throws MWException if $content is not an instance of TextContent and $this->allowNonTextContent is not true.
	 */
	protected function toEditText( Content $content ) {
		if ( !$this->allowNonTextContent && !( $content instanceof TextContent ) ) {
			throw new MWException( "This content model can not be edited as text: "
								. ContentHandler::getLocalizedName( $content->getModel() ) );
		}

		return $content->serialize( $this->content_format );
	}

	/**
	 * Turns the given text into a Content object by unserializing it.
	 *
	 * If the resulting Content object is not of a type that can be edited using the text base EditPage,
	 * an exception will be raised. Set $this->allowNonTextContent to true to allow editing of non-textual
	 * content.
	 *
	 * @param String $text Text to unserialize
	 * @return Content the content object created from $text
	 *
	 * @throws MWException if unserializing the text results in a Content object that is not an instance of TextContent
	 *          and $this->allowNonTextContent is not true.
	 */
	protected function toEditContent( $text ) {
		$content = ContentHandler::makeContent( $text, $this->getTitle(),
			$this->content_model, $this->content_format );

		if ( !$this->allowNonTextContent && !( $content instanceof TextContent ) ) {
			throw new MWException( "This content model can not be edited as text: "
				. ContentHandler::getLocalizedName( $content->getModel() ) );
		}

		return $content;
	}

	/**
	 * Send the edit form and related headers to $wgOut
	 * @param $formCallback Callback that takes an OutputPage parameter; will be called
	 *     during form output near the top, for captchas and the like.
	 */
	function showEditForm( $formCallback = null ) {
		global $wgOut, $wgUser;

		wfProfileIn( __METHOD__ );

		# need to parse the preview early so that we know which templates are used,
		# otherwise users with "show preview after edit box" will get a blank list
		# we parse this near the beginning so that setHeaders can do the title
		# setting work instead of leaving it in getPreviewText
		$previewOutput = '';
		if ( $this->formtype == 'preview' ) {
			$previewOutput = $this->getPreviewText();
		}

		wfRunHooks( 'EditPage::showEditForm:initial', array( &$this, &$wgOut ) );

		$this->setHeaders();

		if ( $this->showHeader() === false ) {
			wfProfileOut( __METHOD__ );
			return;
		}

		$wgOut->addHTML( $this->editFormPageTop );

		if ( $wgUser->getOption( 'previewontop' ) ) {
			$this->displayPreviewArea( $previewOutput, true );
		}

		$wgOut->addHTML( $this->editFormTextTop );

		$showToolbar = true;
		if ( $this->wasDeletedSinceLastEdit() ) {
			if ( $this->formtype == 'save' ) {
				// Hide the toolbar and edit area, user can click preview to get it back
				// Add an confirmation checkbox and explanation.
				$showToolbar = false;
			} else {
				$wgOut->wrapWikiMsg( "<div class='error mw-deleted-while-editing'>\n$1\n</div>",
					'deletedwhileediting' );
			}
		}

		//@todo: add EditForm plugin interface and use it here!
		//       search for textarea1 and textares2, and allow EditForm to override all uses.
		$wgOut->addHTML( Html::openElement( 'form', array( 'id' => self::EDITFORM_ID, 'name' => self::EDITFORM_ID,
			'method' => 'post', 'action' => $this->getActionURL( $this->getContextTitle() ),
			'enctype' => 'multipart/form-data' ) ) );

		if ( is_callable( $formCallback ) ) {
			call_user_func_array( $formCallback, array( &$wgOut ) );
		}

		wfRunHooks( 'EditPage::showEditForm:fields', array( &$this, &$wgOut ) );

		// Put these up at the top to ensure they aren't lost on early form submission
		$this->showFormBeforeText();

		if ( $this->wasDeletedSinceLastEdit() && 'save' == $this->formtype ) {
			$username = $this->lastDelete->user_name;
			$comment = $this->lastDelete->log_comment;

			// It is better to not parse the comment at all than to have templates expanded in the middle
			// TODO: can the checkLabel be moved outside of the div so that wrapWikiMsg could be used?
			$key = $comment === ''
				? 'confirmrecreate-noreason'
				: 'confirmrecreate';
			$wgOut->addHTML(
				'<div class="mw-confirm-recreate">' .
					wfMessage( $key, $username, "<nowiki>$comment</nowiki>" )->parse() .
				Xml::checkLabel( wfMessage( 'recreate' )->text(), 'wpRecreate', 'wpRecreate', false,
					array( 'title' => Linker::titleAttrib( 'recreate' ), 'tabindex' => 1, 'id' => 'wpRecreate' )
				) .
				'</div>'
			);
		}

		# When the summary is hidden, also hide them on preview/show changes
		if( $this->nosummary ) {
			$wgOut->addHTML( Html::hidden( 'nosummary', true ) );
		}

		# If a blank edit summary was previously provided, and the appropriate
		# user preference is active, pass a hidden tag as wpIgnoreBlankSummary. This will stop the
		# user being bounced back more than once in the event that a summary
		# is not required.
		#####
		# For a bit more sophisticated detection of blank summaries, hash the
		# automatic one and pass that in the hidden field wpAutoSummary.
		if ( $this->missingSummary || ( $this->section == 'new' && $this->nosummary ) ) {
			$wgOut->addHTML( Html::hidden( 'wpIgnoreBlankSummary', true ) );
		}

		if ( $this->undidRev ) {
			$wgOut->addHTML( Html::hidden( 'wpUndidRevision', $this->undidRev ) );
		}

		if ( $this->hasPresetSummary ) {
			// If a summary has been preset using &summary= we dont want to prompt for
			// a different summary. Only prompt for a summary if the summary is blanked.
			// (Bug 17416)
			$this->autoSumm = md5( '' );
		}

		$autosumm = $this->autoSumm ? $this->autoSumm : md5( $this->summary );
		$wgOut->addHTML( Html::hidden( 'wpAutoSummary', $autosumm ) );

		$wgOut->addHTML( Html::hidden( 'oldid', $this->oldid ) );

		$wgOut->addHTML( Html::hidden( 'format', $this->content_format ) );
		$wgOut->addHTML( Html::hidden( 'model', $this->content_model ) );

		if ( $this->section == 'new' ) {
			$this->showSummaryInput( true, $this->summary );
			$wgOut->addHTML( $this->getSummaryPreview( true, $this->summary ) );
		}

		$wgOut->addHTML( $this->editFormTextBeforeContent );

		if ( !$this->isCssJsSubpage && $showToolbar && $wgUser->getOption( 'showtoolbar' ) ) {
			$wgOut->addHTML( EditPage::getEditToolbar() );
		}

		if ( $this->isConflict ) {
			// In an edit conflict bypass the overrideable content form method
			// and fallback to the raw wpTextbox1 since editconflicts can't be
			// resolved between page source edits and custom ui edits using the
			// custom edit ui.
			$this->textbox2 = $this->textbox1;

			$content = $this->getCurrentContent();
			$this->textbox1 = $this->toEditText( $content );

			$this->showTextbox1();
		} else {
			$this->showContentForm();
		}

		$wgOut->addHTML( $this->editFormTextAfterContent );

		$this->showStandardInputs();

		$this->showFormAfterText();

		$this->showTosSummary();

		$this->showEditTools();

		$wgOut->addHTML( $this->editFormTextAfterTools . "\n" );

		$wgOut->addHTML( Html::rawElement( 'div', array( 'class' => 'templatesUsed' ),
			Linker::formatTemplates( $this->getTemplates(), $this->preview, $this->section != '' ) ) );

		$wgOut->addHTML( Html::rawElement( 'div', array( 'class' => 'hiddencats' ),
			Linker::formatHiddenCategories( $this->mArticle->getHiddenCategories() ) ) );

		if ( $this->isConflict ) {
			try {
				$this->showConflict();
			} catch ( MWContentSerializationException $ex ) {
				// this can't really happen, but be nice if it does.
				$msg = wfMessage( 'content-failed-to-parse', $this->content_model, $this->content_format, $ex->getMessage() );
				$wgOut->addWikiText( '<div class="error">' . $msg->text() . '</div>');
			}
		}

		$wgOut->addHTML( $this->editFormTextBottom . "\n</form>\n" );

		if ( !$wgUser->getOption( 'previewontop' ) ) {
			$this->displayPreviewArea( $previewOutput, false );
		}

		wfProfileOut( __METHOD__ );
	}

	/**
	 * Extract the section title from current section text, if any.
	 *
	 * @param string $text
	 * @return Mixed|string or false
	 */
	public static function extractSectionTitle( $text ) {
		preg_match( "/^(=+)(.+)\\1\\s*(\n|$)/i", $text, $matches );
		if ( !empty( $matches[2] ) ) {
			global $wgParser;
			return $wgParser->stripSectionName( trim( $matches[2] ) );
		} else {
			return false;
		}
	}

	protected function showHeader() {
		global $wgOut, $wgUser, $wgMaxArticleSize, $wgLang;

		if ( $this->mTitle->isTalkPage() ) {
			$wgOut->addWikiMsg( 'talkpagetext' );
		}

		# Optional notices on a per-namespace and per-page basis
		$editnotice_ns = 'editnotice-' . $this->mTitle->getNamespace();
		$editnotice_ns_message = wfMessage( $editnotice_ns );
		if ( $editnotice_ns_message->exists() ) {
			$wgOut->addWikiText( $editnotice_ns_message->plain() );
		}
		if ( MWNamespace::hasSubpages( $this->mTitle->getNamespace() ) ) {
			$parts = explode( '/', $this->mTitle->getDBkey() );
			$editnotice_base = $editnotice_ns;
			while ( count( $parts ) > 0 ) {
				$editnotice_base .= '-' . array_shift( $parts );
				$editnotice_base_msg = wfMessage( $editnotice_base );
				if ( $editnotice_base_msg->exists() ) {
					$wgOut->addWikiText( $editnotice_base_msg->plain() );
				}
			}
		} else {
			# Even if there are no subpages in namespace, we still don't want / in MW ns.
			$editnoticeText = $editnotice_ns . '-' . str_replace( '/', '-', $this->mTitle->getDBkey() );
			$editnoticeMsg = wfMessage( $editnoticeText );
			if ( $editnoticeMsg->exists() ) {
				$wgOut->addWikiText( $editnoticeMsg->plain() );
			}
		}

		if ( $this->isConflict ) {
			$wgOut->wrapWikiMsg( "<div class='mw-explainconflict'>\n$1\n</div>", 'explainconflict' );
			$this->edittime = $this->mArticle->getTimestamp();
		} else {
			if ( $this->section != '' && !$this->isSectionEditSupported() ) {
				// We use $this->section to much before this and getVal('wgSection') directly in other places
				// at this point we can't reset $this->section to '' to fallback to non-section editing.
				// Someone is welcome to try refactoring though
				$wgOut->showErrorPage( 'sectioneditnotsupported-title', 'sectioneditnotsupported-text' );
				return false;
			}

			if ( $this->section != '' && $this->section != 'new' ) {
				if ( !$this->summary && !$this->preview && !$this->diff ) {
					$sectionTitle = self::extractSectionTitle( $this->textbox1 ); //FIXME: use Content object
					if ( $sectionTitle !== false ) {
						$this->summary = "/* $sectionTitle */ ";
					}
				}
			}

			if ( $this->missingComment ) {
				$wgOut->wrapWikiMsg( "<div id='mw-missingcommenttext'>\n$1\n</div>", 'missingcommenttext' );
			}

			if ( $this->missingSummary && $this->section != 'new' ) {
				$wgOut->wrapWikiMsg( "<div id='mw-missingsummary'>\n$1\n</div>", 'missingsummary' );
			}

			if ( $this->missingSummary && $this->section == 'new' ) {
				$wgOut->wrapWikiMsg( "<div id='mw-missingcommentheader'>\n$1\n</div>", 'missingcommentheader' );
			}

			if ( $this->hookError !== '' ) {
				$wgOut->addWikiText( $this->hookError );
			}

			if ( !$this->checkUnicodeCompliantBrowser() ) {
				$wgOut->addWikiMsg( 'nonunicodebrowser' );
			}

			if ( $this->section != 'new' ) {
				$revision = $this->mArticle->getRevisionFetched();
				if ( $revision ) {
					// Let sysop know that this will make private content public if saved

					if ( !$revision->userCan( Revision::DELETED_TEXT ) ) {
						$wgOut->wrapWikiMsg( "<div class='mw-warning plainlinks'>\n$1\n</div>\n", 'rev-deleted-text-permission' );
					} elseif ( $revision->isDeleted( Revision::DELETED_TEXT ) ) {
						$wgOut->wrapWikiMsg( "<div class='mw-warning plainlinks'>\n$1\n</div>\n", 'rev-deleted-text-view' );
					}

					if ( !$revision->isCurrent() ) {
						$this->mArticle->setOldSubtitle( $revision->getId() );
						$wgOut->addWikiMsg( 'editingold' );
					}
				} elseif ( $this->mTitle->exists() ) {
					// Something went wrong

					$wgOut->wrapWikiMsg( "<div class='errorbox'>\n$1\n</div>\n",
						array( 'missing-revision', $this->oldid ) );
				}
			}
		}

		if ( wfReadOnly() ) {
			$wgOut->wrapWikiMsg( "<div id=\"mw-read-only-warning\">\n$1\n</div>", array( 'readonlywarning', wfReadOnlyReason() ) );
		} elseif ( $wgUser->isAnon() ) {
			if ( $this->formtype != 'preview' ) {
				$wgOut->wrapWikiMsg( "<div id=\"mw-anon-edit-warning\">\n$1</div>", 'anoneditwarning' );
			} else {
				$wgOut->wrapWikiMsg( "<div id=\"mw-anon-preview-warning\">\n$1</div>", 'anonpreviewwarning' );
			}
		} else {
			if ( $this->isCssJsSubpage ) {
				# Check the skin exists
				if ( $this->isWrongCaseCssJsPage ) {
					$wgOut->wrapWikiMsg( "<div class='error' id='mw-userinvalidcssjstitle'>\n$1\n</div>", array( 'userinvalidcssjstitle', $this->mTitle->getSkinFromCssJsSubpage() ) );
				}
				if ( $this->formtype !== 'preview' ) {
					if ( $this->isCssSubpage )
						$wgOut->wrapWikiMsg( "<div id='mw-usercssyoucanpreview'>\n$1\n</div>", array( 'usercssyoucanpreview' ) );
					if ( $this->isJsSubpage )
						$wgOut->wrapWikiMsg( "<div id='mw-userjsyoucanpreview'>\n$1\n</div>", array( 'userjsyoucanpreview' ) );
				}
			}
		}

		if ( $this->mTitle->getNamespace() != NS_MEDIAWIKI && $this->mTitle->isProtected( 'edit' ) ) {
			# Is the title semi-protected?
			if ( $this->mTitle->isSemiProtected() ) {
				$noticeMsg = 'semiprotectedpagewarning';
			} else {
				# Then it must be protected based on static groups (regular)
				$noticeMsg = 'protectedpagewarning';
			}
			LogEventsList::showLogExtract( $wgOut, 'protect', $this->mTitle, '',
				array( 'lim' => 1, 'msgKey' => array( $noticeMsg ) ) );
		}
		if ( $this->mTitle->isCascadeProtected() ) {
			# Is this page under cascading protection from some source pages?
			list( $cascadeSources, /* $restrictions */ ) = $this->mTitle->getCascadeProtectionSources();
			$notice = "<div class='mw-cascadeprotectedwarning'>\n$1\n";
			$cascadeSourcesCount = count( $cascadeSources );
			if ( $cascadeSourcesCount > 0 ) {
				# Explain, and list the titles responsible
				foreach ( $cascadeSources as $page ) {
					$notice .= '* [[:' . $page->getPrefixedText() . "]]\n";
				}
			}
			$notice .= '</div>';
			$wgOut->wrapWikiMsg( $notice, array( 'cascadeprotectedwarning', $cascadeSourcesCount ) );
		}
		if ( !$this->mTitle->exists() && $this->mTitle->getRestrictions( 'create' ) ) {
			LogEventsList::showLogExtract( $wgOut, 'protect', $this->mTitle, '',
				array( 'lim' => 1,
					'showIfEmpty' => false,
					'msgKey' => array( 'titleprotectedwarning' ),
					'wrap' => "<div class=\"mw-titleprotectedwarning\">\n$1</div>" ) );
		}

		if ( $this->kblength === false ) {
			$this->kblength = (int)( strlen( $this->textbox1 ) / 1024 );
		}

		if ( $this->tooBig || $this->kblength > $wgMaxArticleSize ) {
			$wgOut->wrapWikiMsg( "<div class='error' id='mw-edit-longpageerror'>\n$1\n</div>",
				array( 'longpageerror', $wgLang->formatNum( $this->kblength ), $wgLang->formatNum( $wgMaxArticleSize ) ) );
		} else {
			if ( !wfMessage( 'longpage-hint' )->isDisabled() ) {
				$wgOut->wrapWikiMsg( "<div id='mw-edit-longpage-hint'>\n$1\n</div>",
					array( 'longpage-hint', $wgLang->formatSize( strlen( $this->textbox1 ) ), strlen( $this->textbox1 ) )
				);
			}
		}
		# Add header copyright warning
		$this->showHeaderCopyrightWarning();
	}


	/**
	 * Standard summary input and label (wgSummary), abstracted so EditPage
	 * subclasses may reorganize the form.
	 * Note that you do not need to worry about the label's for=, it will be
	 * inferred by the id given to the input. You can remove them both by
	 * passing array( 'id' => false ) to $userInputAttrs.
	 *
	 * @param $summary string The value of the summary input
	 * @param $labelText string The html to place inside the label
	 * @param $inputAttrs array of attrs to use on the input
	 * @param $spanLabelAttrs array of attrs to use on the span inside the label
	 *
	 * @return array An array in the format array( $label, $input )
	 */
	function getSummaryInput( $summary = "", $labelText = null, $inputAttrs = null, $spanLabelAttrs = null ) {
		// Note: the maxlength is overriden in JS to 255 and to make it use UTF-8 bytes, not characters.
		$inputAttrs = ( is_array( $inputAttrs ) ? $inputAttrs : array() ) + array(
			'id' => 'wpSummary',
			'maxlength' => '200',
			'tabindex' => '1',
			'size' => 60,
			'spellcheck' => 'true',
		) + Linker::tooltipAndAccesskeyAttribs( 'summary' );

		$spanLabelAttrs = ( is_array( $spanLabelAttrs ) ? $spanLabelAttrs : array() ) + array(
			'class' => $this->missingSummary ? 'mw-summarymissed' : 'mw-summary',
			'id' => "wpSummaryLabel"
		);

		$label = null;
		if ( $labelText ) {
			$label = Xml::tags( 'label', $inputAttrs['id'] ? array( 'for' => $inputAttrs['id'] ) : null, $labelText );
			$label = Xml::tags( 'span', $spanLabelAttrs, $label );
		}

		$input = Html::input( 'wpSummary', $summary, 'text', $inputAttrs );

		return array( $label, $input );
	}

	/**
	 * @param $isSubjectPreview Boolean: true if this is the section subject/title
	 *                          up top, or false if this is the comment summary
	 *                          down below the textarea
	 * @param $summary String: The text of the summary to display
	 * @return String
	 */
	protected function showSummaryInput( $isSubjectPreview, $summary = "" ) {
		global $wgOut, $wgContLang;
		# Add a class if 'missingsummary' is triggered to allow styling of the summary line
		$summaryClass = $this->missingSummary ? 'mw-summarymissed' : 'mw-summary';
		if ( $isSubjectPreview ) {
			if ( $this->nosummary ) {
				return;
			}
		} else {
			if ( !$this->mShowSummaryField ) {
				return;
			}
		}
		$summary = $wgContLang->recodeForEdit( $summary );
		$labelText = wfMessage( $isSubjectPreview ? 'subject' : 'summary' )->parse();
		list( $label, $input ) = $this->getSummaryInput( $summary, $labelText, array( 'class' => $summaryClass ), array() );
		$wgOut->addHTML( "{$label} {$input}" );
	}

	/**
	 * @param $isSubjectPreview Boolean: true if this is the section subject/title
	 *                          up top, or false if this is the comment summary
	 *                          down below the textarea
	 * @param $summary String: the text of the summary to display
	 * @return String
	 */
	protected function getSummaryPreview( $isSubjectPreview, $summary = "" ) {
		if ( !$summary || ( !$this->preview && !$this->diff ) )
			return "";

		global $wgParser;

		if ( $isSubjectPreview )
			$summary = wfMessage( 'newsectionsummary', $wgParser->stripSectionName( $summary ) )
				->inContentLanguage()->text();

		$message = $isSubjectPreview ? 'subject-preview' : 'summary-preview';

		$summary = wfMessage( $message )->parse() . Linker::commentBlock( $summary, $this->mTitle, $isSubjectPreview );
		return Xml::tags( 'div', array( 'class' => 'mw-summary-preview' ), $summary );
	}

	protected function showFormBeforeText() {
		global $wgOut;
		$section = htmlspecialchars( $this->section );
		$wgOut->addHTML( <<<HTML
<input type='hidden' value="{$section}" name="wpSection" />
<input type='hidden' value="{$this->starttime}" name="wpStarttime" />
<input type='hidden' value="{$this->edittime}" name="wpEdittime" />
<input type='hidden' value="{$this->scrolltop}" name="wpScrolltop" id="wpScrolltop" />

HTML
		);
		if ( !$this->checkUnicodeCompliantBrowser() )
			$wgOut->addHTML( Html::hidden( 'safemode', '1' ) );
	}

	protected function showFormAfterText() {
		global $wgOut, $wgUser;
		/**
		 * To make it harder for someone to slip a user a page
		 * which submits an edit form to the wiki without their
		 * knowledge, a random token is associated with the login
		 * session. If it's not passed back with the submission,
		 * we won't save the page, or render user JavaScript and
		 * CSS previews.
		 *
		 * For anon editors, who may not have a session, we just
		 * include the constant suffix to prevent editing from
		 * broken text-mangling proxies.
		 */
		$wgOut->addHTML( "\n" . Html::hidden( "wpEditToken", $wgUser->getEditToken() ) . "\n" );
	}

	/**
	 * Subpage overridable method for printing the form for page content editing
	 * By default this simply outputs wpTextbox1
	 * Subclasses can override this to provide a custom UI for editing;
	 * be it a form, or simply wpTextbox1 with a modified content that will be
	 * reverse modified when extracted from the post data.
	 * Note that this is basically the inverse for importContentFormData
	 */
	protected function showContentForm() {
		$this->showTextbox1();
	}

	/**
	 * Method to output wpTextbox1
	 * The $textoverride method can be used by subclasses overriding showContentForm
	 * to pass back to this method.
	 *
	 * @param $customAttribs array of html attributes to use in the textarea
	 * @param $textoverride String: optional text to override $this->textarea1 with
	 */
	protected function showTextbox1( $customAttribs = null, $textoverride = null ) {
		if ( $this->wasDeletedSinceLastEdit() && $this->formtype == 'save' ) {
			$attribs = array( 'style' => 'display:none;' );
		} else {
			$classes = array(); // Textarea CSS
			if ( $this->mTitle->getNamespace() != NS_MEDIAWIKI && $this->mTitle->isProtected( 'edit' ) ) {
				# Is the title semi-protected?
				if ( $this->mTitle->isSemiProtected() ) {
					$classes[] = 'mw-textarea-sprotected';
				} else {
					# Then it must be protected based on static groups (regular)
					$classes[] = 'mw-textarea-protected';
				}
				# Is the title cascade-protected?
				if ( $this->mTitle->isCascadeProtected() ) {
					$classes[] = 'mw-textarea-cprotected';
				}
			}

			$attribs = array( 'tabindex' => 1 );

			if ( is_array( $customAttribs ) ) {
				$attribs += $customAttribs;
			}

			if ( count( $classes ) ) {
				if ( isset( $attribs['class'] ) ) {
					$classes[] = $attribs['class'];
				}
				$attribs['class'] = implode( ' ', $classes );
			}
		}

		$this->showTextbox( $textoverride !== null ? $textoverride : $this->textbox1, 'wpTextbox1', $attribs );
	}

	protected function showTextbox2() {
		$this->showTextbox( $this->textbox2, 'wpTextbox2', array( 'tabindex' => 6, 'readonly' ) );
	}

	protected function showTextbox( $text, $name, $customAttribs = array() ) {
		global $wgOut, $wgUser;

		$wikitext = $this->safeUnicodeOutput( $text );
		if ( strval( $wikitext ) !== '' ) {
			// Ensure there's a newline at the end, otherwise adding lines
			// is awkward.
			// But don't add a newline if the ext is empty, or Firefox in XHTML
			// mode will show an extra newline. A bit annoying.
			$wikitext .= "\n";
		}

		$attribs = $customAttribs + array(
			'accesskey' => ',',
			'id'   => $name,
			'cols' => $wgUser->getIntOption( 'cols' ),
			'rows' => $wgUser->getIntOption( 'rows' ),
			'style' => '' // avoid php notices when appending preferences (appending allows customAttribs['style'] to still work
		);

		$pageLang = $this->mTitle->getPageLanguage();
		$attribs['lang'] = $pageLang->getCode();
		$attribs['dir'] = $pageLang->getDir();

		$wgOut->addHTML( Html::textarea( $name, $wikitext, $attribs ) );
	}

	protected function displayPreviewArea( $previewOutput, $isOnTop = false ) {
		global $wgOut;
		$classes = array();
		if ( $isOnTop )
			$classes[] = 'ontop';

		$attribs = array( 'id' => 'wikiPreview', 'class' => implode( ' ', $classes ) );

		if ( $this->formtype != 'preview' )
			$attribs['style'] = 'display: none;';

		$wgOut->addHTML( Xml::openElement( 'div', $attribs ) );

		if ( $this->formtype == 'preview' ) {
			$this->showPreview( $previewOutput );
		}

		$wgOut->addHTML( '</div>' );

		if ( $this->formtype == 'diff' ) {
			try {
				$this->showDiff();
			} catch ( MWContentSerializationException $ex ) {
				$msg = wfMessage( 'content-failed-to-parse', $this->content_model, $this->content_format, $ex->getMessage() );
				$wgOut->addWikiText( '<div class="error">' . $msg->text() . '</div>');
			}
		}
	}

	/**
	 * Append preview output to $wgOut.
	 * Includes category rendering if this is a category page.
	 *
	 * @param $text String: the HTML to be output for the preview.
	 */
	protected function showPreview( $text ) {
		global $wgOut;
		if ( $this->mTitle->getNamespace() == NS_CATEGORY ) {
			$this->mArticle->openShowCategory();
		}
		# This hook seems slightly odd here, but makes things more
		# consistent for extensions.
		wfRunHooks( 'OutputPageBeforeHTML', array( &$wgOut, &$text ) );
		$wgOut->addHTML( $text );
		if ( $this->mTitle->getNamespace() == NS_CATEGORY ) {
			$this->mArticle->closeShowCategory();
		}
	}

	/**
	 * Get a diff between the current contents of the edit box and the
	 * version of the page we're editing from.
	 *
	 * If this is a section edit, we'll replace the section as for final
	 * save and then make a comparison.
	 */
	function showDiff() {
		global $wgUser, $wgContLang, $wgParser, $wgOut;

		$oldtitlemsg = 'currentrev';
		# if message does not exist, show diff against the preloaded default
		if( $this->mTitle->getNamespace() == NS_MEDIAWIKI && !$this->mTitle->exists() ) {
			$oldtext = $this->mTitle->getDefaultMessageText();
			if( $oldtext !== false ) {
				$oldtitlemsg = 'defaultmessagetext';
				$oldContent = $this->toEditContent( $oldtext );
			} else {
				$oldContent = null;
			}
		} else {
			$oldContent = $this->getOriginalContent();
		}

		$textboxContent = $this->toEditContent( $this->textbox1 );

		$newContent = $this->mArticle->replaceSectionContent(
											$this->section, $textboxContent,
											$this->summary, $this->edittime );

		ContentHandler::runLegacyHooks( 'EditPageGetDiffText', array( $this, &$newContent ) );
		wfRunHooks( 'EditPageGetDiffContent', array( $this, &$newContent ) );

		$popts = ParserOptions::newFromUserAndLang( $wgUser, $wgContLang );
		$newContent = $newContent->preSaveTransform( $this->mTitle, $wgUser, $popts );

		if ( ( $oldContent && !$oldContent->isEmpty() ) || ( $newContent && !$newContent->isEmpty() ) ) {
			$oldtitle = wfMessage( $oldtitlemsg )->parse();
			$newtitle = wfMessage( 'yourtext' )->parse();

			$de = $oldContent->getContentHandler()->createDifferenceEngine( $this->mArticle->getContext() );
			$de->setContent( $oldContent, $newContent );

			$difftext = $de->getDiff( $oldtitle, $newtitle );
			$de->showDiffStyle();
		} else {
			$difftext = '';
		}

		$wgOut->addHTML( '<div id="wikiDiff">' . $difftext . '</div>' );
	}

	/**
	 * Show the header copyright warning.
	 */
	protected function showHeaderCopyrightWarning() {
		$msg = 'editpage-head-copy-warn';
		if ( !wfMessage( $msg )->isDisabled() ) {
			global $wgOut;
			$wgOut->wrapWikiMsg( "<div class='editpage-head-copywarn'>\n$1\n</div>",
				'editpage-head-copy-warn' );
		}
	}

	/**
	 * Give a chance for site and per-namespace customizations of
	 * terms of service summary link that might exist separately
	 * from the copyright notice.
	 *
	 * This will display between the save button and the edit tools,
	 * so should remain short!
	 */
	protected function showTosSummary() {
		$msg = 'editpage-tos-summary';
		wfRunHooks( 'EditPageTosSummary', array( $this->mTitle, &$msg ) );
		if ( !wfMessage( $msg )->isDisabled() ) {
			global $wgOut;
			$wgOut->addHTML( '<div class="mw-tos-summary">' );
			$wgOut->addWikiMsg( $msg );
			$wgOut->addHTML( '</div>' );
		}
	}

	protected function showEditTools() {
		global $wgOut;
		$wgOut->addHTML( '<div class="mw-editTools">' .
			wfMessage( 'edittools' )->inContentLanguage()->parse() .
			'</div>' );
	}

	/**
	 * Get the copyright warning
	 *
	 * Renamed to getCopyrightWarning(), old name kept around for backwards compatibility
	 */
	protected function getCopywarn() {
		return self::getCopyrightWarning( $this->mTitle );
	}

	public static function getCopyrightWarning( $title ) {
		global $wgRightsText;
		if ( $wgRightsText ) {
			$copywarnMsg = array( 'copyrightwarning',
				'[[' . wfMessage( 'copyrightpage' )->inContentLanguage()->text() . ']]',
				$wgRightsText );
		} else {
			$copywarnMsg = array( 'copyrightwarning2',
				'[[' . wfMessage( 'copyrightpage' )->inContentLanguage()->text() . ']]' );
		}
		// Allow for site and per-namespace customization of contribution/copyright notice.
		wfRunHooks( 'EditPageCopyrightWarning', array( $title, &$copywarnMsg ) );

		return "<div id=\"editpage-copywarn\">\n" .
			call_user_func_array( 'wfMessage', $copywarnMsg )->plain() . "\n</div>";
	}

	protected function showStandardInputs( &$tabindex = 2 ) {
		global $wgOut;
		$wgOut->addHTML( "<div class='editOptions'>\n" );

		if ( $this->section != 'new' ) {
			$this->showSummaryInput( false, $this->summary );
			$wgOut->addHTML( $this->getSummaryPreview( false, $this->summary ) );
		}

		$checkboxes = $this->getCheckboxes( $tabindex,
			array( 'minor' => $this->minoredit, 'watch' => $this->watchthis ) );
		$wgOut->addHTML( "<div class='editCheckboxes'>" . implode( $checkboxes, "\n" ) . "</div>\n" );

		// Show copyright warning.
		$wgOut->addWikiText( $this->getCopywarn() );
		$wgOut->addHTML( $this->editFormTextAfterWarn );

		$wgOut->addHTML( "<div class='editButtons'>\n" );
		$wgOut->addHTML( implode( $this->getEditButtons( $tabindex ), "\n" ) . "\n" );

		$cancel = $this->getCancelLink();
		if ( $cancel !== '' ) {
			$cancel .= wfMessage( 'pipe-separator' )->text();
		}
		$edithelpurl = Skin::makeInternalOrExternalUrl( wfMessage( 'edithelppage' )->inContentLanguage()->text() );
		$edithelp = '<a target="helpwindow" href="' . $edithelpurl . '">' .
			wfMessage( 'edithelp' )->escaped() . '</a> ' .
			wfMessage( 'newwindow' )->parse();
		$wgOut->addHTML( "	<span class='cancelLink'>{$cancel}</span>\n" );
		$wgOut->addHTML( "	<span class='editHelp'>{$edithelp}</span>\n" );
		$wgOut->addHTML( "</div><!-- editButtons -->\n</div><!-- editOptions -->\n" );
	}

	/**
	 * Show an edit conflict. textbox1 is already shown in showEditForm().
	 * If you want to use another entry point to this function, be careful.
	 */
	protected function showConflict() {
		global $wgOut;

		if ( wfRunHooks( 'EditPageBeforeConflictDiff', array( &$this, &$wgOut ) ) ) {
			$wgOut->wrapWikiMsg( '<h2>$1</h2>', "yourdiff" );

			$content1 = $this->toEditContent( $this->textbox1 );
			$content2 = $this->toEditContent( $this->textbox2 );

			$handler = ContentHandler::getForModelID( $this->content_model );
			$de = $handler->createDifferenceEngine( $this->mArticle->getContext() );
			$de->setContent( $content2, $content1 );
			$de->showDiff( 
				wfMessage( 'yourtext' )->parse(),
				wfMessage( 'storedversion' )->text()
			);

			$wgOut->wrapWikiMsg( '<h2>$1</h2>', "yourtext" );
			$this->showTextbox2();
		}
	}

	/**
	 * @return string
	 */
	public function getCancelLink() {
		$cancelParams = array();
		if ( !$this->isConflict && $this->oldid > 0 ) {
			$cancelParams['oldid'] = $this->oldid;
		}

		return Linker::linkKnown(
			$this->getContextTitle(),
			wfMessage( 'cancel' )->parse(),
			array( 'id' => 'mw-editform-cancel' ),
			$cancelParams
		);
	}

	/**
	 * Returns the URL to use in the form's action attribute.
	 * This is used by EditPage subclasses when simply customizing the action
	 * variable in the constructor is not enough. This can be used when the
	 * EditPage lives inside of a Special page rather than a custom page action.
	 *
	 * @param $title Title object for which is being edited (where we go to for &action= links)
	 * @return string
	 */
	protected function getActionURL( Title $title ) {
		return $title->getLocalURL( array( 'action' => $this->action ) );
	}

	/**
	 * Check if a page was deleted while the user was editing it, before submit.
	 * Note that we rely on the logging table, which hasn't been always there,
	 * but that doesn't matter, because this only applies to brand new
	 * deletes.
	 */
	protected function wasDeletedSinceLastEdit() {
		if ( $this->deletedSinceEdit !== null ) {
			return $this->deletedSinceEdit;
		}

		$this->deletedSinceEdit = false;

		if ( $this->mTitle->isDeletedQuick() ) {
			$this->lastDelete = $this->getLastDelete();
			if ( $this->lastDelete ) {
				$deleteTime = wfTimestamp( TS_MW, $this->lastDelete->log_timestamp );
				if ( $deleteTime > $this->starttime ) {
					$this->deletedSinceEdit = true;
				}
			}
		}

		return $this->deletedSinceEdit;
	}

	protected function getLastDelete() {
		$dbr = wfGetDB( DB_SLAVE );
		$data = $dbr->selectRow(
			array( 'logging', 'user' ),
			array( 'log_type',
				   'log_action',
				   'log_timestamp',
				   'log_user',
				   'log_namespace',
				   'log_title',
				   'log_comment',
				   'log_params',
				   'log_deleted',
				   'user_name' ),
			array( 'log_namespace' => $this->mTitle->getNamespace(),
				   'log_title' => $this->mTitle->getDBkey(),
				   'log_type' => 'delete',
				   'log_action' => 'delete',
				   'user_id=log_user' ),
			__METHOD__,
			array( 'LIMIT' => 1, 'ORDER BY' => 'log_timestamp DESC' )
		);
		// Quick paranoid permission checks...
		if ( is_object( $data ) ) {
			if ( $data->log_deleted & LogPage::DELETED_USER )
				$data->user_name = wfMessage( 'rev-deleted-user' )->escaped();
			if ( $data->log_deleted & LogPage::DELETED_COMMENT )
				$data->log_comment = wfMessage( 'rev-deleted-comment' )->escaped();
		}
		return $data;
	}

	/**
	 * Get the rendered text for previewing.
	 * @return string
	 */
	function getPreviewText() {
		global $wgOut, $wgUser, $wgParser, $wgRawHtml, $wgLang;

		wfProfileIn( __METHOD__ );

		if ( $wgRawHtml && !$this->mTokenOk ) {
			// Could be an offsite preview attempt. This is very unsafe if
			// HTML is enabled, as it could be an attack.
			$parsedNote = '';
			if ( $this->textbox1 !== '' ) {
				// Do not put big scary notice, if previewing the empty
				// string, which happens when you initially edit
				// a category page, due to automatic preview-on-open.
				$parsedNote = $wgOut->parse( "<div class='previewnote'>" .
					wfMessage( 'session_fail_preview_html' )->text() . "</div>", true, /* interface */true );
			}
			wfProfileOut( __METHOD__ );
			return $parsedNote;
		}

		$note = '';

<<<<<<< HEAD
		try {
			$content = $this->toEditContent( $this->textbox1 );

			if ( $this->mTriedSave && !$this->mTokenOk ) {
				if ( $this->mTokenOkExceptSuffix ) {
					$note = wfMessage( 'token_suffix_mismatch' )->plain() ;
=======
		$parserOptions = $this->mArticle->makeParserOptions( $this->mArticle->getContext() );

		$parserOptions->setEditSection( false );
		$parserOptions->setIsPreview( true );
		$parserOptions->setIsSectionPreview( !is_null( $this->section ) && $this->section !== '' );

		# don't parse non-wikitext pages, show message about preview
		if ( $this->mTitle->isCssJsSubpage() || !$this->mTitle->isWikitextPage() ) {
			if ( $this->mTitle->isCssJsSubpage() ) {
				$level = 'user';
			} elseif ( $this->mTitle->isCssOrJsPage() ) {
				$level = 'site';
			} else {
				$level = false;
			}

			# Used messages to make sure grep find them:
			# Messages: usercsspreview, userjspreview, sitecsspreview, sitejspreview
			$class = 'mw-code';
			if ( $level ) {
				if ( preg_match( "/\\.css$/", $this->mTitle->getText() ) ) {
					$previewtext = "<div id='mw-{$level}csspreview'>\n" . wfMessage( "{$level}csspreview" )->text() . "\n</div>";
					$class .= " mw-css";
				} elseif ( preg_match( "/\\.js$/", $this->mTitle->getText() ) ) {
					$previewtext = "<div id='mw-{$level}jspreview'>\n" . wfMessage( "{$level}jspreview" )->text() . "\n</div>";
					$class .= " mw-js";
>>>>>>> 7ccc77a3
				} else {
					$note = wfMessage( 'session_fail_preview' )->plain() ;
				}
			} elseif ( $this->incompleteForm ) {
				$note = wfMessage( 'edit_form_incomplete' )->plain() ;
			} else {
				$note = wfMessage( 'previewnote' )->plain() .
					' [[#' . self::EDITFORM_ID . '|' . $wgLang->getArrow() . ' ' . wfMessage( 'continue-editing' )->text() . ']]';
			}

			$parserOptions = ParserOptions::newFromUser( $wgUser );
			$parserOptions->setEditSection( false );
			$parserOptions->setTidy( true );
			$parserOptions->setIsPreview( true );
			$parserOptions->setIsSectionPreview( !is_null($this->section) && $this->section !== '' );

			# don't parse non-wikitext pages, show message about preview
			if ( $this->mTitle->isCssJsSubpage() || $this->mTitle->isCssOrJsPage() ) {
				if( $this->mTitle->isCssJsSubpage() ) {
					$level = 'user';
				} elseif( $this->mTitle->isCssOrJsPage() ) {
					$level = 'site';
				} else {
					$level = false;
				}

				if ( $content->getModel() == CONTENT_MODEL_CSS ) {
					$format = 'css';
				} elseif ( $content->getModel() == CONTENT_MODEL_JAVASCRIPT ) {
					$format = 'js';
				} else {
					$format = false;
				}

				# Used messages to make sure grep find them:
				# Messages: usercsspreview, userjspreview, sitecsspreview, sitejspreview
				if( $level && $format ) {
					$note = "<div id='mw-{$level}{$format}preview'>" . wfMessage( "{$level}{$format}preview" )->text()  . "</div>";
				} else {
					$note = wfMessage( 'previewnote' )->text() ;
				}
			} else {
				$note = wfMessage( 'previewnote' )->text() ;
			}

<<<<<<< HEAD
			$rt = $content->getRedirectChain();

=======
			wfRunHooks( 'EditPageGetPreviewText', array( $this, &$toparse ) );

			$toparse = $wgParser->preSaveTransform( $toparse, $this->mTitle, $wgUser, $parserOptions );
			$parserOutput = $wgParser->parse( $toparse, $this->mTitle, $parserOptions );

			$rt = Title::newFromRedirectArray( $this->textbox1 );
>>>>>>> 7ccc77a3
			if ( $rt ) {
				$previewHTML = $this->mArticle->viewRedirect( $rt, false );
			} else {

				# If we're adding a comment, we need to show the
				# summary as the headline
				if ( $this->section == "new" && $this->summary != "" ) {
					$content = $content->addSectionHeader( $this->summary );
				}

				$hook_args = array( $this, &$content );
				ContentHandler::runLegacyHooks( 'EditPageGetPreviewText', $hook_args );
				wfRunHooks( 'EditPageGetPreviewContent', $hook_args );

				$parserOptions->enableLimitReport();

				# For CSS/JS pages, we should have called the ShowRawCssJs hook here.
				# But it's now deprecated, so never mind

				$content = $content->preSaveTransform( $this->mTitle, $wgUser, $parserOptions );
				$parserOutput = $content->getParserOutput( $this->getArticle()->getTitle(), null, $parserOptions );

				$previewHTML = $parserOutput->getText();
				$this->mParserOutput = $parserOutput;
				$wgOut->addParserOutputNoText( $parserOutput );

				if ( count( $parserOutput->getWarnings() ) ) {
					$note .= "\n\n" . implode( "\n\n", $parserOutput->getWarnings() );
				}
			}
		} catch (MWContentSerializationException $ex) {
			$m = wfMessage('content-failed-to-parse', $this->content_model, $this->content_format, $ex->getMessage() );
			$note .= "\n\n" . $m->parse();
			$previewHTML = '';
		}

		if ( $this->isConflict ) {
			$conflict = '<h2 id="mw-previewconflict">' . wfMessage( 'previewconflict' )->escaped() . "</h2>\n";
		} else {
			$conflict = '<hr />';
		}

		$previewhead = "<div class='previewnote'>\n" .
			'<h2 id="mw-previewheader">' . wfMessage( 'preview' )->escaped() . "</h2>" .
			$wgOut->parse( $note, true, /* interface */true ) . $conflict . "</div>\n";

		$pageLang = $this->mTitle->getPageLanguage();
		$attribs = array( 'lang' => $pageLang->getCode(), 'dir' => $pageLang->getDir(),
			'class' => 'mw-content-' . $pageLang->getDir() );
		$previewHTML = Html::rawElement( 'div', $attribs, $previewHTML );

		wfProfileOut( __METHOD__ );
		return $previewhead . $previewHTML . $this->previewTextAfterContent;
	}

	/**
	 * @return Array
	 */
	function getTemplates() {
		if ( $this->preview || $this->section != '' ) {
			$templates = array();
			if ( !isset( $this->mParserOutput ) ) {
				return $templates;
			}
			foreach ( $this->mParserOutput->getTemplates() as $ns => $template ) {
				foreach ( array_keys( $template ) as $dbk ) {
					$templates[] = Title::makeTitle( $ns, $dbk );
				}
			}
			return $templates;
		} else {
			return $this->mTitle->getTemplateLinksFrom();
		}
	}

	/**
	 * Shows a bulletin board style toolbar for common editing functions.
	 * It can be disabled in the user preferences.
	 * The necessary JavaScript code can be found in skins/common/edit.js.
	 *
	 * @return string
	 */
	static function getEditToolbar() {
		global $wgStylePath, $wgContLang, $wgLang, $wgOut;
		global $wgUseTeX, $wgEnableUploads, $wgForeignFileRepos;

		$imagesAvailable = $wgEnableUploads || count( $wgForeignFileRepos );

		/**
		 * $toolarray is an array of arrays each of which includes the
		 * filename of the button image (without path), the opening
		 * tag, the closing tag, optionally a sample text that is
		 * inserted between the two when no selection is highlighted
		 * and.  The tip text is shown when the user moves the mouse
		 * over the button.
		 *
		 * Also here: accesskeys (key), which are not used yet until
		 * someone can figure out a way to make them work in
		 * IE. However, we should make sure these keys are not defined
		 * on the edit page.
		 */
		$toolarray = array(
			array(
				'image'  => $wgLang->getImageFile( 'button-bold' ),
				'id'     => 'mw-editbutton-bold',
				'open'   => '\'\'\'',
				'close'  => '\'\'\'',
				'sample' => wfMessage( 'bold_sample' )->text(),
				'tip'    => wfMessage( 'bold_tip' )->text(),
				'key'    => 'B'
			),
			array(
				'image'  => $wgLang->getImageFile( 'button-italic' ),
				'id'     => 'mw-editbutton-italic',
				'open'   => '\'\'',
				'close'  => '\'\'',
				'sample' => wfMessage( 'italic_sample' )->text(),
				'tip'    => wfMessage( 'italic_tip' )->text(),
				'key'    => 'I'
			),
			array(
				'image'  => $wgLang->getImageFile( 'button-link' ),
				'id'     => 'mw-editbutton-link',
				'open'   => '[[',
				'close'  => ']]',
				'sample' => wfMessage( 'link_sample' )->text(),
				'tip'    => wfMessage( 'link_tip' )->text(),
				'key'    => 'L'
			),
			array(
				'image'  => $wgLang->getImageFile( 'button-extlink' ),
				'id'     => 'mw-editbutton-extlink',
				'open'   => '[',
				'close'  => ']',
				'sample' => wfMessage( 'extlink_sample' )->text(),
				'tip'    => wfMessage( 'extlink_tip' )->text(),
				'key'    => 'X'
			),
			array(
				'image'  => $wgLang->getImageFile( 'button-headline' ),
				'id'     => 'mw-editbutton-headline',
				'open'   => "\n== ",
				'close'  => " ==\n",
				'sample' => wfMessage( 'headline_sample' )->text(),
				'tip'    => wfMessage( 'headline_tip' )->text(),
				'key'    => 'H'
			),
			$imagesAvailable ? array(
				'image'  => $wgLang->getImageFile( 'button-image' ),
				'id'     => 'mw-editbutton-image',
				'open'   => '[[' . $wgContLang->getNsText( NS_FILE ) . ':',
				'close'  => ']]',
				'sample' => wfMessage( 'image_sample' )->text(),
				'tip'    => wfMessage( 'image_tip' )->text(),
				'key'    => 'D',
			) : false,
			$imagesAvailable ? array(
				'image'  => $wgLang->getImageFile( 'button-media' ),
				'id'     => 'mw-editbutton-media',
				'open'   => '[[' . $wgContLang->getNsText( NS_MEDIA ) . ':',
				'close'  => ']]',
				'sample' => wfMessage( 'media_sample' )->text(),
				'tip'    => wfMessage( 'media_tip' )->text(),
				'key'    => 'M'
			) : false,
			$wgUseTeX ? array(
				'image'  => $wgLang->getImageFile( 'button-math' ),
				'id'     => 'mw-editbutton-math',
				'open'   => "<math>",
				'close'  => "</math>",
				'sample' => wfMessage( 'math_sample' )->text(),
				'tip'    => wfMessage( 'math_tip' )->text(),
				'key'    => 'C'
			) : false,
			array(
				'image'  => $wgLang->getImageFile( 'button-nowiki' ),
				'id'     => 'mw-editbutton-nowiki',
				'open'   => "<nowiki>",
				'close'  => "</nowiki>",
				'sample' => wfMessage( 'nowiki_sample' )->text(),
				'tip'    => wfMessage( 'nowiki_tip' )->text(),
				'key'    => 'N'
			),
			array(
				'image'  => $wgLang->getImageFile( 'button-sig' ),
				'id'     => 'mw-editbutton-signature',
				'open'   => '--~~~~',
				'close'  => '',
				'sample' => '',
				'tip'    => wfMessage( 'sig_tip' )->text(),
				'key'    => 'Y'
			),
			array(
				'image'  => $wgLang->getImageFile( 'button-hr' ),
				'id'     => 'mw-editbutton-hr',
				'open'   => "\n----\n",
				'close'  => '',
				'sample' => '',
				'tip'    => wfMessage( 'hr_tip' )->text(),
				'key'    => 'R'
			)
		);

		$script = 'mw.loader.using("mediawiki.action.edit", function() {';
		foreach ( $toolarray as $tool ) {
			if ( !$tool ) {
				continue;
			}

			$params = array(
				$image = $wgStylePath . '/common/images/' . $tool['image'],
				// Note that we use the tip both for the ALT tag and the TITLE tag of the image.
				// Older browsers show a "speedtip" type message only for ALT.
				// Ideally these should be different, realistically they
				// probably don't need to be.
				$tip = $tool['tip'],
				$open = $tool['open'],
				$close = $tool['close'],
				$sample = $tool['sample'],
				$cssId = $tool['id'],
			);

			$script .= Xml::encodeJsCall( 'mw.toolbar.addButton', $params );
		}

		// This used to be called on DOMReady from mediawiki.action.edit, which
		// ended up causing race conditions with the setup code above.
		$script .= "\n" .
			"// Create button bar\n" .
			"$(function() { mw.toolbar.init(); } );\n";

		$script .= '});';
		$wgOut->addScript( Html::inlineScript( ResourceLoader::makeLoaderConditionalScript( $script ) ) );

		$toolbar = '<div id="toolbar"></div>';

		wfRunHooks( 'EditPageBeforeEditToolbar', array( &$toolbar ) );

		return $toolbar;
	}

	/**
	 * Returns an array of html code of the following checkboxes:
	 * minor and watch
	 *
	 * @param $tabindex int Current tabindex
	 * @param $checked Array of checkbox => bool, where bool indicates the checked
	 *                 status of the checkbox
	 *
	 * @return array
	 */
	public function getCheckboxes( &$tabindex, $checked ) {
		global $wgUser;

		$checkboxes = array();

		// don't show the minor edit checkbox if it's a new page or section
		if ( !$this->isNew ) {
			$checkboxes['minor'] = '';
			$minorLabel = wfMessage( 'minoredit' )->parse();
			if ( $wgUser->isAllowed( 'minoredit' ) ) {
				$attribs = array(
					'tabindex'  => ++$tabindex,
					'accesskey' => wfMessage( 'accesskey-minoredit' )->text(),
					'id'        => 'wpMinoredit',
				);
				$checkboxes['minor'] =
					Xml::check( 'wpMinoredit', $checked['minor'], $attribs ) .
					"&#160;<label for='wpMinoredit' id='mw-editpage-minoredit'" .
					Xml::expandAttributes( array( 'title' => Linker::titleAttrib( 'minoredit', 'withaccess' ) ) ) .
					">{$minorLabel}</label>";
			}
		}

		$watchLabel = wfMessage( 'watchthis' )->parse();
		$checkboxes['watch'] = '';
		if ( $wgUser->isLoggedIn() ) {
			$attribs = array(
				'tabindex'  => ++$tabindex,
				'accesskey' => wfMessage( 'accesskey-watch' )->text(),
				'id'        => 'wpWatchthis',
			);
			$checkboxes['watch'] =
				Xml::check( 'wpWatchthis', $checked['watch'], $attribs ) .
				"&#160;<label for='wpWatchthis' id='mw-editpage-watch'" .
				Xml::expandAttributes( array( 'title' => Linker::titleAttrib( 'watch', 'withaccess' ) ) ) .
				">{$watchLabel}</label>";
		}
		wfRunHooks( 'EditPageBeforeEditChecks', array( &$this, &$checkboxes, &$tabindex ) );
		return $checkboxes;
	}

	/**
	 * Returns an array of html code of the following buttons:
	 * save, diff, preview and live
	 *
	 * @param $tabindex int Current tabindex
	 *
	 * @return array
	 */
	public function getEditButtons( &$tabindex ) {
		$buttons = array();

		$temp = array(
			'id'        => 'wpSave',
			'name'      => 'wpSave',
			'type'      => 'submit',
			'tabindex'  => ++$tabindex,
			'value'     => wfMessage( 'savearticle' )->text(),
			'accesskey' => wfMessage( 'accesskey-save' )->text(),
			'title'     => wfMessage( 'tooltip-save' )->text() . ' [' . wfMessage( 'accesskey-save' )->text() . ']',
		);
		$buttons['save'] = Xml::element( 'input', $temp, '' );

		++$tabindex; // use the same for preview and live preview
		$temp = array(
			'id'        => 'wpPreview',
			'name'      => 'wpPreview',
			'type'      => 'submit',
			'tabindex'  => $tabindex,
			'value'     => wfMessage( 'showpreview' )->text(),
			'accesskey' => wfMessage( 'accesskey-preview' )->text(),
			'title'     => wfMessage( 'tooltip-preview' )->text() . ' [' . wfMessage( 'accesskey-preview' )->text() . ']',
		);
		$buttons['preview'] = Xml::element( 'input', $temp, '' );
		$buttons['live'] = '';

		$temp = array(
			'id'        => 'wpDiff',
			'name'      => 'wpDiff',
			'type'      => 'submit',
			'tabindex'  => ++$tabindex,
			'value'     => wfMessage( 'showdiff' )->text(),
			'accesskey' => wfMessage( 'accesskey-diff' )->text(),
			'title'     => wfMessage( 'tooltip-diff' )->text() . ' [' . wfMessage( 'accesskey-diff' )->text() . ']',
		);
		$buttons['diff'] = Xml::element( 'input', $temp, '' );

		wfRunHooks( 'EditPageBeforeEditButtons', array( &$this, &$buttons, &$tabindex ) );
		return $buttons;
	}

	/**
	 * Output preview text only. This can be sucked into the edit page
	 * via JavaScript, and saves the server time rendering the skin as
	 * well as theoretically being more robust on the client (doesn't
	 * disturb the edit box's undo history, won't eat your text on
	 * failure, etc).
	 *
	 * @todo This doesn't include category or interlanguage links.
	 *       Would need to enhance it a bit, "<s>maybe wrap them in XML
	 *       or something...</s>" that might also require more skin
	 *       initialization, so check whether that's a problem.
	 */
	function livePreview() {
		global $wgOut;
		$wgOut->disable();
		header( 'Content-type: text/xml; charset=utf-8' );
		header( 'Cache-control: no-cache' );

		$previewText = $this->getPreviewText();
		#$categories = $skin->getCategoryLinks();

		$s =
		'<?xml version="1.0" encoding="UTF-8" ?>' . "\n" .
		Xml::tags( 'livepreview', null,
			Xml::element( 'preview', null, $previewText )
			#.	Xml::element( 'category', null, $categories )
		);
		echo $s;
	}

	/**
	 * Call the stock "user is blocked" page
	 *
	 * @deprecated in 1.19; throw an exception directly instead
	 */
	function blockedPage() {
		wfDeprecated( __METHOD__, '1.19' );
		global $wgUser;

		throw new UserBlockedError( $wgUser->getBlock() );
	}

	/**
	 * Produce the stock "please login to edit pages" page
	 *
	 * @deprecated in 1.19; throw an exception directly instead
	 */
	function userNotLoggedInPage() {
		wfDeprecated( __METHOD__, '1.19' );
		throw new PermissionsError( 'edit' );
	}

	/**
	 * Show an error page saying to the user that he has insufficient permissions
	 * to create a new page
	 *
	 * @deprecated in 1.19; throw an exception directly instead
	 */
	function noCreatePermission() {
		wfDeprecated( __METHOD__, '1.19' );
		$permission = $this->mTitle->isTalkPage() ? 'createtalk' : 'createpage';
		throw new PermissionsError( $permission );
	}

	/**
	 * Creates a basic error page which informs the user that
	 * they have attempted to edit a nonexistent section.
	 */
	function noSuchSectionPage() {
		global $wgOut;

		$wgOut->prepareErrorPage( wfMessage( 'nosuchsectiontitle' ) );

		$res = wfMessage( 'nosuchsectiontext', $this->section )->parseAsBlock();
		wfRunHooks( 'EditPageNoSuchSection', array( &$this, &$res ) );
		$wgOut->addHTML( $res );

		$wgOut->returnToMain( false, $this->mTitle );
	}

	/**
	 * Produce the stock "your edit contains spam" page
	 *
	 * @param $match string Text which triggered one or more filters
	 * @deprecated since 1.17 Use method spamPageWithContent() instead
	 */
	static function spamPage( $match = false ) {
		wfDeprecated( __METHOD__, '1.17' );

		global $wgOut, $wgTitle;

		$wgOut->prepareErrorPage( wfMessage( 'spamprotectiontitle' ) );

		$wgOut->addHTML( '<div id="spamprotected">' );
		$wgOut->addWikiMsg( 'spamprotectiontext' );
		if ( $match ) {
			$wgOut->addWikiMsg( 'spamprotectionmatch', wfEscapeWikiText( $match ) );
		}
		$wgOut->addHTML( '</div>' );

		$wgOut->returnToMain( false, $wgTitle );
	}

	/**
	 * Show "your edit contains spam" page with your diff and text
	 *
	 * @param $match string|Array|bool Text (or array of texts) which triggered one or more filters
	 */
	public function spamPageWithContent( $match = false ) {
		global $wgOut, $wgLang;
		$this->textbox2 = $this->textbox1;

		if( is_array( $match ) ){
			$match = $wgLang->listToText( $match );
		}
		$wgOut->prepareErrorPage( wfMessage( 'spamprotectiontitle' ) );

		$wgOut->addHTML( '<div id="spamprotected">' );
		$wgOut->addWikiMsg( 'spamprotectiontext' );
		if ( $match ) {
			$wgOut->addWikiMsg( 'spamprotectionmatch', wfEscapeWikiText( $match ) );
		}
		$wgOut->addHTML( '</div>' );

		$wgOut->wrapWikiMsg( '<h2>$1</h2>', "yourdiff" );
		$this->showDiff();

		$wgOut->wrapWikiMsg( '<h2>$1</h2>', "yourtext" );
		$this->showTextbox2();

		$wgOut->addReturnTo( $this->getContextTitle(), array( 'action' => 'edit' ) );
	}

	/**
	 * Format an anchor fragment as it would appear for a given section name
	 * @param $text String
	 * @return String
	 * @private
	 */
	function sectionAnchor( $text ) {
		global $wgParser;
		return $wgParser->guessSectionNameFromWikiText( $text );
	}

	/**
	 * Check if the browser is on a blacklist of user-agents known to
	 * mangle UTF-8 data on form submission. Returns true if Unicode
	 * should make it through, false if it's known to be a problem.
	 * @return bool
	 * @private
	 */
	function checkUnicodeCompliantBrowser() {
		global $wgBrowserBlackList, $wgRequest;

		$currentbrowser = $wgRequest->getHeader( 'User-Agent' );
		if ( $currentbrowser === false ) {
			// No User-Agent header sent? Trust it by default...
			return true;
		}

		foreach ( $wgBrowserBlackList as $browser ) {
			if ( preg_match( $browser, $currentbrowser ) ) {
				return false;
			}
		}
		return true;
	}

	/**
	 * Filter an input field through a Unicode de-armoring process if it
	 * came from an old browser with known broken Unicode editing issues.
	 *
	 * @param $request WebRequest
	 * @param $field String
	 * @return String
	 * @private
	 */
	function safeUnicodeInput( $request, $field ) {
		$text = rtrim( $request->getText( $field ) );
		return $request->getBool( 'safemode' )
			? $this->unmakesafe( $text )
			: $text;
	}

	/**
	 * @param $request WebRequest
	 * @param $text string
	 * @return string
	 */
	function safeUnicodeText( $request, $text ) {
		$text = rtrim( $text );
		return $request->getBool( 'safemode' )
			? $this->unmakesafe( $text )
			: $text;
	}

	/**
	 * Filter an output field through a Unicode armoring process if it is
	 * going to an old browser with known broken Unicode editing issues.
	 *
	 * @param $text String
	 * @return String
	 * @private
	 */
	function safeUnicodeOutput( $text ) {
		global $wgContLang;
		$codedText = $wgContLang->recodeForEdit( $text );
		return $this->checkUnicodeCompliantBrowser()
			? $codedText
			: $this->makesafe( $codedText );
	}

	/**
	 * A number of web browsers are known to corrupt non-ASCII characters
	 * in a UTF-8 text editing environment. To protect against this,
	 * detected browsers will be served an armored version of the text,
	 * with non-ASCII chars converted to numeric HTML character references.
	 *
	 * Preexisting such character references will have a 0 added to them
	 * to ensure that round-trips do not alter the original data.
	 *
	 * @param $invalue String
	 * @return String
	 * @private
	 */
	function makesafe( $invalue ) {
		// Armor existing references for reversability.
		$invalue = strtr( $invalue, array( "&#x" => "&#x0" ) );

		$bytesleft = 0;
		$result = "";
		$working = 0;
		for ( $i = 0; $i < strlen( $invalue ); $i++ ) {
			$bytevalue = ord( $invalue[$i] );
			if ( $bytevalue <= 0x7F ) { // 0xxx xxxx
				$result .= chr( $bytevalue );
				$bytesleft = 0;
			} elseif ( $bytevalue <= 0xBF ) { // 10xx xxxx
				$working = $working << 6;
				$working += ( $bytevalue & 0x3F );
				$bytesleft--;
				if ( $bytesleft <= 0 ) {
					$result .= "&#x" . strtoupper( dechex( $working ) ) . ";";
				}
			} elseif ( $bytevalue <= 0xDF ) { // 110x xxxx
				$working = $bytevalue & 0x1F;
				$bytesleft = 1;
			} elseif ( $bytevalue <= 0xEF ) { // 1110 xxxx
				$working = $bytevalue & 0x0F;
				$bytesleft = 2;
			} else { // 1111 0xxx
				$working = $bytevalue & 0x07;
				$bytesleft = 3;
			}
		}
		return $result;
	}

	/**
	 * Reverse the previously applied transliteration of non-ASCII characters
	 * back to UTF-8. Used to protect data from corruption by broken web browsers
	 * as listed in $wgBrowserBlackList.
	 *
	 * @param $invalue String
	 * @return String
	 * @private
	 */
	function unmakesafe( $invalue ) {
		$result = "";
		for ( $i = 0; $i < strlen( $invalue ); $i++ ) {
			if ( ( substr( $invalue, $i, 3 ) == "&#x" ) && ( $invalue[$i + 3] != '0' ) ) {
				$i += 3;
				$hexstring = "";
				do {
					$hexstring .= $invalue[$i];
					$i++;
				} while ( ctype_xdigit( $invalue[$i] ) && ( $i < strlen( $invalue ) ) );

				// Do some sanity checks. These aren't needed for reversability,
				// but should help keep the breakage down if the editor
				// breaks one of the entities whilst editing.
				if ( ( substr( $invalue, $i, 1 ) == ";" ) and ( strlen( $hexstring ) <= 6 ) ) {
					$codepoint = hexdec( $hexstring );
					$result .= codepointToUtf8( $codepoint );
				} else {
					$result .= "&#x" . $hexstring . substr( $invalue, $i, 1 );
				}
			} else {
				$result .= substr( $invalue, $i, 1 );
			}
		}
		// reverse the transform that we made for reversability reasons.
		return strtr( $result, array( "&#x0" => "&#x" ) );
	}
}<|MERGE_RESOLUTION|>--- conflicted
+++ resolved
@@ -2845,41 +2845,13 @@
 
 		$note = '';
 
-<<<<<<< HEAD
 		try {
 			$content = $this->toEditContent( $this->textbox1 );
 
 			if ( $this->mTriedSave && !$this->mTokenOk ) {
 				if ( $this->mTokenOkExceptSuffix ) {
 					$note = wfMessage( 'token_suffix_mismatch' )->plain() ;
-=======
-		$parserOptions = $this->mArticle->makeParserOptions( $this->mArticle->getContext() );
-
-		$parserOptions->setEditSection( false );
-		$parserOptions->setIsPreview( true );
-		$parserOptions->setIsSectionPreview( !is_null( $this->section ) && $this->section !== '' );
-
-		# don't parse non-wikitext pages, show message about preview
-		if ( $this->mTitle->isCssJsSubpage() || !$this->mTitle->isWikitextPage() ) {
-			if ( $this->mTitle->isCssJsSubpage() ) {
-				$level = 'user';
-			} elseif ( $this->mTitle->isCssOrJsPage() ) {
-				$level = 'site';
-			} else {
-				$level = false;
-			}
-
-			# Used messages to make sure grep find them:
-			# Messages: usercsspreview, userjspreview, sitecsspreview, sitejspreview
-			$class = 'mw-code';
-			if ( $level ) {
-				if ( preg_match( "/\\.css$/", $this->mTitle->getText() ) ) {
-					$previewtext = "<div id='mw-{$level}csspreview'>\n" . wfMessage( "{$level}csspreview" )->text() . "\n</div>";
-					$class .= " mw-css";
-				} elseif ( preg_match( "/\\.js$/", $this->mTitle->getText() ) ) {
-					$previewtext = "<div id='mw-{$level}jspreview'>\n" . wfMessage( "{$level}jspreview" )->text() . "\n</div>";
-					$class .= " mw-js";
->>>>>>> 7ccc77a3
+
 				} else {
 					$note = wfMessage( 'session_fail_preview' )->plain() ;
 				}
@@ -2890,7 +2862,7 @@
 					' [[#' . self::EDITFORM_ID . '|' . $wgLang->getArrow() . ' ' . wfMessage( 'continue-editing' )->text() . ']]';
 			}
 
-			$parserOptions = ParserOptions::newFromUser( $wgUser );
+			$parserOptions = $this->mArticle->makeParserOptions( $this->mArticle->getContext() );
 			$parserOptions->setEditSection( false );
 			$parserOptions->setTidy( true );
 			$parserOptions->setIsPreview( true );
@@ -2925,17 +2897,7 @@
 				$note = wfMessage( 'previewnote' )->text() ;
 			}
 
-<<<<<<< HEAD
 			$rt = $content->getRedirectChain();
-
-=======
-			wfRunHooks( 'EditPageGetPreviewText', array( $this, &$toparse ) );
-
-			$toparse = $wgParser->preSaveTransform( $toparse, $this->mTitle, $wgUser, $parserOptions );
-			$parserOutput = $wgParser->parse( $toparse, $this->mTitle, $parserOptions );
-
-			$rt = Title::newFromRedirectArray( $this->textbox1 );
->>>>>>> 7ccc77a3
 			if ( $rt ) {
 				$previewHTML = $this->mArticle->viewRedirect( $rt, false );
 			} else {
