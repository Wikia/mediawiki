--- conflicted
+++ resolved
@@ -1005,18 +1005,8 @@
 			$out->setRevisionTimestamp( $this->mNewRevisionRecord->getTimestamp() );
 			$out->setArticleFlag( true );
 
-<<<<<<< HEAD
-			if ( !Hooks::run( 'ArticleRevisionViewCustom',
-				[ $this->mNewRev->getRevisionRecord(), $this->mNewPage, $this->mOldid, $out ] )
-			) {
-				// Handled by extension
-				// NOTE: sync with hooks called in Article::view()
-			} elseif ( !Hooks::run( 'ArticleContentViewCustom',
-				[ $this->mNewContent, $this->mNewPage, $out ], '1.32' )
-=======
 			if ( !$this->hookRunner->onArticleRevisionViewCustom(
 				$this->mNewRevisionRecord, $this->mNewPage, $this->mOldid, $out )
->>>>>>> d3bf11f5
 			) {
 				// Handled by extension
 				// NOTE: sync with hooks called in Article::view()
