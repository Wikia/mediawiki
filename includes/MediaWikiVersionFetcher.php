<?php

/**
 * Provides access to MediaWiki's version without requiring MediaWiki (or anything else)
 * being loaded first.
 *
 * @author Jeroen De Dauw < jeroendedauw@gmail.com >
 */
class MediaWikiVersionFetcher {

	/**
	 * Get the MediaWiki version, extracted from the PHP source file where it is defined.
	 *
	 * @return string
	 * @throws RuntimeException
	 */
	public function fetchVersion() {
		$code = file_get_contents( __DIR__ . '/Defines.php' );

<<<<<<< HEAD
		$matches = [];
		preg_match( "/define\( 'MW_VERSION', '([0-9a-zA-Z\.\-]+)'/", $code, $matches );

		if ( count( $matches ) !== 2 ) {
=======
		if ( !preg_match( "/define\( 'MW_VERSION', '([^']+)'/", $code, $matches ) ) {
>>>>>>> d3bf11f5
			throw new RuntimeException( 'Could not extract the MediaWiki version from Defines.php' );
		}

		return $matches[1];
	}

}<|MERGE_RESOLUTION|>--- conflicted
+++ resolved
@@ -17,14 +17,7 @@
 	public function fetchVersion() {
 		$code = file_get_contents( __DIR__ . '/Defines.php' );
 
-<<<<<<< HEAD
-		$matches = [];
-		preg_match( "/define\( 'MW_VERSION', '([0-9a-zA-Z\.\-]+)'/", $code, $matches );
-
-		if ( count( $matches ) !== 2 ) {
-=======
 		if ( !preg_match( "/define\( 'MW_VERSION', '([^']+)'/", $code, $matches ) ) {
->>>>>>> d3bf11f5
 			throw new RuntimeException( 'Could not extract the MediaWiki version from Defines.php' );
 		}
 
