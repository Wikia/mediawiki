--- conflicted
+++ resolved
@@ -68,31 +68,24 @@
 	 * @param string $month
 	 * @param string $tagFilter
 	 * @param array $conds
-<<<<<<< HEAD
-=======
 	 * @param string $day
 	 * @param LinkBatchFactory|null $linkBatchFactory
 	 * @param WatchlistManager|null $watchlistManager
->>>>>>> d3bf11f5
 	 */
 	public function __construct(
 		HistoryAction $historyPage,
 		$year = '',
 		$month = '',
 		$tagFilter = '',
-<<<<<<< HEAD
-		array $conds = []
-=======
 		array $conds = [],
 		$day = '',
 		LinkBatchFactory $linkBatchFactory = null,
 		WatchlistManager $watchlistManager = null
->>>>>>> d3bf11f5
 	) {
 		parent::__construct( $historyPage->getContext() );
 		$this->historyPage = $historyPage;
 		$this->tagFilter = $tagFilter;
-		$this->getDateCond( $year, $month );
+		$this->getDateCond( $year, $month, $day );
 		$this->conds = $conds;
 		$this->showTagEditUI = ChangeTags::showTagEditingUI( $this->getAuthority() );
 		$services = MediaWikiServices::getInstance();
