<?php
/**
 * Core installer command line interface.
 *
 * This program is free software; you can redistribute it and/or modify
 * it under the terms of the GNU General Public License as published by
 * the Free Software Foundation; either version 2 of the License, or
 * (at your option) any later version.
 *
 * This program is distributed in the hope that it will be useful,
 * but WITHOUT ANY WARRANTY; without even the implied warranty of
 * MERCHANTABILITY or FITNESS FOR A PARTICULAR PURPOSE. See the
 * GNU General Public License for more details.
 *
 * You should have received a copy of the GNU General Public License along
 * with this program; if not, write to the Free Software Foundation, Inc.,
 * 51 Franklin Street, Fifth Floor, Boston, MA 02110-1301, USA.
 * http://www.gnu.org/copyleft/gpl.html
 *
 * @file
 * @ingroup Installer
 */

use MediaWiki\Installer\InstallException;
use MediaWiki\MediaWikiServices;

/**
 * Class for the core installer command line interface.
 *
 * @ingroup Installer
 * @since 1.17
 */
class CliInstaller extends Installer {
	private $specifiedScriptPath = false;

	private $optionMap = [
		'dbtype' => 'wgDBtype',
		'dbserver' => 'wgDBserver',
		'dbname' => 'wgDBname',
		'dbuser' => 'wgDBuser',
		'dbpass' => 'wgDBpassword',
		'dbprefix' => 'wgDBprefix',
		'dbtableoptions' => 'wgDBTableOptions',
		'dbport' => 'wgDBport',
		'dbschema' => 'wgDBmwschema',
		'dbpath' => 'wgSQLiteDataDir',
		'server' => 'wgServer',
		'scriptpath' => 'wgScriptPath',
	];

	/**
	 * @param string $siteName
	 * @param string|null $admin
	 * @param array $options
	 * @throws InstallException
	 */
	public function __construct( $siteName, $admin = null, array $options = [] ) {
		global $wgPasswordPolicy;

		parent::__construct();

		if ( isset( $options['scriptpath'] ) ) {
			$this->specifiedScriptPath = true;
		}

		foreach ( $this->optionMap as $opt => $global ) {
			if ( isset( $options[$opt] ) ) {
				$GLOBALS[$global] = $options[$opt];
				$this->setVar( $global, $options[$opt] );
			}
		}

		if ( isset( $options['lang'] ) ) {
			global $wgLang, $wgLanguageCode;
			$this->setVar( '_UserLang', $options['lang'] );
			$wgLanguageCode = $options['lang'];
			$this->setVar( 'wgLanguageCode', $wgLanguageCode );
			$wgLang = MediaWikiServices::getInstance()->getLanguageFactory()
				->getLanguage( $options['lang'] );
			RequestContext::getMain()->setLanguage( $wgLang );
		}

		$this->setVar( 'wgSitename', $siteName );

		$contLang = MediaWikiServices::getInstance()->getContentLanguage();
		$metaNS = $contLang->ucfirst( str_replace( ' ', '_', $siteName ) );
		if ( $metaNS == 'MediaWiki' ) {
			$metaNS = 'Project';
		}
		$this->setVar( 'wgMetaNamespace', $metaNS );

		if ( !isset( $options['installdbuser'] ) ) {
			$this->setVar( '_InstallUser',
				$this->getVar( 'wgDBuser' ) );
			$this->setVar( '_InstallPassword',
				$this->getVar( 'wgDBpassword' ) );
		} else {
			$this->setVar( '_InstallUser',
				$options['installdbuser'] );
			$this->setVar( '_InstallPassword',
				$options['installdbpass'] ?? "" );

			// Assume that if we're given the installer user, we'll create the account.
			$this->setVar( '_CreateDBAccount', true );
		}

		if ( $admin ) {
			$this->setVar( '_AdminName', $admin );
			if ( isset( $options['pass'] ) ) {
				$adminUser = User::newFromName( $admin );
				if ( !$adminUser ) {
					throw new InstallException( Status::newFatal( 'config-admin-name-invalid' ) );
				}
				$upp = new UserPasswordPolicy(
					$wgPasswordPolicy['policies'],
					$wgPasswordPolicy['checks']
				);
				$status = $upp->checkUserPasswordForGroups( $adminUser, $options['pass'],
					[ 'bureaucrat', 'sysop', 'interface-admin' ] ); // per Installer::createSysop()
				if ( !$status->isGood() ) {
					throw new InstallException( Status::newFatal(
						$status->getMessage( 'config-admin-error-password-invalid' ) ) );
				}
				$this->setVar( '_AdminPassword', $options['pass'] );
			}
		}

		// Detect and inject any extension found
		if ( isset( $options['extensions'] ) ) {
			$status = $this->validateExtensions(
				'extension', 'extensions', $options['extensions'] );
			if ( !$status->isOK() ) {
				throw new InstallException( $status );
			}
			$this->setVar( '_Extensions', $status->value );
		} elseif ( isset( $options['with-extensions'] ) ) {
			$status = $this->findExtensions();
			if ( !$status->isOK() ) {
				throw new InstallException( $status );
			}
			$this->setVar( '_Extensions', array_keys( $status->value ) );
		}

		// Set up the default skins
		if ( isset( $options['skins'] ) ) {
			$status = $this->validateExtensions( 'skin', 'skins', $options['skins'] );
			if ( !$status->isOK() ) {
				throw new InstallException( $status );
			}
			$skins = $status->value;
		} else {
			$status = $this->findExtensions( 'skins' );
			if ( !$status->isOK() ) {
				throw new InstallException( $status );
			}
			$skins = array_keys( $status->value );
		}
		$this->setVar( '_Skins', $skins );

		if ( $skins ) {
			$skinNames = array_map( 'strtolower', $skins );
			$this->setVar( 'wgDefaultSkin', $this->getDefaultSkin( $skinNames ) );
		}
	}

	private function validateExtensions( $type, $directory, $nameLists ) {
		$extensions = [];
		$status = new Status;
		foreach ( (array)$nameLists as $nameList ) {
			foreach ( explode( ',', $nameList ) as $name ) {
				$name = trim( $name );
				if ( $name === '' ) {
					continue;
				}
				$extStatus = $this->getExtensionInfo( $type, $directory, $name );
				if ( $extStatus->isOK() ) {
					$extensions[] = $name;
				} else {
					$status->merge( $extStatus );
				}
			}
		}
		$extensions = array_unique( $extensions );
		$status->value = $extensions;
		return $status;
	}

	/**
	 * Main entry point.
	 * @return Status
	 */
	public function execute() {
		// If APC is available, use that as the MainCacheType, instead of nothing.
		// This is hacky and should be consolidated with WebInstallerOptions.
<<<<<<< HEAD
		// This is here instead of in __construct(), because it should run run after
=======
		// This is here instead of in __construct(), because it should run after
>>>>>>> d3bf11f5
		// doEnvironmentChecks(), which populates '_Caches'.
		if ( count( $this->getVar( '_Caches' ) ) ) {
			// We detected a CACHE_ACCEL implementation, use it.
			$this->setVar( '_MainCacheType', 'accel' );
		}

		$vars = Installer::getExistingLocalSettings();
		if ( $vars ) {
			$status = Status::newFatal( "config-localsettings-cli-upgrade" );
			$this->showStatusMessage( $status );
			return $status;
		}

		$result = $this->performInstallation(
			[ $this, 'startStage' ],
			[ $this, 'endStage' ]
		);
		// PerformInstallation bails on a fatal, so make sure the last item
		// completed before giving 'next.' Likewise, only provide back on failure
		$lastStepStatus = end( $result );
		if ( $lastStepStatus->isOK() ) {
			return Status::newGood();
		} else {
			return $lastStepStatus;
		}
	}

	/**
	 * Write LocalSettings.php to a given path
	 *
	 * @param string $path Full path to write LocalSettings.php to
	 */
	public function writeConfigurationFile( $path ) {
		$ls = InstallerOverrides::getLocalSettingsGenerator( $this );
		$ls->writeFile( "$path/LocalSettings.php" );
	}

	public function startStage( $step ) {
		// Messages: config-install-database, config-install-tables, config-install-interwiki,
		// config-install-stats, config-install-keys, config-install-sysop, config-install-mainpage,
		// config-install-extensions
		$this->showMessage( "config-install-$step" );
	}

	public function endStage( $step, $status ) {
		$this->showStatusMessage( $status );
		$this->showMessage( 'config-install-step-done' );
	}

	public function showMessage( $msg, ...$params ) {
		// @phan-suppress-next-line SecurityCheck-XSS
		echo $this->getMessageText( $msg, $params ) . "\n";
		flush();
	}

	public function showError( $msg, ...$params ) {
		// @phan-suppress-next-line SecurityCheck-XSS
		echo "***{$this->getMessageText( $msg, $params )}***\n";
		flush();
	}

	/**
	 * @param string $msg
	 * @param array $params
	 *
	 * @return string
	 */
	protected function getMessageText( $msg, $params ) {
		$text = wfMessage( $msg, $params )->parse();

		$text = preg_replace( '/<a href="(.*?)".*?>(.*?)<\/a>/', '$2 &lt;$1&gt;', $text );

		return Sanitizer::stripAllTags( $text );
	}

	/**
	 * Dummy
	 * @param string $msg Key for wfMessage()
	 * @param mixed ...$params
	 */
	public function showHelpBox( $msg, ...$params ) {
	}

	public function showStatusMessage( Status $status ) {
		$warnings = array_merge( $status->getWarningsArray(),
			$status->getErrorsArray() );

		if ( count( $warnings ) !== 0 ) {
			foreach ( $warnings as $w ) {
				$this->showMessage( ...$w );
			}
		}
	}

	public function envCheckPath() {
		if ( !$this->specifiedScriptPath ) {
			$this->showMessage( 'config-no-cli-uri', $this->getVar( "wgScriptPath" ) );
		}

		return parent::envCheckPath();
	}

	protected function envGetDefaultServer() {
		// Use a basic value if the user didn't pass in --server
		return 'http://localhost';
	}

	public function dirIsExecutable( $dir, $url ) {
		$this->showMessage( 'config-no-cli-uploads-check', $dir );

		return false;
	}
}<|MERGE_RESOLUTION|>--- conflicted
+++ resolved
@@ -192,11 +192,7 @@
 	public function execute() {
 		// If APC is available, use that as the MainCacheType, instead of nothing.
 		// This is hacky and should be consolidated with WebInstallerOptions.
-<<<<<<< HEAD
-		// This is here instead of in __construct(), because it should run run after
-=======
 		// This is here instead of in __construct(), because it should run after
->>>>>>> d3bf11f5
 		// doEnvironmentChecks(), which populates '_Caches'.
 		if ( count( $this->getVar( '_Caches' ) ) ) {
 			// We detected a CACHE_ACCEL implementation, use it.
