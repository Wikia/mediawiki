<?php
/**
 * Implements Special:Contributions
 *
 * This program is free software; you can redistribute it and/or modify
 * it under the terms of the GNU General Public License as published by
 * the Free Software Foundation; either version 2 of the License, or
 * (at your option) any later version.
 *
 * This program is distributed in the hope that it will be useful,
 * but WITHOUT ANY WARRANTY; without even the implied warranty of
 * MERCHANTABILITY or FITNESS FOR A PARTICULAR PURPOSE. See the
 * GNU General Public License for more details.
 *
 * You should have received a copy of the GNU General Public License along
 * with this program; if not, write to the Free Software Foundation, Inc.,
 * 51 Franklin Street, Fifth Floor, Boston, MA 02110-1301, USA.
 * http://www.gnu.org/copyleft/gpl.html
 *
 * @file
 * @ingroup SpecialPage
 */

use MediaWiki\Block\DatabaseBlock;
use MediaWiki\Cache\LinkBatchFactory;
use MediaWiki\HookContainer\HookRunner;
use MediaWiki\MediaWikiServices;
use MediaWiki\Permissions\PermissionManager;
use MediaWiki\Revision\RevisionStore;
use MediaWiki\User\UserNamePrefixSearch;
use MediaWiki\User\UserNameUtils;
use MediaWiki\User\UserOptionsLookup;
use Wikimedia\IPUtils;
use Wikimedia\Rdbms\ILoadBalancer;

/**
 * Special:Contributions, show user contributions in a paged list
 *
 * @ingroup SpecialPage
 */
class SpecialContributions extends IncludableSpecialPage {
	protected $opts;

	/** @var LinkBatchFactory */
	private $linkBatchFactory;

	/** @var PermissionManager */
	private $permissionManager;

	/** @var ILoadBalancer */
	private $loadBalancer;

	/** @var ActorMigration */
	private $actorMigration;

	/** @var RevisionStore */
	private $revisionStore;

	/** @var NamespaceInfo */
	private $namespaceInfo;

	/** @var UserNameUtils */
	private $userNameUtils;

	/** @var UserNamePrefixSearch */
	private $userNamePrefixSearch;

	/** @var UserOptionsLookup */
	private $userOptionsLookup;

	/** @var ContribsPager|null */
	private $pager = null;

	/**
	 * @param LinkBatchFactory|null $linkBatchFactory
	 * @param PermissionManager|null $permissionManager
	 * @param ILoadBalancer|null $loadBalancer
	 * @param ActorMigration|null $actorMigration
	 * @param RevisionStore|null $revisionStore
	 * @param NamespaceInfo|null $namespaceInfo
	 * @param UserNameUtils|null $userNameUtils
	 * @param UserNamePrefixSearch|null $userNamePrefixSearch
	 * @param UserOptionsLookup|null $userOptionsLookup
	 */
	public function __construct(
		LinkBatchFactory $linkBatchFactory = null,
		PermissionManager $permissionManager = null,
		ILoadBalancer $loadBalancer = null,
		ActorMigration $actorMigration = null,
		RevisionStore $revisionStore = null,
		NamespaceInfo $namespaceInfo = null,
		UserNameUtils $userNameUtils = null,
		UserNamePrefixSearch $userNamePrefixSearch = null,
		UserOptionsLookup $userOptionsLookup = null
	) {
		parent::__construct( 'Contributions' );
		// This class is extended and therefore falls back to global state - T269521
		$services = MediaWikiServices::getInstance();
		$this->linkBatchFactory = $linkBatchFactory ?? $services->getLinkBatchFactory();
		$this->permissionManager = $permissionManager ?? $services->getPermissionManager();
		$this->loadBalancer = $loadBalancer ?? $services->getDBLoadBalancer();
		$this->actorMigration = $actorMigration ?? $services->getActorMigration();
		$this->revisionStore = $revisionStore ?? $services->getRevisionStore();
		$this->namespaceInfo = $namespaceInfo ?? $services->getNamespaceInfo();
		$this->userNameUtils = $userNameUtils ?? $services->getUserNameUtils();
		$this->userNamePrefixSearch = $userNamePrefixSearch ?? $services->getUserNamePrefixSearch();
		$this->userOptionsLookup = $userOptionsLookup ?? $services->getUserOptionsLookup();
	}

	public function execute( $par ) {
		$this->setHeaders();
		$this->outputHeader();
		$out = $this->getOutput();
		// Modules required for viewing the list of contributions (also when included on other pages)
		$out->addModuleStyles( [
			'jquery.makeCollapsible.styles',
			'mediawiki.interface.helpers.styles',
			'mediawiki.special',
			'mediawiki.special.changeslist',
		] );
		$out->addModules( [
			'mediawiki.special.recentchanges',
			// Certain skins e.g. Minerva might have disabled this module.
			'mediawiki.page.ready'
		] );
		$this->addHelpLink( 'Help:User contributions' );

		$this->opts = [];
		$request = $this->getRequest();

		$target = $par ?? $request->getVal( 'target' );

		$this->opts['deletedOnly'] = $request->getBool( 'deletedOnly' );

		if ( !strlen( $target ) ) {
			if ( !$this->including() ) {
				$out->addHTML( $this->getForm( $this->opts ) );
			}

			return;
		}

		$user = $this->getUser();

		$this->opts['limit'] = $request->getInt( 'limit', $this->userOptionsLookup->getIntOption( $user, 'rclimit' ) );
		$this->opts['target'] = $target;
		$this->opts['topOnly'] = $request->getBool( 'topOnly' );
		$this->opts['newOnly'] = $request->getBool( 'newOnly' );
		$this->opts['hideMinor'] = $request->getBool( 'hideMinor' );

		$ns = $request->getVal( 'namespace', null );
		if ( $ns !== null && $ns !== '' && $ns !== 'all' ) {
			$this->opts['namespace'] = intval( $ns );
		} else {
			$this->opts['namespace'] = '';
		}

		// Backwards compatibility: Before using OOUI form the old HTML form had
		// fields for nsInvert and associated. These have now been replaced with the
		// wpFilters query string parameters. These are retained to keep old URIs working.
		$this->opts['associated'] = $request->getBool( 'associated' );
		$this->opts['nsInvert'] = (bool)$request->getVal( 'nsInvert' );
		$nsFilters = $request->getArray( 'wpfilters', null );
		if ( $nsFilters !== null ) {
			$this->opts['associated'] = in_array( 'associated', $nsFilters );
			$this->opts['nsInvert'] = in_array( 'nsInvert', $nsFilters );
		}

		$this->opts['tagfilter'] = (string)$request->getVal( 'tagfilter' );

		// Allows reverts to have the bot flag in recent changes. It is just here to
		// be passed in the form at the top of the page
		if ( $this->permissionManager->userHasRight( $user, 'markbotedits' ) && $request->getBool( 'bot' ) ) {
			$this->opts['bot'] = '1';
		}

		$skip = $request->getText( 'offset' ) || $request->getText( 'dir' ) == 'prev';
		# Offset overrides year/month selection
		if ( !$skip ) {
			$this->opts['year'] = $request->getVal( 'year' );
			$this->opts['month'] = $request->getVal( 'month' );

			$this->opts['start'] = $request->getVal( 'start' );
			$this->opts['end'] = $request->getVal( 'end' );
		}

		$id = 0;
		if ( ExternalUserNames::isExternal( $target ) ) {
			$userObj = User::newFromName( $target, false );
			if ( !$userObj ) {
				$out->addHTML( $this->getForm( $this->opts ) );
				return;
			}

			$out->addSubtitle( $this->contributionsSub( $userObj, $target ) );
			$out->setPageTitle( $this->msg( 'contributions-title', $target ) );
		} else {
			$nt = Title::makeTitleSafe( NS_USER, $target );
			if ( !$nt ) {
				$out->addHTML( $this->getForm( $this->opts ) );
				return;
			}
			$userObj = User::newFromName( $nt->getText(), false );
			if ( !$userObj ) {
				$out->addHTML( $this->getForm( $this->opts ) );
				return;
			}
			$id = $userObj->getId();

			$target = $nt->getText();
			$out->addSubtitle( $this->contributionsSub( $userObj, $target ) );
			$out->setPageTitle( $this->msg( 'contributions-title', $target ) );

			# For IP ranges, we want the contributionsSub, but not the skin-dependent
			# links under 'Tools', which may include irrelevant links like 'Logs'.
			if ( !IPUtils::isValidRange( $target ) &&
				( $this->userNameUtils->isIP( $target ) || $userObj->isRegistered() )
			) {
				// Don't add non-existent users, because hidden users
				// that we add here will be removed later to pretend
				// that they don't exist, and if users that actually don't
				// exist are added here and then not removed, it exposes
				// which users exist and are hidden vs. which actually don't
				// exist. But, do set the relevant user for single IPs.
				$this->getSkin()->setRelevantUser( $userObj );
			}
		}

		$this->opts = ContribsPager::processDateFilter( $this->opts );

		if ( $this->opts['namespace'] !== '' && $this->opts['namespace'] < NS_MAIN ) {
			$this->getOutput()->wrapWikiMsg(
				"<div class=\"mw-negative-namespace-not-supported error\">\n\$1\n</div>",
				[ 'negative-namespace-not-supported' ]
			);
			$out->addHTML( $this->getForm( $this->opts ) );
			return;
		}

		$feedType = $request->getVal( 'feed' );

		$feedParams = [
			'action' => 'feedcontributions',
			'user' => $target,
		];
		if ( $this->opts['topOnly'] ) {
			$feedParams['toponly'] = true;
		}
		if ( $this->opts['newOnly'] ) {
			$feedParams['newonly'] = true;
		}
		if ( $this->opts['hideMinor'] ) {
			$feedParams['hideminor'] = true;
		}
		if ( $this->opts['deletedOnly'] ) {
			$feedParams['deletedonly'] = true;
		}
		if ( $this->opts['tagfilter'] !== '' ) {
			$feedParams['tagfilter'] = $this->opts['tagfilter'];
		}
		if ( $this->opts['namespace'] !== '' ) {
			$feedParams['namespace'] = $this->opts['namespace'];
		}
		// Don't use year and month for the feed URL, but pass them on if
		// we redirect to API (if $feedType is specified)
		if ( $feedType && isset( $this->opts['year'] ) ) {
			$feedParams['year'] = $this->opts['year'];
		}
		if ( $feedType && isset( $this->opts['month'] ) ) {
			$feedParams['month'] = $this->opts['month'];
		}

		if ( $feedType ) {
			// Maintain some level of backwards compatibility
			// If people request feeds using the old parameters, redirect to API
			$feedParams['feedformat'] = $feedType;
			$url = wfAppendQuery( wfScript( 'api' ), $feedParams );

			$out->redirect( $url, '301' );

			return;
		}

		// Add RSS/atom links
		$this->addFeedLinks( $feedParams );

		if ( $this->getHookRunner()->onSpecialContributionsBeforeMainOutput(
			$id, $userObj, $this )
		) {
			if ( !$this->including() ) {
				$out->addHTML( $this->getForm( $this->opts ) );
			}
			$pager = $this->getPager( $userObj );
			if ( IPUtils::isValidRange( $target ) && !$pager->isQueryableRange( $target ) ) {
				// Valid range, but outside CIDR limit.
				$limits = $this->getConfig()->get( 'RangeContributionsCIDRLimit' );
				$limit = $limits[ IPUtils::isIPv4( $target ) ? 'IPv4' : 'IPv6' ];
				$out->addWikiMsg( 'sp-contributions-outofrange', $limit );
			} else {
				// @todo We just want a wiki ID here, not a "DB domain", but
				// current status of MediaWiki conflates the two. See T235955.
<<<<<<< HEAD
				$poolKey = WikiMap::getCurrentWikiDbDomain() . ':SpecialContributions:';
=======
				$poolKey = $this->loadBalancer->getLocalDomainID() . ':SpecialContributions:';
>>>>>>> d3bf11f5
				if ( $this->getUser()->isAnon() ) {
					$poolKey .= 'a:' . $this->getUser()->getName();
				} else {
					$poolKey .= 'u:' . $this->getUser()->getId();
				}
				$work = new PoolCounterWorkViaCallback( 'SpecialContributions', $poolKey, [
					'doWork' => function () use ( $pager, $out, $target ) {
						if ( !$pager->getNumRows() ) {
							$out->addWikiMsg( 'nocontribs', $target );
						} else {
							# Show a message about replica DB lag, if applicable
							$lag = $pager->getDatabase()->getSessionLagStatus()['lag'];
							if ( $lag > 0 ) {
								$out->showLagWarning( $lag );
							}

							$output = $pager->getBody();
							if ( !$this->including() ) {
								$output = $pager->getNavigationBar() .
									$output .
									$pager->getNavigationBar();
							}
							$out->addHTML( $output );
						}
					},
					'error' => function () use ( $out ) {
						$msg = $this->getUser()->isAnon()
							? 'sp-contributions-concurrency-ip'
							: 'sp-contributions-concurrency-user';
						$out->wrapWikiMsg( "<div class='errorbox'>\n$1\n</div>", $msg );
					}
				] );
				$work->execute();
			}

			$out->preventClickjacking( $pager->getPreventClickjacking() );

			# Show the appropriate "footer" message - WHOIS tools, etc.
			if ( IPUtils::isValidRange( $target ) && $pager->isQueryableRange( $target ) ) {
				$message = 'sp-contributions-footer-anon-range';
			} elseif ( IPUtils::isIPAddress( $target ) ) {
				$message = 'sp-contributions-footer-anon';
			} elseif ( $userObj->isAnon() ) {
				// No message for non-existing users
				$message = '';
			} elseif ( $userObj->isHidden() &&
				!$this->permissionManager->userHasRight( $this->getUser(), 'hideuser' )
			) {
				// User is registered, but make sure that the viewer can see them, to avoid
				// having different behavior for missing and hidden users; see T120883
				$message = '';
			} else {
				// Not hidden, or hidden but the viewer can still see it
				$message = 'sp-contributions-footer';
			}

			if ( $message && !$this->including() && !$this->msg( $message, $target )->isDisabled() ) {
				$out->wrapWikiMsg(
					"<div class='mw-contributions-footer'>\n$1\n</div>",
					[ $message, $target ] );
			}
		}
	}

	/**
	 * Generates the subheading with links
	 * @param User $userObj User object for the target
	 * @param string $targetName This mostly the same as $userObj->getName() but
	 * normalization may make it differ. // T272225
	 * @return string Appropriately-escaped HTML to be output literally
	 * @todo FIXME: Almost the same as getSubTitle in SpecialDeletedContributions.php.
	 * Could be combined.
	 */
	protected function contributionsSub( $userObj, $targetName ) {
		$isAnon = $userObj->isAnon();
		if ( !$isAnon && $userObj->isHidden() &&
			!$this->permissionManager->userHasRight( $this->getUser(), 'hideuser' )
		) {
			// T120883 if the user is hidden and the viewer cannot see hidden
			// users, pretend like it does not exist at all.
			$isAnon = true;
		}

		if ( $isAnon ) {
			// Show a warning message that the user being searched for doesn't exist.
			// UserNameUtils::isIP returns true for IP address and usemod IPs like '123.123.123.xxx',
			// but returns false for IP ranges. We don't want to suggest either of these are
			// valid usernames which we would with the 'contributions-userdoesnotexist' message.
			if ( !$this->userNameUtils->isIP( $userObj->getName() )
				&& !IPUtils::isValidRange( $userObj->getName() )
			) {
				$this->getOutput()->wrapWikiMsg(
					"<div class=\"mw-userpage-userdoesnotexist error\">\n\$1\n</div>",
					[
						'contributions-userdoesnotexist',
						wfEscapeWikiText( $userObj->getName() ),
					]
				);
				if ( !$this->including() ) {
					$this->getOutput()->setStatusCode( 404 );
				}
			}
			$user = htmlspecialchars( $userObj->getName() );
		} else {
			$user = $this->getLinkRenderer()->makeLink( $userObj->getUserPage(), $userObj->getName() );
		}
		$nt = $userObj->getUserPage();
		$talk = $userObj->getTalkPage();
		$links = '';

		// T211910. Don't show action links if a range is outside block limit
		$showForIp = IPUtils::isValid( $userObj ) ||
			( IPUtils::isValidRange( $userObj ) && $this->getPager( $userObj )->isQueryableRange( $userObj ) );

		// T276306. if the user is hidden and the viewer cannot see hidden, pretend that it does not exist
		$registeredAndVisible = $userObj->isRegistered() && ( !$userObj->isHidden()
				|| $this->permissionManager->userHasRight( $this->getUser(), 'hideuser' ) );

		if ( $talk && ( $registeredAndVisible || $showForIp ) ) {
			$tools = self::getUserLinks(
				$this,
				$userObj,
				$this->permissionManager,
				$this->getHookRunner()
			);
			$links = Html::openElement( 'span', [ 'class' => 'mw-changeslist-links' ] );
			foreach ( $tools as $tool ) {
				$links .= Html::rawElement( 'span', [], $tool ) . ' ';
			}
			$links = trim( $links ) . Html::closeElement( 'span' );

			// Show a note if the user is blocked and display the last block log entry.
			// Do not expose the autoblocks, since that may lead to a leak of accounts' IPs,
			// and also this will display a totally irrelevant log entry as a current block.
			if ( !$this->including() ) {
				// For IP ranges you must give DatabaseBlock::newFromTarget the CIDR string
				// and not a user object.
				if ( IPUtils::isValidRange( $userObj->getName() ) ) {
					$block = DatabaseBlock::newFromTarget( $userObj->getName(), $userObj->getName() );
				} else {
					$block = DatabaseBlock::newFromTarget( $userObj, $userObj );
				}

				if ( $block !== null && $block->getType() != DatabaseBlock::TYPE_AUTO ) {
					if ( $block->getType() == DatabaseBlock::TYPE_RANGE ) {
						$nt = $this->namespaceInfo->getCanonicalName( NS_USER )
							. ':' . $block->getTargetName();
					}

					$out = $this->getOutput(); // showLogExtract() wants first parameter by reference
					if ( $userObj->isAnon() ) {
						$msgKey = $block->isSitewide() ?
							'sp-contributions-blocked-notice-anon' :
							'sp-contributions-blocked-notice-anon-partial';
					} else {
						$msgKey = $block->isSitewide() ?
							'sp-contributions-blocked-notice' :
							'sp-contributions-blocked-notice-partial';
					}
					// Allow local styling overrides for different types of block
					$class = $block->isSitewide() ?
						'mw-contributions-blocked-notice' :
						'mw-contributions-blocked-notice-partial';
					LogEventsList::showLogExtract(
						$out,
						'block',
						$nt,
						'',
						[
							'lim' => 1,
							'showIfEmpty' => false,
							'msgKey' => [
								$msgKey,
								$userObj->getName() # Support GENDER in 'sp-contributions-blocked-notice'
							],
							'offset' => '', # don't use WebRequest parameter offset
							'wrap' => Html::rawElement(
								'div',
								[ 'class' => $class ],
								'$1'
							),
						]
					);
				}
			}
		}

		return Html::rawElement( 'div', [ 'class' => 'mw-contributions-user-tools' ],
			$this->msg( 'contributions-subtitle' )->rawParams( $user )->params( $userObj->getName() )
			. ' ' . $links
		);
	}

	/**
	 * Links to different places.
	 *
	 * @note This function is also called in DeletedContributionsPage
	 * @param SpecialPage $sp SpecialPage instance, for context
	 * @param User $target Target user object
	 * @param PermissionManager|null $permissionManager (Since 1.36)
	 * @param HookRunner|null $hookRunner (Since 1.36)
	 * @return array
	 */
	public static function getUserLinks(
		SpecialPage $sp,
		User $target,
		PermissionManager $permissionManager = null,
		HookRunner $hookRunner = null
	) {
		// Fallback to global state, if not provided
		$permissionManager = $permissionManager ?? MediaWikiServices::getInstance()->getPermissionManager();
		$hookRunner = $hookRunner ?? Hooks::runner();

		$id = $target->getId();
		$username = $target->getName();
		$userpage = $target->getUserPage();
		$talkpage = $target->getTalkPage();
		$isIP = IPUtils::isValid( $username );
		$isRange = IPUtils::isValidRange( $username );

		$linkRenderer = $sp->getLinkRenderer();

		$tools = [];
		# No talk pages for IP ranges.
		if ( !$isRange ) {
			$tools['user-talk'] = $linkRenderer->makeLink(
				$talkpage,
				$sp->msg( 'sp-contributions-talk' )->text()
			);
		}

		# Block / Change block / Unblock links
		if ( $permissionManager->userHasRight( $sp->getUser(), 'block' ) ) {
			if ( $target->getBlock() && $target->getBlock()->getType() != DatabaseBlock::TYPE_AUTO ) {
				$tools['block'] = $linkRenderer->makeKnownLink( # Change block link
					SpecialPage::getTitleFor( 'Block', $username ),
					$sp->msg( 'change-blocklink' )->text()
				);
				$tools['unblock'] = $linkRenderer->makeKnownLink( # Unblock link
					SpecialPage::getTitleFor( 'Unblock', $username ),
					$sp->msg( 'unblocklink' )->text()
				);
			} else { # User is not blocked
				$tools['block'] = $linkRenderer->makeKnownLink( # Block link
					SpecialPage::getTitleFor( 'Block', $username ),
					$sp->msg( 'blocklink' )->text()
				);
			}
		}

		# Block log link
		$tools['log-block'] = $linkRenderer->makeKnownLink(
			SpecialPage::getTitleFor( 'Log', 'block' ),
			$sp->msg( 'sp-contributions-blocklog' )->text(),
			[],
			[ 'page' => $userpage->getPrefixedText() ]
		);

		# Suppression log link (T61120)
		if ( $permissionManager->userHasRight( $sp->getUser(), 'suppressionlog' ) ) {
			$tools['log-suppression'] = $linkRenderer->makeKnownLink(
				SpecialPage::getTitleFor( 'Log', 'suppress' ),
				$sp->msg( 'sp-contributions-suppresslog', $username )->text(),
				[],
				[ 'offender' => $username ]
			);
		}

		# Don't show some links for IP ranges
		if ( !$isRange ) {
			# Uploads: hide if IPs cannot upload (T220674)
			if ( !$isIP || $permissionManager->userHasRight( $target, 'upload' ) ) {
				$tools['uploads'] = $linkRenderer->makeKnownLink(
					SpecialPage::getTitleFor( 'Listfiles', $username ),
					$sp->msg( 'sp-contributions-uploads' )->text()
				);
			}

			# Other logs link
			# Todo: T146628
			$tools['logs'] = $linkRenderer->makeKnownLink(
				SpecialPage::getTitleFor( 'Log', $username ),
				$sp->msg( 'sp-contributions-logs' )->text()
			);

			# Add link to deleted user contributions for priviledged users
			# Todo: T183457
			if ( $permissionManager->userHasRight( $sp->getUser(), 'deletedhistory' ) ) {
				$tools['deletedcontribs'] = $linkRenderer->makeKnownLink(
					SpecialPage::getTitleFor( 'DeletedContributions', $username ),
					$sp->msg( 'sp-contributions-deleted', $username )->text()
				);
			}
		}

		# Add a link to change user rights for privileged users
		$userrightsPage = new UserrightsPage();
		$userrightsPage->setContext( $sp->getContext() );
		if ( $userrightsPage->userCanChangeRights( $target ) ) {
			$tools['userrights'] = $linkRenderer->makeKnownLink(
				SpecialPage::getTitleFor( 'Userrights', $username ),
				$sp->msg( 'sp-contributions-userrights', $username )->text()
			);
		}

		$hookRunner->onContributionsToolLinks( $id, $userpage, $tools, $sp );

		return $tools;
	}

	/**
	 * Generates the namespace selector form with hidden attributes.
	 * @param array $pagerOptions with keys contribs, user, deletedOnly, limit, target, topOnly,
	 *  newOnly, hideMinor, namespace, associated, nsInvert, tagfilter, year, start, end
	 * @return string HTML fragment
	 */
	protected function getForm( array $pagerOptions ) {
		$this->opts['title'] = $this->getPageTitle()->getPrefixedText();
		// Modules required only for the form
		$this->getOutput()->addModules( [
			'mediawiki.special.contributions',
		] );
		$this->getOutput()->addModuleStyles( 'mediawiki.widgets.DateInputWidget.styles' );
		$this->getOutput()->enableOOUI();
		$fields = [];

		# Add hidden params for tracking except for parameters in $skipParameters
		$skipParameters = [
			'namespace',
			'nsInvert',
			'deletedOnly',
			'target',
			'year',
			'month',
			'start',
			'end',
			'topOnly',
			'newOnly',
			'hideMinor',
			'associated',
			'tagfilter'
		];

		foreach ( $this->opts as $name => $value ) {
			if ( in_array( $name, $skipParameters ) ) {
				continue;
			}

			$fields[$name] = [
				'name' => $name,
				'type' => 'hidden',
				'default' => $value,
			];
		}

		$target = $this->opts['target'] ?? null;
		$fields['target'] = [
			'type' => 'user',
			'default' => $target ?
				str_replace( '_', ' ', $target ) : '' ,
			'label' => $this->msg( 'sp-contributions-username' )->text(),
			'name' => 'target',
			'id' => 'mw-target-user-or-ip',
			'size' => 40,
			'autofocus' => !$target,
			'section' => 'contribs-top',
		];

		$ns = $this->opts['namespace'] ?? null;
		$fields['namespace'] = [
			'type' => 'namespaceselect',
			'label' => $this->msg( 'namespace' )->text(),
			'name' => 'namespace',
			'cssclass' => 'namespaceselector',
			'default' => $ns,
			'id' => 'namespace',
			'section' => 'contribs-top',
		];
		$fields['nsFilters'] = [
			'class' => HTMLMultiSelectField::class,
			'label' => '',
			'name' => 'wpfilters',
			'flatlist' => true,
			// Only shown when namespaces are selected.
			'cssclass' => $ns === '' ?
				'contribs-ns-filters mw-input-with-label mw-input-hidden' :
				'contribs-ns-filters mw-input-with-label',
			// `contribs-ns-filters` class allows these fields to be toggled on/off by JavaScript.
			// See resources/src/mediawiki.special.recentchanges.js
			'infusable' => true,
			'options-messages' => [
				'invert' => 'nsInvert',
				'namespace_association' => 'associated',
			],
			'section' => 'contribs-top',
		];
		$fields['tagfilter'] = [
			'type' => 'tagfilter',
			'cssclass' => 'mw-tagfilter-input',
			'id' => 'tagfilter',
			'label-message' => [ 'tag-filter', 'parse' ],
			'name' => 'tagfilter',
			'size' => 20,
			'section' => 'contribs-top',
		];

		if ( $this->permissionManager->userHasRight( $this->getUser(), 'deletedhistory' ) ) {
			$fields['deletedOnly'] = [
				'type' => 'check',
				'id' => 'mw-show-deleted-only',
				'label' => $this->msg( 'history-show-deleted' )->text(),
				'name' => 'deletedOnly',
				'section' => 'contribs-top',
			];
		}

		$fields['topOnly'] = [
			'type' => 'check',
			'id' => 'mw-show-top-only',
			'label' => $this->msg( 'sp-contributions-toponly' )->text(),
			'name' => 'topOnly',
			'section' => 'contribs-top',
		];
		$fields['newOnly'] = [
			'type' => 'check',
			'id' => 'mw-show-new-only',
			'label' => $this->msg( 'sp-contributions-newonly' )->text(),
			'name' => 'newOnly',
			'section' => 'contribs-top',
		];
		$fields['hideMinor'] = [
			'type' => 'check',
			'cssclass' => 'mw-hide-minor-edits',
			'id' => 'mw-show-new-only',
			'label' => $this->msg( 'sp-contributions-hideminor' )->text(),
			'name' => 'hideMinor',
			'section' => 'contribs-top',
		];

		// Allow additions at this point to the filters.
		$rawFilters = [];
		$this->getHookRunner()->onSpecialContributions__getForm__filters(
			$this, $rawFilters );
		foreach ( $rawFilters as $filter ) {
			// Backwards compatibility support for previous hook function signature.
			if ( is_string( $filter ) ) {
				$fields[] = [
					'type' => 'info',
					'default' => $filter,
					'raw' => true,
					'section' => 'contribs-top',
				];
				wfDeprecated(
					'A SpecialContributions::getForm::filters hook handler returned ' .
					'an array of strings, this is deprecated since MediaWiki 1.33',
					'1.33', false, false
				);
			} else {
				// Preferred append method.
				$fields[] = $filter;
			}
		}

		$fields['start'] = [
			'type' => 'date',
			'default' => '',
			'id' => 'mw-date-start',
			'label' => $this->msg( 'date-range-from' )->text(),
			'name' => 'start',
			'section' => 'contribs-date',
		];
		$fields['end'] = [
			'type' => 'date',
			'default' => '',
			'id' => 'mw-date-end',
			'label' => $this->msg( 'date-range-to' )->text(),
			'name' => 'end',
			'section' => 'contribs-date',
		];

		$htmlForm = HTMLForm::factory( 'ooui', $fields, $this->getContext() );
		$htmlForm
			->setMethod( 'get' )
			// When offset is defined, the user is paging through results
			// so we hide the form by default to allow users to focus on browsing
			// rather than defining search parameters
			->setCollapsibleOptions(
				( $pagerOptions['target'] ?? null ) ||
				( $pagerOptions['start'] ?? null ) ||
				( $pagerOptions['end'] ?? null )
			)
			->setAction( wfScript() )
			->setSubmitTextMsg( 'sp-contributions-submit' )
			->setWrapperLegendMsg( 'sp-contributions-search' );

		$explain = $this->msg( 'sp-contributions-explain' );
		if ( !$explain->isBlank() ) {
			$htmlForm->addFooterText( "<p id='mw-sp-contributions-explain'>{$explain->parse()}</p>" );
		}

		$htmlForm->loadData();

		return $htmlForm->getHTML( false );
	}

	/**
	 * Return an array of subpages beginning with $search that this special page will accept.
	 *
	 * @param string $search Prefix to search for
	 * @param int $limit Maximum number of results to return (usually 10)
	 * @param int $offset Number of results to skip (usually 0)
	 * @return string[] Matching subpages
	 */
	public function prefixSearchSubpages( $search, $limit, $offset ) {
		$search = $this->userNameUtils->getCanonical( $search );
		if ( !$search ) {
			// No prefix suggestion for invalid user
			return [];
		}
		// Autocomplete subpage as user list - public to allow caching
		return $this->userNamePrefixSearch
			->search( UserNamePrefixSearch::AUDIENCE_PUBLIC, $search, $limit, $offset );
	}

	/**
	 * @param User $targetUser The normalized target user
	 * @return ContribsPager
	 */
	private function getPager( $targetUser ) {
		if ( $this->pager === null ) {
			$options = [
				'namespace' => $this->opts['namespace'],
				'tagfilter' => $this->opts['tagfilter'],
				'start' => $this->opts['start'] ?? '',
				'end' => $this->opts['end'] ?? '',
				'deletedOnly' => $this->opts['deletedOnly'],
				'topOnly' => $this->opts['topOnly'],
				'newOnly' => $this->opts['newOnly'],
				'hideMinor' => $this->opts['hideMinor'],
				'nsInvert' => $this->opts['nsInvert'],
				'associated' => $this->opts['associated'],
			];

			$this->pager = new ContribsPager(
				$this->getContext(),
				$options,
				$this->getLinkRenderer(),
				$this->linkBatchFactory,
				$this->getHookContainer(),
				$this->loadBalancer,
				$this->actorMigration,
				$this->revisionStore,
				$this->namespaceInfo,
				$targetUser
			);
		}

		return $this->pager;
	}

	protected function getGroupName() {
		return 'users';
	}
}<|MERGE_RESOLUTION|>--- conflicted
+++ resolved
@@ -299,11 +299,7 @@
 			} else {
 				// @todo We just want a wiki ID here, not a "DB domain", but
 				// current status of MediaWiki conflates the two. See T235955.
-<<<<<<< HEAD
-				$poolKey = WikiMap::getCurrentWikiDbDomain() . ':SpecialContributions:';
-=======
 				$poolKey = $this->loadBalancer->getLocalDomainID() . ':SpecialContributions:';
->>>>>>> d3bf11f5
 				if ( $this->getUser()->isAnon() ) {
 					$poolKey .= 'a:' . $this->getUser()->getName();
 				} else {
