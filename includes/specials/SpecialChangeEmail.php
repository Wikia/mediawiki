--- conflicted
+++ resolved
@@ -59,11 +59,7 @@
 	 * Main execution point
 	 * @param string|null $par
 	 */
-<<<<<<< HEAD
-	function execute( $par ) {
-=======
 	public function execute( $par ) {
->>>>>>> d3bf11f5
 		$out = $this->getOutput();
 		$out->disallowUserJs();
 
@@ -85,10 +81,6 @@
 		// require both permissions.
 		if ( !$this->getAuthority()->isAllowed( 'viewmyprivateinfo' ) ) {
 			throw new PermissionsError( 'viewmyprivateinfo' );
-		}
-
-		if ( $user->isBlockedFromEmailuser() ) {
-			throw new UserBlockedError( $user->getBlock() );
 		}
 
 		parent::checkExecutePermissions( $user );
@@ -182,13 +174,8 @@
 			return Status::newFatal( 'actionthrottledtext' );
 		}
 
-<<<<<<< HEAD
-		$oldaddr = $user->getEmail();
-		$status = $user->setEmailWithConfirmation( $newaddr );
-=======
 		$userLatest = $user->getInstanceForUpdate();
 		$status = $userLatest->setEmailWithConfirmation( $newaddr );
->>>>>>> d3bf11f5
 		if ( !$status->isGood() ) {
 			return $status;
 		}
