<?php
/**
 * Implements Special:Redirect
 *
 * This program is free software; you can redistribute it and/or modify
 * it under the terms of the GNU General Public License as published by
 * the Free Software Foundation; either version 2 of the License, or
 * (at your option) any later version.
 *
 * This program is distributed in the hope that it will be useful,
 * but WITHOUT ANY WARRANTY; without even the implied warranty of
 * MERCHANTABILITY or FITNESS FOR A PARTICULAR PURPOSE. See the
 * GNU General Public License for more details.
 *
 * You should have received a copy of the GNU General Public License along
 * with this program; if not, write to the Free Software Foundation, Inc.,
 * 51 Franklin Street, Fifth Floor, Boston, MA 02110-1301, USA.
 * http://www.gnu.org/copyleft/gpl.html
 *
 * @file
 * @ingroup SpecialPage
 */

<<<<<<< HEAD
use MediaWiki\MediaWikiServices;
=======
use MediaWiki\User\UserFactory;
>>>>>>> d3bf11f5

/**
 * A special page that redirects to: the user for a numeric user id,
 * the file for a given filename, or the page for a given revision id.
 *
 * @ingroup SpecialPage
 * @since 1.22
 */
class SpecialRedirect extends FormSpecialPage {

	/**
	 * The type of the redirect (user/file/revision)
	 *
	 * Example value: `'user'`
	 *
	 * @var string
	 */
	protected $mType;

	/**
	 * The identifier/value for the redirect (which id, which file)
	 *
	 * Example value: `'42'`
	 *
	 * @var string
	 */
	protected $mValue;

	/** @var RepoGroup */
	private $repoGroup;

	/** @var UserFactory */
	private $userFactory;

	/**
	 * @param RepoGroup $repoGroup
	 * @param UserFactory $userFactory
	 */
	public function __construct(
		RepoGroup $repoGroup,
		UserFactory $userFactory
	) {
		parent::__construct( 'Redirect' );
		$this->mType = null;
		$this->mValue = null;

		$this->repoGroup = $repoGroup;
		$this->userFactory = $userFactory;
	}

	/**
	 * Set $mType and $mValue based on parsed value of $subpage.
	 * @param string $subpage
	 */
	public function setParameter( $subpage ) {
		// parse $subpage to pull out the parts
		$parts = explode( '/', $subpage, 2 );
		$this->mType = $parts[0];
		$this->mValue = $parts[1] ?? null;
	}

	/**
	 * Handle Special:Redirect/user/xxxx (by redirecting to User:YYYY)
	 *
	 * @return Status A good status contains the url to redirect to
	 */
	public function dispatchUser() {
		if ( !ctype_digit( $this->mValue ) ) {
			// Message: redirect-not-numeric
			return Status::newFatal( $this->getMessagePrefix() . '-not-numeric' );
		}
		$user = $this->userFactory->newFromId( (int)$this->mValue );
		$user->load(); // Make sure the id is validated by loading the user
		if ( $user->isAnon() ) {
			// Message: redirect-not-exists
			return Status::newFatal( $this->getMessagePrefix() . '-not-exists' );
		}
<<<<<<< HEAD
		if ( $user->isHidden() && !MediaWikiServices::getInstance()->getPermissionManager()
			->userHasRight( $this->getUser(), 'hideuser' )
		) {
			throw new PermissionsError( null, [ 'badaccess-group0' ] );
		}
		$userpage = Title::makeTitle( NS_USER, $username );

		return Status::newGood( [
			$userpage->getFullURL( '', false, PROTO_CURRENT ), 302
=======
		if ( $user->isHidden() && !$this->getAuthority()->isAllowed( 'hideuser' ) ) {
			throw new PermissionsError( null, [ 'badaccess-group0' ] );
		}

		return Status::newGood( [
			$user->getUserPage()->getFullURL( '', false, PROTO_CURRENT ), 302
>>>>>>> d3bf11f5
		] );
	}

	/**
	 * Handle Special:Redirect/file/xxxx
	 *
	 * @return Status A good status contains the url to redirect to
	 */
	public function dispatchFile() {
		try {
			$title = Title::newFromTextThrow( $this->mValue, NS_FILE );
			if ( $title && !$title->inNamespace( NS_FILE ) ) {
				// If the given value contains a namespace enforce file namespace
				$title = Title::newFromTextThrow( Title::makeName( NS_FILE, $this->mValue ) );
			}
		} catch ( MalformedTitleException $e ) {
			return Status::newFatal( $e->getMessageObject() );
		}
		$file = $this->repoGroup->findFile( $title );

		if ( !$file || !$file->exists() ) {
			// Message: redirect-not-exists
			return Status::newFatal( $this->getMessagePrefix() . '-not-exists' );
		}
		// Default behavior: Use the direct link to the file.
		$url = $file->getUrl();
		$request = $this->getRequest();
		$width = $request->getInt( 'width', -1 );
		$height = $request->getInt( 'height', -1 );

		// If a width is requested...
		if ( $width != -1 ) {
			$mto = $file->transform( [ 'width' => $width, 'height' => $height ] );
			// ... and we can
			if ( $mto && !$mto->isError() ) {
				// ... change the URL to point to a thumbnail.
				// Note: This url is more temporary as can change
				// if file is reuploaded and has different aspect ratio.
				$url = [ $mto->getUrl(), $height === -1 ? 301 : 302 ];
			}
		}

		return Status::newGood( $url );
	}

	/**
	 * Handle Special:Redirect/revision/xxx
	 * (by redirecting to index.php?oldid=xxx)
	 *
	 * @return Status A good status contains the url to redirect to
	 */
	public function dispatchRevision() {
		$oldid = $this->mValue;
		if ( !ctype_digit( $oldid ) ) {
			// Message: redirect-not-numeric
			return Status::newFatal( $this->getMessagePrefix() . '-not-numeric' );
		}
		$oldid = (int)$oldid;
		if ( $oldid === 0 ) {
			// Message: redirect-not-exists
			return Status::newFatal( $this->getMessagePrefix() . '-not-exists' );
		}

		return Status::newGood( wfAppendQuery( wfScript( 'index' ), [
			'oldid' => $oldid
		] ) );
	}

	/**
	 * Handle Special:Redirect/page/xxx (by redirecting to index.php?curid=xxx)
	 *
	 * @return Status A good status contains the url to redirect to
	 */
	public function dispatchPage() {
		$curid = $this->mValue;
		if ( !ctype_digit( $curid ) ) {
			// Message: redirect-not-numeric
			return Status::newFatal( $this->getMessagePrefix() . '-not-numeric' );
		}
		$curid = (int)$curid;
		if ( $curid === 0 ) {
			// Message: redirect-not-exists
			return Status::newFatal( $this->getMessagePrefix() . '-not-exists' );
		}

		return Status::newGood( wfAppendQuery( wfScript( 'index' ), [
			'curid' => $curid
		] ) );
	}

	/**
	 * Handle Special:Redirect/logid/xxx
	 * (by redirecting to index.php?title=Special:Log&logid=xxx)
	 *
	 * @since 1.27
	 * @return Status A good status contains the url to redirect to
	 */
	public function dispatchLog() {
		$logid = $this->mValue;
		if ( !ctype_digit( $logid ) ) {
			// Message: redirect-not-numeric
			return Status::newFatal( $this->getMessagePrefix() . '-not-numeric' );
		}
		$logid = (int)$logid;
		if ( $logid === 0 ) {
			// Message: redirect-not-exists
			return Status::newFatal( $this->getMessagePrefix() . '-not-exists' );
		}
		$query = [ 'title' => 'Special:Log', 'logid' => $logid ];
		return Status::newGood( wfAppendQuery( wfScript( 'index' ), $query ) );
	}

	/**
	 * Use appropriate dispatch* method to obtain a redirection URL,
	 * and either: redirect, set a 404 error code and error message,
	 * or do nothing (if $mValue wasn't set) allowing the form to be
	 * displayed.
	 *
	 * @return Status|bool True if a redirect was successfully handled.
	 */
	private function dispatch() {
		// the various namespaces supported by Special:Redirect
		switch ( $this->mType ) {
			case 'user':
				$status = $this->dispatchUser();
				break;
			case 'file':
				$status = $this->dispatchFile();
				break;
			case 'revision':
				$status = $this->dispatchRevision();
				break;
			case 'page':
				$status = $this->dispatchPage();
				break;
			case 'logid':
				$status = $this->dispatchLog();
				break;
			default:
				$status = null;
				break;
		}
		if ( $status && $status->isGood() ) {
			// These urls can sometimes be linked from prominent places,
			// so varnish cache.
			$value = $status->getValue();
			if ( is_array( $value ) ) {
				list( $url, $code ) = $value;
			} else {
				$url = $value;
				$code = 301;
			}
			if ( $code === 301 ) {
				$this->getOutput()->setCdnMaxage( 60 * 60 );
			} else {
				$this->getOutput()->setCdnMaxage( 10 );
			}
			$this->getOutput()->redirect( $url, $code );

			return true;
		}
		if ( $this->mValue !== null ) {
			$this->getOutput()->setStatusCode( 404 );

			return $status;
		}

		return false;
	}

	protected function getFormFields() {
		$mp = $this->getMessagePrefix();
		$ns = [
			// subpage => message
			// Messages: redirect-user, redirect-page, redirect-revision,
			// redirect-file, redirect-logid
			'user' => $mp . '-user',
			'page' => $mp . '-page',
			'revision' => $mp . '-revision',
			'file' => $mp . '-file',
			'logid' => $mp . '-logid',
		];
		$a = [];
		$a['type'] = [
			'type' => 'select',
			'label-message' => $mp . '-lookup', // Message: redirect-lookup
			'options' => [],
			'default' => current( array_keys( $ns ) ),
		];
		foreach ( $ns as $n => $m ) {
			$m = $this->msg( $m )->text();
			$a['type']['options'][$m] = $n;
		}
		$a['value'] = [
			'type' => 'text',
			'label-message' => $mp . '-value' // Message: redirect-value
		];
		// set the defaults according to the parsed subpage path
		if ( !empty( $this->mType ) ) {
			$a['type']['default'] = $this->mType;
		}
		if ( !empty( $this->mValue ) ) {
			$a['value']['default'] = $this->mValue;
		}

		return $a;
	}

	public function onSubmit( array $data ) {
		if ( !empty( $data['type'] ) && !empty( $data['value'] ) ) {
			$this->setParameter( $data['type'] . '/' . $data['value'] );
		}

		/* if this returns false, will show the form */
		return $this->dispatch();
	}

	public function onSuccess() {
		/* do nothing, we redirect in $this->dispatch if successful. */
	}

	protected function alterForm( HTMLForm $form ) {
		/* display summary at top of page */
		$this->outputHeader();
		// tweak label on submit button
		// Message: redirect-submit
		$form->setSubmitTextMsg( $this->getMessagePrefix() . '-submit' );
		/* submit form every time */
		$form->setMethod( 'get' );
	}

	protected function getDisplayFormat() {
		return 'ooui';
	}

	/**
	 * Return an array of subpages that this special page will accept.
	 *
	 * @return string[] subpages
	 */
	protected function getSubpagesForPrefixSearch() {
		return [
			'file',
			'page',
			'revision',
			'user',
			'logid',
		];
	}

	/**
	 * @return bool
	 */
	public function requiresWrite() {
		return false;
	}

	/**
	 * @return bool
	 */
	public function requiresUnblock() {
		return false;
	}

	protected function getGroupName() {
		return 'redirects';
	}
}<|MERGE_RESOLUTION|>--- conflicted
+++ resolved
@@ -21,11 +21,7 @@
  * @ingroup SpecialPage
  */
 
-<<<<<<< HEAD
-use MediaWiki\MediaWikiServices;
-=======
 use MediaWiki\User\UserFactory;
->>>>>>> d3bf11f5
 
 /**
  * A special page that redirects to: the user for a numeric user id,
@@ -103,24 +99,12 @@
 			// Message: redirect-not-exists
 			return Status::newFatal( $this->getMessagePrefix() . '-not-exists' );
 		}
-<<<<<<< HEAD
-		if ( $user->isHidden() && !MediaWikiServices::getInstance()->getPermissionManager()
-			->userHasRight( $this->getUser(), 'hideuser' )
-		) {
-			throw new PermissionsError( null, [ 'badaccess-group0' ] );
-		}
-		$userpage = Title::makeTitle( NS_USER, $username );
-
-		return Status::newGood( [
-			$userpage->getFullURL( '', false, PROTO_CURRENT ), 302
-=======
 		if ( $user->isHidden() && !$this->getAuthority()->isAllowed( 'hideuser' ) ) {
 			throw new PermissionsError( null, [ 'badaccess-group0' ] );
 		}
 
 		return Status::newGood( [
 			$user->getUserPage()->getFullURL( '', false, PROTO_CURRENT ), 302
->>>>>>> d3bf11f5
 		] );
 	}
 
