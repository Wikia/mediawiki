--- conflicted
+++ resolved
@@ -112,28 +112,8 @@
 	 */
 	private $templateParser;
 
-<<<<<<< HEAD
-	public function __construct( IContextSource $context, array $options ) {
-		// Set ->target and ->contribs before calling parent::__construct() so
-		// parent can call $this->getIndexField() and get the right result. Set
-		// the rest too just to keep things simple.
-		$this->target = $options['target'] ?? '';
-		$this->contribs = $options['contribs'] ?? 'users';
-		$this->namespace = $options['namespace'] ?? '';
-		$this->tagFilter = $options['tagfilter'] ?? false;
-		$this->nsInvert = $options['nsInvert'] ?? false;
-		$this->associated = $options['associated'] ?? false;
-
-		$this->deletedOnly = !empty( $options['deletedOnly'] );
-		$this->topOnly = !empty( $options['topOnly'] );
-		$this->newOnly = !empty( $options['newOnly'] );
-		$this->hideMinor = !empty( $options['hideMinor'] );
-
-		parent::__construct( $context );
-=======
 	/** @var LinkBatchFactory */
 	private $linkBatchFactory;
->>>>>>> d3bf11f5
 
 	/** @var HookRunner */
 	private $hookRunner;
@@ -199,8 +179,6 @@
 			}
 		}
 
-<<<<<<< HEAD
-=======
 		$this->namespace = $options['namespace'] ?? '';
 		$this->tagFilter = $options['tagfilter'] ?? false;
 		$this->nsInvert = $options['nsInvert'] ?? false;
@@ -231,7 +209,6 @@
 			$this->messages[$msg] = $this->msg( $msg )->escaped();
 		}
 
->>>>>>> d3bf11f5
 		// Date filtering: use timestamp if available
 		$startTimestamp = '';
 		$endTimestamp = '';
@@ -353,20 +330,6 @@
 	 * @return string
 	 */
 	private function getTargetTable() {
-<<<<<<< HEAD
-		if ( $this->contribs == 'newbie' ) {
-			return 'revision';
-		}
-
-		$user = User::newFromName( $this->target, false );
-		$ipRangeConds = $user->isAnon() ? $this->getIpRangeConds( $this->mDb, $this->target ) : null;
-		if ( $ipRangeConds ) {
-			return 'ip_changes';
-		} else {
-			$conds = ActorMigration::newMigration()->getWhere( $this->mDb, 'rev_user', $user );
-			if ( isset( $conds['orconds']['actor'] ) ) {
-				// @todo: This will need changing when revision_actor_temp goes away
-=======
 		$dbr = $this->getDatabase();
 		$ipRangeConds = $this->targetUser->isRegistered()
 			? null : $this->getIpRangeConds( $dbr, $this->target );
@@ -375,7 +338,6 @@
 		} else {
 			$conds = $this->actorMigration->getWhere( $dbr, 'rev_user', $this->targetUser );
 			if ( isset( $conds['orconds']['actor'] ) ) {
->>>>>>> d3bf11f5
 				return 'revision_actor_temp';
 			}
 		}
@@ -383,13 +345,8 @@
 		return 'revision';
 	}
 
-<<<<<<< HEAD
-	function getQueryInfo() {
-		$revQuery = Revision::getQueryInfo( [ 'page', 'user' ] );
-=======
 	public function getQueryInfo() {
 		$revQuery = $this->revisionStore->getQueryInfo( [ 'page', 'user' ] );
->>>>>>> d3bf11f5
 		$queryInfo = [
 			'tables' => $revQuery['tables'],
 			'fields' => array_merge( $revQuery['fields'], [ 'page_is_new' ] ),
@@ -399,50 +356,6 @@
 		];
 
 		// WARNING: Keep this in sync with getTargetTable()!
-<<<<<<< HEAD
-
-		if ( $this->contribs == 'newbie' ) {
-			$max = $this->mDb->selectField( 'user', 'max(user_id)', '', __METHOD__ );
-			$queryInfo['conds'][] = $revQuery['fields']['rev_user'] . ' >' . (int)( $max - $max / 100 );
-			# ignore local groups with the bot right
-			# @todo FIXME: Global groups may have 'bot' rights
-			$groupsWithBotPermission = User::getGroupsWithPermission( 'bot' );
-			if ( count( $groupsWithBotPermission ) ) {
-				$queryInfo['tables'][] = 'user_groups';
-				$queryInfo['conds'][] = 'ug_group IS NULL';
-				$queryInfo['join_conds']['user_groups'] = [
-					'LEFT JOIN', [
-						'ug_user = ' . $revQuery['fields']['rev_user'],
-						'ug_group' => $groupsWithBotPermission,
-						'ug_expiry IS NULL OR ug_expiry >= ' .
-							$this->mDb->addQuotes( $this->mDb->timestamp() )
-					]
-				];
-			}
-			// (T140537) Disallow looking too far in the past for 'newbies' queries. If the user requested
-			// a timestamp offset far in the past such that there are no edits by users with user_ids in
-			// the range, we would end up scanning all revisions from that offset until start of time.
-			$queryInfo['conds'][] = 'rev_timestamp > ' .
-				$this->mDb->addQuotes( $this->mDb->timestamp( wfTimestamp() - 30 * 24 * 60 * 60 ) );
-		} else {
-			$user = User::newFromName( $this->target, false );
-			$ipRangeConds = $user->isAnon() ? $this->getIpRangeConds( $this->mDb, $this->target ) : null;
-			if ( $ipRangeConds ) {
-				$queryInfo['tables'][] = 'ip_changes';
-				$queryInfo['join_conds']['ip_changes'] = [
-					'LEFT JOIN', [ 'ipc_rev_id = rev_id' ]
-				];
-				$queryInfo['conds'][] = $ipRangeConds;
-			} else {
-				// tables and joins are already handled by Revision::getQueryInfo()
-				$conds = ActorMigration::newMigration()->getWhere( $this->mDb, 'rev_user', $user );
-				$queryInfo['conds'][] = $conds['conds'];
-				// Force the appropriate index to avoid bad query plans (T189026)
-				if ( isset( $conds['orconds']['actor'] ) ) {
-					// @todo: This will need changing when revision_actor_temp goes away
-					$queryInfo['options']['USE INDEX']['temp_rev_user'] = 'actor_timestamp';
-				}
-=======
 		$dbr = $this->getDatabase();
 		$ipRangeConds = !$this->targetUser->isRegistered() ? $this->getIpRangeConds( $dbr, $this->target ) : null;
 		if ( $ipRangeConds ) {
@@ -459,7 +372,6 @@
 			// Force the appropriate index to avoid bad query plans (T189026)
 			if ( isset( $conds['orconds']['actor'] ) ) {
 				$queryInfo['options']['USE INDEX']['temp_rev_user'] = 'actor_timestamp';
->>>>>>> d3bf11f5
 			}
 		}
 
