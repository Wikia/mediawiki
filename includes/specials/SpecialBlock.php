--- conflicted
+++ resolved
@@ -21,11 +21,6 @@
  * @ingroup SpecialPage
  */
 
-<<<<<<< HEAD
-use MediaWiki\Block\Restriction\PageRestriction;
-use MediaWiki\Block\Restriction\NamespaceRestriction;
-use MediaWiki\MediaWikiServices;
-=======
 use MediaWiki\Block\BlockActionInfo;
 use MediaWiki\Block\BlockPermissionCheckerFactory;
 use MediaWiki\Block\BlockUser;
@@ -43,7 +38,6 @@
 use MediaWiki\User\UserNamePrefixSearch;
 use MediaWiki\User\UserNameUtils;
 use Wikimedia\IPUtils;
->>>>>>> d3bf11f5
 
 /**
  * A special page that allows users with 'block' right to block users from
@@ -884,81 +878,8 @@
 		}
 		$restrictions = array_merge( $pageRestrictions, $namespaceRestrictions, $actionRestrictions );
 
-<<<<<<< HEAD
-		$priorBlock = null;
-		# Try to insert block. Is there a conflicting block?
-		$status = $block->insert();
-		if ( !$status ) {
-			# Indicates whether the user is confirming the block and is aware of
-			# the conflict (did not change the block target in the meantime)
-			$blockNotConfirmed = !$data['Confirm'] || ( array_key_exists( 'PreviousTarget', $data )
-				&& $data['PreviousTarget'] !== $target );
-
-			# Special case for API - T34434
-			$reblockNotAllowed = ( array_key_exists( 'Reblock', $data ) && !$data['Reblock'] );
-
-			# Show form unless the user is already aware of this...
-			if ( $blockNotConfirmed || $reblockNotAllowed ) {
-				return [ [ 'ipb_already_blocked', $block->getTarget() ] ];
-				# Otherwise, try to update the block...
-			} else {
-				# This returns direct blocks before autoblocks/rangeblocks, since we should
-				# be sure the user is blocked by now it should work for our purposes
-				$currentBlock = Block::newFromTarget( $target );
-				if ( $block->equals( $currentBlock ) ) {
-					return [ [ 'ipb_already_blocked', $block->getTarget() ] ];
-				}
-				# If the name was hidden and the blocking user cannot hide
-				# names, then don't allow any block changes...
-				if ( $currentBlock->getHideName() && !$performer->isAllowed( 'hideuser' ) ) {
-					return [ 'cant-see-hidden-user' ];
-				}
-
-				$priorBlock = clone $currentBlock;
-				$currentBlock->isHardblock( $block->isHardblock() );
-				$currentBlock->isCreateAccountBlocked( $block->isCreateAccountBlocked() );
-				$currentBlock->setExpiry( $block->getExpiry() );
-				$currentBlock->isAutoblocking( $block->isAutoblocking() );
-				$currentBlock->setHideName( $block->getHideName() );
-				$currentBlock->isEmailBlocked( $block->isEmailBlocked() );
-				$currentBlock->isUsertalkEditAllowed( $block->isUsertalkEditAllowed() );
-				$currentBlock->setReason( $block->getReason() );
-
-				if ( $enablePartialBlocks ) {
-					// Maintain the sitewide status. If partial blocks is not enabled,
-					// saving the block will result in a sitewide block.
-					$currentBlock->isSitewide( $block->isSitewide() );
-
-					// Set the block id of the restrictions.
-					$blockRestrictionStore = MediaWikiServices::getInstance()->getBlockRestrictionStore();
-					$currentBlock->setRestrictions(
-						$blockRestrictionStore->setBlockId( $currentBlock->getId(), $restrictions )
-					);
-				}
-
-				$status = $currentBlock->update();
-				// TODO handle failure
-
-				$logaction = 'reblock';
-
-				# Unset _deleted fields if requested
-				if ( $currentBlock->getHideName() && !$data['HideUser'] ) {
-					RevisionDeleteUser::unsuppressUserName( $target, $userId );
-				}
-
-				# If hiding/unhiding a name, this should go in the private logs
-				if ( (bool)$currentBlock->getHideName() ) {
-					$data['HideUser'] = true;
-				}
-
-				$block = $currentBlock;
-			}
-		} else {
-			$logaction = 'block';
-=======
 		if ( !isset( $data['Tags'] ) ) {
 			$data['Tags'] = [];
->>>>>>> d3bf11f5
 		}
 
 		$blockOptions = [
