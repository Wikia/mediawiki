--- conflicted
+++ resolved
@@ -271,12 +271,7 @@
 			'label' => $this->msg( 'ipb-pages-label' )->text(),
 			'exists' => true,
 			'max' => 10,
-<<<<<<< HEAD
 			'cssclass' => 'mw-block-partial-restriction',
-=======
-			'cssclass' => 'mw-block-restriction',
-			'default' => '',
->>>>>>> d648b1de
 			'showMissing' => false,
 			'excludeDynamicNamespaces' => true,
 			'input' => [
@@ -289,12 +284,7 @@
 			'type' => 'namespacesmultiselect',
 			'label' => $this->msg( 'ipb-namespaces-label' )->text(),
 			'exists' => true,
-<<<<<<< HEAD
 			'cssclass' => 'mw-block-partial-restriction',
-=======
-			'cssclass' => 'mw-block-restriction',
-			'default' => '',
->>>>>>> d648b1de
 			'input' => [
 				'autocomplete' => false
 			],
