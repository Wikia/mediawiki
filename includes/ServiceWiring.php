<?php
/**
 * Default wiring for MediaWiki services.
 *
 * This program is free software; you can redistribute it and/or modify
 * it under the terms of the GNU General Public License as published by
 * the Free Software Foundation; either version 2 of the License, or
 * (at your option) any later version.
 *
 * This program is distributed in the hope that it will be useful,
 * but WITHOUT ANY WARRANTY; without even the implied warranty of
 * MERCHANTABILITY or FITNESS FOR A PARTICULAR PURPOSE. See the
 * GNU General Public License for more details.
 *
 * You should have received a copy of the GNU General Public License along
 * with this program; if not, write to the Free Software Foundation, Inc.,
 * 51 Franklin Street, Fifth Floor, Boston, MA 02110-1301, USA.
 * http://www.gnu.org/copyleft/gpl.html
 *
 * @file
 *
 * This file is loaded by MediaWiki\MediaWikiServices::getInstance() during the
 * bootstrapping of the dependency injection framework.
 *
 * This file returns an array that associates service name with instantiator functions
 * that create the default instances for the services used by MediaWiki core.
 * For every service that MediaWiki core requires, an instantiator must be defined in
 * this file.
 *
 * Note that, ideally, all information used to instantiate service objects should come
 * from configuration. Information derived from the current request is acceptable, but
 * only where there is no feasible alternative. It is preferred that such information
 * (like the client IP, the acting user's identity, requested title, etc) be passed to
 * the service object's methods as parameters. This makes the flow of information more
 * obvious, and makes it easier to understand the behavior of services.
 *
 * @note As of version 1.27, MediaWiki is only beginning to use dependency injection.
 * The services defined here do not yet fully represent all services used by core,
 * much of the code still relies on global state for this accessing services.
 *
 * @since 1.27
 *
 * @see docs/Injection.md for an overview of using dependency injection in the
 *      MediaWiki code base.
 */

use Liuggio\StatsdClient\Factory\StatsdDataFactoryInterface;
use MediaWiki\Actions\ActionFactory;
use MediaWiki\Auth\AuthManager;
<<<<<<< HEAD
use MediaWiki\Block\BlockRestrictionStore;
=======
use MediaWiki\BadFileLookup;
use MediaWiki\Block\BlockActionInfo;
use MediaWiki\Block\BlockErrorFormatter;
use MediaWiki\Block\BlockManager;
use MediaWiki\Block\BlockPermissionCheckerFactory;
use MediaWiki\Block\BlockRestrictionStore;
use MediaWiki\Block\BlockUserFactory;
use MediaWiki\Block\BlockUtils;
use MediaWiki\Block\DatabaseBlockStore;
use MediaWiki\Block\UnblockUserFactory;
use MediaWiki\Block\UserBlockCommandFactory;
use MediaWiki\Cache\BacklinkCacheFactory;
use MediaWiki\Cache\LinkBatchFactory;
use MediaWiki\Collation\CollationFactory;
>>>>>>> d3bf11f5
use MediaWiki\Config\ConfigRepository;
use MediaWiki\Config\ServiceOptions;
use MediaWiki\Content\ContentHandlerFactory;
use MediaWiki\Content\IContentHandlerFactory;
use MediaWiki\Content\Transform\ContentTransformer;
use MediaWiki\EditPage\Constraint\EditConstraintFactory;
use MediaWiki\EditPage\SpamChecker;
use MediaWiki\FileBackend\FSFile\TempFSFileFactory;
use MediaWiki\FileBackend\LockManager\LockManagerGroupFactory;
use MediaWiki\HookContainer\DeprecatedHooks;
use MediaWiki\HookContainer\GlobalHookRegistry;
use MediaWiki\HookContainer\HookContainer;
use MediaWiki\HookContainer\HookRunner;
use MediaWiki\Http\HttpRequestFactory;
use MediaWiki\Interwiki\ClassicInterwikiLookup;
use MediaWiki\Interwiki\InterwikiLookup;
use MediaWiki\JobQueue\JobQueueGroupFactory;
use MediaWiki\Json\JsonCodec;
use MediaWiki\Languages\LanguageConverterFactory;
use MediaWiki\Languages\LanguageFactory;
use MediaWiki\Languages\LanguageFallback;
use MediaWiki\Languages\LanguageNameUtils;
use MediaWiki\Linker\LinkRenderer;
use MediaWiki\Linker\LinkRendererFactory;
use MediaWiki\Logger\LoggerFactory;
use MediaWiki\Mail\Emailer;
use MediaWiki\Mail\IEmailer;
use MediaWiki\MediaWikiServices;
use MediaWiki\Message\MessageFormatterFactory;
use MediaWiki\Page\ContentModelChangeFactory;
use MediaWiki\Page\DeletePageFactory;
use MediaWiki\Page\MergeHistoryFactory;
use MediaWiki\Page\MovePageFactory;
use MediaWiki\Page\PageCommandFactory;
use MediaWiki\Page\PageStore;
use MediaWiki\Page\PageStoreFactory;
use MediaWiki\Page\ParserOutputAccess;
use MediaWiki\Page\RollbackPageFactory;
use MediaWiki\Page\WikiPageFactory;
use MediaWiki\Parser\ParserCacheFactory;
use MediaWiki\Permissions\GroupPermissionsLookup;
use MediaWiki\Permissions\PermissionManager;
use MediaWiki\Permissions\RestrictionStore;
use MediaWiki\Preferences\DefaultPreferencesFactory;
use MediaWiki\Preferences\PreferencesFactory;
use MediaWiki\Revision\ContributionsLookup;
use MediaWiki\Revision\MainSlotRoleHandler;
use MediaWiki\Revision\RevisionFactory;
use MediaWiki\Revision\RevisionLookup;
use MediaWiki\Revision\RevisionRenderer;
use MediaWiki\Revision\RevisionStore;
use MediaWiki\Revision\RevisionStoreFactory;
use MediaWiki\Revision\SlotRoleRegistry;
use MediaWiki\Shell\CommandFactory;
use MediaWiki\Shell\ShellboxClientFactory;
use MediaWiki\SpecialPage\SpecialPageFactory;
use MediaWiki\Storage\BlobStore;
use MediaWiki\Storage\BlobStoreFactory;
use MediaWiki\Storage\EditResultCache;
use MediaWiki\Storage\NameTableStore;
use MediaWiki\Storage\NameTableStoreFactory;
use MediaWiki\Storage\PageEditStash;
use MediaWiki\Storage\PageUpdaterFactory;
use MediaWiki\Storage\RevertedTagUpdateManager;
use MediaWiki\Storage\SqlBlobStore;
use MediaWiki\Tidy\RemexDriver;
use MediaWiki\Tidy\TidyDriverBase;
use MediaWiki\User\ActorNormalization;
use MediaWiki\User\ActorStore;
use MediaWiki\User\ActorStoreFactory;
use MediaWiki\User\BotPasswordStore;
use MediaWiki\User\CentralId\CentralIdLookupFactory;
use MediaWiki\User\DefaultOptionsLookup;
use MediaWiki\User\TalkPageNotificationManager;
use MediaWiki\User\UserEditTracker;
use MediaWiki\User\UserFactory;
use MediaWiki\User\UserGroupManager;
use MediaWiki\User\UserGroupManagerFactory;
use MediaWiki\User\UserIdentity;
use MediaWiki\User\UserIdentityLookup;
use MediaWiki\User\UserNamePrefixSearch;
use MediaWiki\User\UserNameUtils;
use MediaWiki\User\UserOptionsLookup;
use MediaWiki\User\UserOptionsManager;
use MediaWiki\Watchlist\WatchlistManager;
use Wikimedia\DependencyStore\KeyValueDependencyStore;
use Wikimedia\DependencyStore\SqlModuleDependencyStore;
use Wikimedia\Message\IMessageFormatterFactory;
use Wikimedia\ObjectFactory;
use Wikimedia\RequestTimeout\CriticalSectionProvider;
use Wikimedia\RequestTimeout\RequestTimeout;
use Wikimedia\Services\RecursiveServiceDependencyException;
use Wikimedia\UUID\GlobalIdGenerator;

/** @phpcs-require-sorted-array */
return [
	'ActionFactory' => static function ( MediaWikiServices $services ): ActionFactory {
		return new ActionFactory(
			$services->getMainConfig()->get( 'Actions' ),
			LoggerFactory::getInstance( 'ActionFactory' ),
			$services->getObjectFactory(),
			$services->getHookContainer()
		);
	},

	'ActorMigration' => static function ( MediaWikiServices $services ): ActorMigration {
		return new ActorMigration(
			$services->getMainConfig()->get( 'ActorTableSchemaMigrationStage' ),
			$services->getActorStoreFactory()
		);
	},

	'ActorNormalization' => static function ( MediaWikiServices $services ): ActorNormalization {
		return $services->getActorStoreFactory()->getActorNormalization();
	},

	'ActorStore' => static function ( MediaWikiServices $services ): ActorStore {
		return $services->getActorStoreFactory()->getActorStore();
	},

	'ActorStoreFactory' => static function ( MediaWikiServices $services ): ActorStoreFactory {
		return new ActorStoreFactory(
			new ServiceOptions( ActorStoreFactory::CONSTRUCTOR_OPTIONS, $services->getMainConfig() ),
			$services->getDBLoadBalancerFactory(),
			$services->getUserNameUtils(),
			LoggerFactory::getInstance( 'ActorStore' )
		);
	},

	'AuthManager' => static function ( MediaWikiServices $services ): AuthManager {
		$authManager = new AuthManager(
			RequestContext::getMain()->getRequest(),
			$services->getMainConfig(),
			$services->getObjectFactory(),
			$services->getHookContainer(),
			$services->getReadOnlyMode(),
			$services->getUserNameUtils(),
			$services->getBlockManager(),
			$services->getWatchlistManager(),
			$services->getDBLoadBalancer(),
			$services->getContentLanguage(),
			$services->getLanguageConverterFactory(),
			$services->getBotPasswordStore(),
			$services->getUserFactory(),
			$services->getUserIdentityLookup(),
			$services->getUserOptionsManager()
		);
		$authManager->setLogger( LoggerFactory::getInstance( 'authentication' ) );
		return $authManager;
	},

	'BacklinkCacheFactory' => static function ( MediaWikiServices $services ): BacklinkCacheFactory {
		return new BacklinkCacheFactory( $services->getMainWANObjectCache() );
	},

	'BadFileLookup' => static function ( MediaWikiServices $services ): BadFileLookup {
		return new BadFileLookup(
			static function () {
				return wfMessage( 'bad_image_list' )->inContentLanguage()->plain();
			},
			$services->getLocalServerObjectCache(),
			$services->getRepoGroup(),
			$services->getTitleParser(),
			$services->getHookContainer()
		);
	},

	'BlobStore' => static function ( MediaWikiServices $services ): BlobStore {
		return $services->getService( '_SqlBlobStore' );
	},

	'BlobStoreFactory' => static function ( MediaWikiServices $services ): BlobStoreFactory {
		return new BlobStoreFactory(
			$services->getDBLoadBalancerFactory(),
			$services->getExternalStoreAccess(),
			$services->getMainWANObjectCache(),
			new ServiceOptions( BlobStoreFactory::CONSTRUCTOR_OPTIONS,
				$services->getMainConfig() )
		);
	},

	'BlockActionInfo' => static function ( MediaWikiServices $services ): BlockActionInfo {
		return new BlockActionInfo( $services->getHookContainer() );
	},

	'BlockErrorFormatter' => static function ( MediaWikiServices $services ): BlockErrorFormatter {
		return new BlockErrorFormatter(
			$services->getTitleFormatter()
		);
	},

<<<<<<< HEAD
	'BlockRestrictionStore' => function ( MediaWikiServices $services ) : BlockRestrictionStore {
=======
	'BlockManager' => static function ( MediaWikiServices $services ): BlockManager {
		return new BlockManager(
			new ServiceOptions(
				BlockManager::CONSTRUCTOR_OPTIONS,
				$services->getMainConfig()
			),
			$services->getPermissionManager(),
			$services->getUserFactory(),
			LoggerFactory::getInstance( 'BlockManager' ),
			$services->getHookContainer()
		);
	},

	'BlockPermissionCheckerFactory' => static function (
		MediaWikiServices $services
	): BlockPermissionCheckerFactory {
		return new BlockPermissionCheckerFactory(
			new ServiceOptions(
				BlockPermissionCheckerFactory::CONSTRUCTOR_OPTIONS,
				$services->getMainConfig()
			),
			$services->getBlockUtils()
		);
	},

	'BlockRestrictionStore' => static function ( MediaWikiServices $services ): BlockRestrictionStore {
>>>>>>> d3bf11f5
		return new BlockRestrictionStore(
			$services->getDBLoadBalancer()
		);
	},

<<<<<<< HEAD
	'CommentStore' => function ( MediaWikiServices $services ) : CommentStore {
=======
	'BlockUserFactory' => static function ( MediaWikiServices $services ): BlockUserFactory {
		return $services->getService( '_UserBlockCommandFactory' );
	},

	'BlockUtils' => static function ( MediaWikiServices $services ): BlockUtils {
		return new BlockUtils(
			new ServiceOptions(
				BlockUtils::CONSTRUCTOR_OPTIONS,
				$services->getMainConfig()
			),
			$services->getUserIdentityLookup(),
			$services->getUserNameUtils()
		);
	},

	'BotPasswordStore' => static function ( MediaWikiServices $services ): BotPasswordStore {
		return new BotPasswordStore(
			new ServiceOptions(
				BotPasswordStore::CONSTRUCTOR_OPTIONS,
				$services->getMainConfig()
			),
			$services->getCentralIdLookup(),
			$services->getDBLoadBalancerFactory()
		);
	},

	'CentralIdLookup' => static function ( MediaWikiServices $services ): CentralIdLookup {
		return $services->getCentralIdLookupFactory()->getLookup();
	},

	'CentralIdLookupFactory' => static function ( MediaWikiServices $services ): CentralIdLookupFactory {
		return new CentralIdLookupFactory(
			new ServiceOptions( CentralIdLookupFactory::CONSTRUCTOR_OPTIONS, $services->getMainConfig() ),
			$services->getObjectFactory(),
			$services->getUserIdentityLookup()
		);
	},

	'ChangeTagDefStore' => static function ( MediaWikiServices $services ): NameTableStore {
		return $services->getNameTableStoreFactory()->getChangeTagDef();
	},

	'CollationFactory' => static function ( MediaWikiServices $services ): CollationFactory {
		return new CollationFactory(
			new ServiceOptions(
				CollationFactory::CONSTRUCTOR_OPTIONS, $services->getMainConfig() ),
			$services->getObjectFactory(),
			$services->getHookContainer()
		);
	},

	'CommentStore' => static function ( MediaWikiServices $services ): CommentStore {
>>>>>>> d3bf11f5
		return new CommentStore(
			$services->getContentLanguage(),
			MIGRATION_NEW
		);
	},

	'ConfigFactory' => static function ( MediaWikiServices $services ): ConfigFactory {
		// Use the bootstrap config to initialize the ConfigFactory.
		$registry = $services->getBootstrapConfig()->get( 'ConfigRegistry' );
		$factory = new ConfigFactory();

		foreach ( $registry as $name => $callback ) {
			$factory->register( $name, $callback );
		}
		return $factory;
	},

	'ConfigRepository' => static function ( MediaWikiServices $services ): ConfigRepository {
		return new ConfigRepository( $services->getConfigFactory() );
	},

	'ConfiguredReadOnlyMode' => static function ( MediaWikiServices $services ): ConfiguredReadOnlyMode {
		$config = $services->getMainConfig();
		return new ConfiguredReadOnlyMode(
			$config->get( 'ReadOnly' ),
			$config->get( 'ReadOnlyFile' )
		);
	},

	'ContentHandlerFactory' => static function ( MediaWikiServices $services ): IContentHandlerFactory {
		$contentHandlerConfig = $services->getMainConfig()->get( 'ContentHandlers' );

		return new ContentHandlerFactory(
			$contentHandlerConfig,
			$services->getObjectFactory(),
			$services->getHookContainer(),
			LoggerFactory::getInstance( 'ContentHandler' )
		);
	},

	'ContentLanguage' => static function ( MediaWikiServices $services ): Language {
		return $services->getLanguageFactory()->getLanguage(
			$services->getMainConfig()->get( 'LanguageCode' ) );
	},

	'ContentModelChangeFactory' => static function ( MediaWikiServices $services ): ContentModelChangeFactory {
		return $services->getService( '_PageCommandFactory' );
	},

	'ContentModelStore' => static function ( MediaWikiServices $services ): NameTableStore {
		return $services->getNameTableStoreFactory()->getContentModels();
	},

	'ContentTransformer' => static function ( MediaWikiServices $services ): ContentTransformer {
		return new ContentTransformer( $services->getContentHandlerFactory() );
	},

	'ContributionsLookup' => static function ( MediaWikiServices $services ): ContributionsLookup {
		return new ContributionsLookup(
			$services->getRevisionStore(),
			$services->getLinkRendererFactory(),
			$services->getLinkBatchFactory(),
			$services->getHookContainer(),
			$services->getDBLoadBalancer(),
			$services->getActorMigration(),
			$services->getNamespaceInfo()
		);
	},

	'CriticalSectionProvider' => static function ( MediaWikiServices $services ): CriticalSectionProvider {
		$config = $services->getMainConfig();
		$limit = $config->get( 'CommandLineMode' ) ? INF : $config->get( 'CriticalSectionTimeLimit' );
		return RequestTimeout::singleton()->createCriticalSectionProvider( $limit );
	},

	'CryptHKDF' => static function ( MediaWikiServices $services ): CryptHKDF {
		$config = $services->getMainConfig();

		$secret = $config->get( 'HKDFSecret' ) ?: $config->get( 'SecretKey' );
		if ( !$secret ) {
			throw new RuntimeException( "Cannot use MWCryptHKDF without a secret." );
		}

		// In HKDF, the context can be known to the attacker, but this will
		// keep simultaneous runs from producing the same output.
		$context = [ microtime(), getmypid(), gethostname() ];

		// Setup salt cache. Use APC, or fallback to the main cache if it isn't setup
		$cache = $services->getLocalServerObjectCache();
		if ( $cache instanceof EmptyBagOStuff ) {
			$cache = ObjectCache::getLocalClusterInstance();
		}

		return new CryptHKDF( $secret, $config->get( 'HKDFAlgorithm' ), $cache, $context );
	},

	'DatabaseBlockStore' => static function ( MediaWikiServices $services ): DatabaseBlockStore {
		return new DatabaseBlockStore(
			new ServiceOptions(
				DatabaseBlockStore::CONSTRUCTOR_OPTIONS,
				$services->getMainConfig()
			),
			LoggerFactory::getInstance( 'DatabaseBlockStore' ),
			$services->getActorStoreFactory(),
			$services->getBlockRestrictionStore(),
			$services->getCommentStore(),
			$services->getHookContainer(),
			$services->getDBLoadBalancer(),
			$services->getReadOnlyMode(),
			$services->getUserFactory()
		);
	},

	'DateFormatterFactory' => static function ( MediaWikiServices $services ): DateFormatterFactory {
		return new DateFormatterFactory();
	},

	'DBLoadBalancer' => static function ( MediaWikiServices $services ): Wikimedia\Rdbms\ILoadBalancer {
		// just return the default LB from the DBLoadBalancerFactory service
		return $services->getDBLoadBalancerFactory()->getMainLB();
	},

	'DBLoadBalancerFactory' =>
	static function ( MediaWikiServices $services ): Wikimedia\Rdbms\LBFactory {
		$mainConfig = $services->getMainConfig();

		$cpStashType = $mainConfig->get( 'ChronologyProtectorStash' );
		if ( is_string( $cpStashType ) ) {
			$cpStash = ObjectCache::getInstance( $cpStashType );
		} else {
			try {
				$cpStash = ObjectCache::getLocalClusterInstance();
			} catch ( RecursiveServiceDependencyException $e ) {
				$cpStash = new EmptyBagOStuff(); // T141804: handle cases like CACHE_DB
			}
		}
		LoggerFactory::getInstance( 'DBReplication' )->debug(
			'ChronologyProtector using store {class}',
			[ 'class' => get_class( $cpStash ) ]
		);

		try {
			$wanCache = $services->getMainWANObjectCache();
		} catch ( RecursiveServiceDependencyException $e ) {
			$wanCache = WANObjectCache::newEmpty(); // T141804: handle cases like CACHE_DB
		}

		$srvCache = $services->getLocalServerObjectCache();
		if ( $srvCache instanceof EmptyBagOStuff ) {
			// Use process cache if no APCU or other local-server cache (e.g. on CLI)
			$srvCache = new HashBagOStuff( [ 'maxKeys' => 100 ] );
		}

		$lbConf = MWLBFactory::applyDefaultConfig(
			$mainConfig->get( 'LBFactoryConf' ),
			new ServiceOptions( MWLBFactory::APPLY_DEFAULT_CONFIG_OPTIONS, $mainConfig ),
			$services->getConfiguredReadOnlyMode(),
			$cpStash,
			$srvCache,
			$wanCache,
			$services->getCriticalSectionProvider()
		);

		$class = MWLBFactory::getLBFactoryClass( $lbConf );
		$instance = new $class( $lbConf );

		MWLBFactory::setDomainAliases( $instance );

		// NOTE: This accesses ProxyLookup from the MediaWikiServices singleton
		// for non-essential non-nonimal purposes (via WebRequest::getIP).
		// This state is fine (and meant) to be consistent for a given PHP process,
		// even if applied to the service container for a different wiki.
		MWLBFactory::applyGlobalState(
			$instance,
			$mainConfig,
			$services->getStatsdDataFactory()
		);

		return $instance;
	},

	'DeletePageFactory' => static function ( MediaWikiServices $services ): DeletePageFactory {
		return $services->getService( '_PageCommandFactory' );
	},

	'Emailer' => static function ( MediaWikiServices $services ): IEmailer {
		return new Emailer();
	},

	'EventRelayerGroup' => static function ( MediaWikiServices $services ): EventRelayerGroup {
		return new EventRelayerGroup( $services->getMainConfig()->get( 'EventRelayerConfig' ) );
	},

	'ExternalStoreAccess' => static function ( MediaWikiServices $services ): ExternalStoreAccess {
		return new ExternalStoreAccess(
			$services->getExternalStoreFactory(),
			LoggerFactory::getInstance( 'ExternalStore' )
		);
	},

	'ExternalStoreFactory' => static function ( MediaWikiServices $services ): ExternalStoreFactory {
		$config = $services->getMainConfig();
		$writeStores = $config->get( 'DefaultExternalStore' );

		return new ExternalStoreFactory(
			$config->get( 'ExternalStores' ),
			( $writeStores !== false ) ? (array)$writeStores : [],
			$services->getDBLoadBalancer()->getLocalDomainID(),
			LoggerFactory::getInstance( 'ExternalStore' )
		);
	},

	'FileBackendGroup' => static function ( MediaWikiServices $services ): FileBackendGroup {
		$mainConfig = $services->getMainConfig();

		$ld = WikiMap::getCurrentWikiDbDomain();
		$fallbackWikiId = WikiMap::getWikiIdFromDbDomain( $ld );
		// If the local wiki ID and local domain ID do not match, probably due to a non-default
		// schema, issue a warning. A non-default schema indicates that it might be used to
		// disambiguate different wikis.
		$legacyDomainId = strlen( $ld->getTablePrefix() )
			? "{$ld->getDatabase()}-{$ld->getTablePrefix()}"
			: $ld->getDatabase();
		if ( $ld->getSchema() !== null && $legacyDomainId !== $fallbackWikiId ) {
			wfWarn(
				"Legacy default 'domainId' is '$legacyDomainId' but wiki ID is '$fallbackWikiId'."
			);
		}

		$cache = $services->getLocalServerObjectCache();
		if ( $cache instanceof EmptyBagOStuff ) {
			$cache = new HashBagOStuff();
		}

		return new FileBackendGroup(
			new ServiceOptions( FileBackendGroup::CONSTRUCTOR_OPTIONS, $mainConfig,
				[ 'fallbackWikiId' => $fallbackWikiId ] ),
			$services->getConfiguredReadOnlyMode(),
			$cache,
			$services->getMainWANObjectCache(),
			$services->getMimeAnalyzer(),
			$services->getLockManagerGroupFactory(),
			$services->getTempFSFileFactory(),
			$services->getObjectFactory()
		);
	},

	'GenderCache' => static function ( MediaWikiServices $services ): GenderCache {
		$nsInfo = $services->getNamespaceInfo();
		// Database layer may be disabled, so processing without database connection
		$dbLoadBalancer = $services->isServiceDisabled( 'DBLoadBalancer' )
			? null
			: $services->getDBLoadBalancer();
		return new GenderCache( $nsInfo, $dbLoadBalancer, $services->get( '_DefaultOptionsLookup' ) );
	},

	'GlobalIdGenerator' => static function ( MediaWikiServices $services ): GlobalIdGenerator {
		$mainConfig = $services->getMainConfig();

		return new GlobalIdGenerator(
			$mainConfig->get( 'TmpDirectory' ),
			static function ( $command ) {
				return wfShellExec( $command );
			}
		);
	},

	'GroupPermissionsLookup' => static function ( MediaWikiServices $services ): GroupPermissionsLookup {
		return new GroupPermissionsLookup(
			new ServiceOptions( GroupPermissionsLookup::CONSTRUCTOR_OPTIONS, $services->getMainConfig() )
		);
	},

	'HookContainer' => static function ( MediaWikiServices $services ): HookContainer {
		$extRegistry = ExtensionRegistry::getInstance();
		$extDeprecatedHooks = $extRegistry->getAttribute( 'DeprecatedHooks' );
		$deprecatedHooks = new DeprecatedHooks( $extDeprecatedHooks );
		$hookRegistry = new GlobalHookRegistry( $extRegistry, $deprecatedHooks );
		return new HookContainer(
			$hookRegistry,
			$services->getObjectFactory()
		);
	},

	'HtmlCacheUpdater' => static function ( MediaWikiServices $services ): HtmlCacheUpdater {
		$config = $services->getMainConfig();

		return new HtmlCacheUpdater(
			$services->getHookContainer(),
			$services->getTitleFactory(),
			$config->get( 'CdnReboundPurgeDelay' ),
			$config->get( 'UseFileCache' ),
			$config->get( 'CdnMaxAge' )
		);
	},

	'HttpRequestFactory' =>
	static function ( MediaWikiServices $services ): HttpRequestFactory {
		return new HttpRequestFactory(
			new ServiceOptions(
				HttpRequestFactory::CONSTRUCTOR_OPTIONS,
				$services->getMainConfig()
			),
			LoggerFactory::getInstance( 'http' )
		);
	},

	'InterwikiLookup' => static function ( MediaWikiServices $services ): InterwikiLookup {
		$config = $services->getMainConfig();
		return new ClassicInterwikiLookup(
			$services->getContentLanguage(),
			$services->getMainWANObjectCache(),
			$services->getHookContainer(),
			$services->getDBLoadBalancer(),
			$config->get( 'InterwikiExpiry' ),
			$config->get( 'InterwikiCache' ),
			$config->get( 'InterwikiScopes' ),
			$config->get( 'InterwikiFallbackSite' )
		);
	},

	'JobQueueGroup' => static function ( MediaWikiServices $services ): JobQueueGroup {
		return $services->getJobQueueGroupFactory()->makeJobQueueGroup();
	},

	'JobQueueGroupFactory' => static function ( MediaWikiServices $services ): JobQueueGroupFactory {
		return new JobQueueGroupFactory(
			new ServiceOptions( JobQueueGroupFactory::CONSTRUCTOR_OPTIONS, $services->getMainConfig() ),
			$services->getConfiguredReadOnlyMode(),
			$services->getStatsdDataFactory(),
			$services->getMainWANObjectCache(),
			$services->getGlobalIdGenerator()
		);
	},

	'JobRunner' => static function ( MediaWikiServices $services ): JobRunner {
		return new JobRunner(
			new ServiceOptions( JobRunner::CONSTRUCTOR_OPTIONS, $services->getMainConfig() ),
			$services->getDBLoadBalancerFactory(),
			$services->getJobQueueGroup(),
			$services->getReadOnlyMode(),
			$services->getLinkCache(),
			$services->getStatsdDataFactory(),
			LoggerFactory::getInstance( 'runJobs' )
		);
	},

	'JsonCodec' => static function ( MediaWikiServices $services ): JsonCodec {
		return new JsonCodec();
	},

	'LanguageConverterFactory' => static function ( MediaWikiServices $services ): LanguageConverterFactory {
		$usePigLatinVariant = $services->getMainConfig()->get( 'UsePigLatinVariant' );
		$isConversionDisabled = $services->getMainConfig()->get( 'DisableLangConversion' );
		$isTitleConversionDisabled = $services->getMainConfig()->get( 'DisableTitleConversion' );
		return new LanguageConverterFactory(
			$usePigLatinVariant,
			$isConversionDisabled,
			$isTitleConversionDisabled,
			static function () use ( $services ) {
				return $services->getContentLanguage();
			}
		);
	},

	'LanguageFactory' => static function ( MediaWikiServices $services ): LanguageFactory {
		return new LanguageFactory(
			new ServiceOptions( LanguageFactory::CONSTRUCTOR_OPTIONS, $services->getMainConfig() ),
			$services->getLocalisationCache(),
			$services->getLanguageNameUtils(),
			$services->getLanguageFallback(),
			$services->getLanguageConverterFactory(),
			$services->getHookContainer()
		);
	},

	'LanguageFallback' => static function ( MediaWikiServices $services ): LanguageFallback {
		return new LanguageFallback(
			$services->getMainConfig()->get( 'LanguageCode' ),
			$services->getLocalisationCache(),
			$services->getLanguageNameUtils()
		);
	},

	'LanguageNameUtils' => static function ( MediaWikiServices $services ): LanguageNameUtils {
		return new LanguageNameUtils(
			new ServiceOptions(
				LanguageNameUtils::CONSTRUCTOR_OPTIONS,
				$services->getMainConfig()
			),
			$services->getHookContainer()
		);
	},

	'LinkBatchFactory' => static function ( MediaWikiServices $services ): LinkBatchFactory {
		return new LinkBatchFactory(
			$services->getLinkCache(),
			$services->getTitleFormatter(),
			$services->getContentLanguage(),
			$services->getGenderCache(),
			$services->getDBLoadBalancer()
		);
	},

	'LinkCache' => static function ( MediaWikiServices $services ): LinkCache {
		// Database layer may be disabled, so processing without database connection
		$dbLoadBalancer = $services->isServiceDisabled( 'DBLoadBalancer' )
			? null
			: $services->getDBLoadBalancer();
		$linkCache = new LinkCache(
			$services->getTitleFormatter(),
			$services->getMainWANObjectCache(),
			$services->getNamespaceInfo(),
			$dbLoadBalancer
		);
		$linkCache->setLogger( LoggerFactory::getInstance( 'LinkCache' ) );
		return $linkCache;
	},

	'LinkRenderer' => static function ( MediaWikiServices $services ): LinkRenderer {
		return $services->getLinkRendererFactory()->create();
	},

	'LinkRendererFactory' => static function ( MediaWikiServices $services ): LinkRendererFactory {
		return new LinkRendererFactory(
			$services->getTitleFormatter(),
			$services->getLinkCache(),
			$services->getNamespaceInfo(),
			$services->getSpecialPageFactory(),
			$services->getHookContainer()
		);
	},

	'LocalisationCache' => static function ( MediaWikiServices $services ): LocalisationCache {
		$conf = $services->getMainConfig()->get( 'LocalisationCacheConf' );

		$logger = LoggerFactory::getInstance( 'localisation' );

		$store = LocalisationCache::getStoreFromConf(
			$conf, $services->getMainConfig()->get( 'CacheDirectory' ) );
		$logger->debug( 'LocalisationCache using store ' . get_class( $store ) );

		return new $conf['class'](
			new ServiceOptions(
				LocalisationCache::CONSTRUCTOR_OPTIONS,
				// Two of the options are stored in $wgLocalisationCacheConf
				$conf,
				// In case someone set that config variable and didn't reset all keys, set defaults.
				[
					'forceRecache' => false,
					'manualRecache' => false,
				],
				// Some other options come from config itself
				$services->getMainConfig()
			),
			$store,
			$logger,
			[ static function () use ( $services ) {
				// NOTE: Make sure we use the same cache object that is assigned in the
				// constructor of the MessageBlobStore class used by ResourceLoader.
				// T231866: Avoid circular dependency via ResourceLoader.
				MessageBlobStore::clearGlobalCacheEntry( $services->getMainWANObjectCache() );
			} ],
			$services->getLanguageNameUtils(),
			$services->getHookContainer()
		);
	},

	'LocalServerObjectCache' => static function ( MediaWikiServices $services ): BagOStuff {
		return ObjectCache::makeLocalServerCache();
	},

	'LockManagerGroupFactory' => static function ( MediaWikiServices $services ): LockManagerGroupFactory {
		return new LockManagerGroupFactory(
			WikiMap::getCurrentWikiDbDomain()->getId(),
			$services->getMainConfig()->get( 'LockManagers' ),
			$services->getDBLoadBalancerFactory()
		);
	},

	'MagicWordFactory' => static function ( MediaWikiServices $services ): MagicWordFactory {
		return new MagicWordFactory(
			$services->getContentLanguage(),
			$services->getHookContainer()
		);
	},

	'MainConfig' => static function ( MediaWikiServices $services ): Config {
		// Use the 'main' config from the ConfigFactory service.
		return $services->getConfigFactory()->makeConfig( 'main' );
	},

	'MainObjectStash' => static function ( MediaWikiServices $services ): BagOStuff {
		$mainConfig = $services->getMainConfig();

		$id = $mainConfig->get( 'MainStash' );
		if ( !isset( $mainConfig->get( 'ObjectCaches' )[$id] ) ) {
			throw new UnexpectedValueException(
				"Cache type \"$id\" is not present in \$wgObjectCaches." );
		}

		$params = $mainConfig->get( 'ObjectCaches' )[$id];
		$params['stats'] = $services->getStatsdDataFactory();

		$store = ObjectCache::newFromParams( $params, $mainConfig );
		$store->getLogger()->debug( 'MainObjectStash using store {class}', [
			'class' => get_class( $store )
		] );

		return $store;
	},

	'MainWANObjectCache' => static function ( MediaWikiServices $services ): WANObjectCache {
		$mainConfig = $services->getMainConfig();

		$wanId = $mainConfig->get( 'MainWANCache' );
		$wanParams = $mainConfig->get( 'WANObjectCaches' )[$wanId] ?? null;
		if ( !$wanParams ) {
			throw new UnexpectedValueException(
				"wgWANObjectCaches must have \"$wanId\" set (via wgMainWANCache)"
			);
		}

		$cacheId = $wanParams['cacheId'];
		$wanClass = $wanParams['class'];
		unset( $wanParams['cacheId'] );
		unset( $wanParams['class'] );

		$storeParams = $mainConfig->get( 'ObjectCaches' )[$cacheId] ?? null;
		if ( !$storeParams ) {
			throw new UnexpectedValueException(
				"wgObjectCaches must have \"$cacheId\" set (via wgWANObjectCaches)"
			);
		}
		$storeParams['stats'] = $services->getStatsdDataFactory();
		$store = ObjectCache::newFromParams( $storeParams, $mainConfig );
		$logger = $store->getLogger();
		$logger->debug( 'MainWANObjectCache using store {class}', [
			'class' => get_class( $store )
		] );

		$wanParams['cache'] = $store;
		$wanParams['logger'] = $logger;
		$wanParams['secret'] = $wanParams['secret'] ?? $mainConfig->get( 'SecretKey' );
		if ( !$mainConfig->get( 'CommandLineMode' ) ) {
			// Send the statsd data post-send on HTTP requests; avoid in CLI mode (T181385)
			$wanParams['stats'] = $services->getStatsdDataFactory();
			// Let pre-emptive refreshes happen post-send on HTTP requests
			$wanParams['asyncHandler'] = [ DeferredUpdates::class, 'addCallableUpdate' ];
		}

		$instance = new $wanClass( $wanParams );

		'@phan-var WANObjectCache $instance';
		return $instance;
	},

	'MediaHandlerFactory' => static function ( MediaWikiServices $services ): MediaHandlerFactory {
		return new MediaHandlerFactory(
			LoggerFactory::getInstance( 'MediaHandlerFactory' ),
			$services->getMainConfig()->get( 'MediaHandlers' )
		);
	},

	'MergeHistoryFactory' => static function ( MediaWikiServices $services ): MergeHistoryFactory {
		return $services->getService( '_PageCommandFactory' );
	},

	'MessageCache' => static function ( MediaWikiServices $services ): MessageCache {
		$mainConfig = $services->getMainConfig();
		$clusterCache = ObjectCache::getInstance( $mainConfig->get( 'MessageCacheType' ) );
		$srvCache = $mainConfig->get( 'UseLocalMessageCache' )
			? $services->getLocalServerObjectCache()
			: new EmptyBagOStuff();

		$logger = LoggerFactory::getInstance( 'MessageCache' );
		$logger->debug( 'MessageCache using store {class}', [
			'class' => get_class( $clusterCache )
		] );

		return new MessageCache(
			$services->getMainWANObjectCache(),
			$clusterCache,
			$srvCache,
			$services->getContentLanguage(),
			$services->getLanguageConverterFactory()->getLanguageConverter(),
			$logger,
			[ 'useDB' => $mainConfig->get( 'UseDatabaseMessages' ) ],
			$services->getLanguageFactory(),
			$services->getLocalisationCache(),
			$services->getLanguageNameUtils(),
			$services->getLanguageFallback(),
			$services->getHookContainer()
		);
	},

	'MessageFormatterFactory' => static function ( MediaWikiServices $services ): IMessageFormatterFactory {
		return new MessageFormatterFactory();
	},

	'MimeAnalyzer' => static function ( MediaWikiServices $services ): MimeAnalyzer {
		$logger = LoggerFactory::getInstance( 'Mime' );
		$mainConfig = $services->getMainConfig();
		$hookRunner = new HookRunner( $services->getHookContainer() );
		$params = [
			'typeFile' => $mainConfig->get( 'MimeTypeFile' ),
			'infoFile' => $mainConfig->get( 'MimeInfoFile' ),
			'xmlTypes' => $mainConfig->get( 'XMLMimeTypes' ),
			'guessCallback' =>
				static function ( $mimeAnalyzer, &$head, &$tail, $file, &$mime )
				use ( $logger, $hookRunner ) {
					// Also test DjVu
					$deja = new DjVuImage( $file );
					if ( $deja->isValid() ) {
						$logger->info( "Detected $file as image/vnd.djvu\n" );
						$mime = 'image/vnd.djvu';

						return;
					}
					// Some strings by reference for performance - assuming well-behaved hooks
					$hookRunner->onMimeMagicGuessFromContent(
						$mimeAnalyzer, $head, $tail, $file, $mime );
				},
			'extCallback' => static function ( $mimeAnalyzer, $ext, &$mime ) use ( $hookRunner ) {
				// Media handling extensions can improve the MIME detected
				$hookRunner->onMimeMagicImproveFromExtension( $mimeAnalyzer, $ext, $mime );
			},
			'initCallback' => static function ( $mimeAnalyzer ) use ( $hookRunner ) {
				// Allow media handling extensions adding MIME-types and MIME-info
				$hookRunner->onMimeMagicInit( $mimeAnalyzer );
			},
			'logger' => $logger
		];

		if ( $params['infoFile'] === 'includes/mime.info' ) {
			$params['infoFile'] = MimeAnalyzer::USE_INTERNAL;
		}

		if ( $params['typeFile'] === 'includes/mime.types' ) {
			$params['typeFile'] = MimeAnalyzer::USE_INTERNAL;
		}

		$detectorCmd = $mainConfig->get( 'MimeDetectorCommand' );
		if ( $detectorCmd ) {
			$factory = $services->getShellCommandFactory();
			$params['detectCallback'] = static function ( $file ) use ( $detectorCmd, $factory ) {
				$result = $factory->create()
					// $wgMimeDetectorCommand can contain commands with parameters
					->unsafeParams( $detectorCmd )
					->params( $file )
					->execute();
				return $result->getStdout();
			};
		}

		return new MimeAnalyzer( $params );
	},

	'MovePageFactory' => static function ( MediaWikiServices $services ): MovePageFactory {
		return $services->getService( '_PageCommandFactory' );
	},

	'NamespaceInfo' => static function ( MediaWikiServices $services ): NamespaceInfo {
		return new NamespaceInfo(
			new ServiceOptions( NamespaceInfo::CONSTRUCTOR_OPTIONS, $services->getMainConfig() ),
			$services->getHookContainer()
		);
	},

	'NameTableStoreFactory' => static function ( MediaWikiServices $services ): NameTableStoreFactory {
		return new NameTableStoreFactory(
			$services->getDBLoadBalancerFactory(),
			$services->getMainWANObjectCache(),
			LoggerFactory::getInstance( 'NameTableSqlStore' )
		);
	},

	'ObjectFactory' => static function ( MediaWikiServices $services ): ObjectFactory {
		return new ObjectFactory( $services );
	},

	'OldRevisionImporter' => static function ( MediaWikiServices $services ): OldRevisionImporter {
		return new ImportableOldRevisionImporter(
			true,
			LoggerFactory::getInstance( 'OldRevisionImporter' ),
			$services->getDBLoadBalancer(),
			$services->getRevisionStore(),
			$services->getSlotRoleRegistry(),
			$services->getWikiPageFactory()
		);
	},

	'PageEditStash' => static function ( MediaWikiServices $services ): PageEditStash {
		$config = $services->getMainConfig();

		return new PageEditStash(
			ObjectCache::getLocalClusterInstance(),
			$services->getDBLoadBalancer(),
			LoggerFactory::getInstance( 'StashEdit' ),
			$services->getStatsdDataFactory(),
			$services->getUserEditTracker(),
			$services->getUserFactory(),
			$services->getHookContainer(),
			defined( 'MEDIAWIKI_JOB_RUNNER' ) || $config->get( 'CommandLineMode' )
				? PageEditStash::INITIATOR_JOB_OR_CLI
				: PageEditStash::INITIATOR_USER
		);
	},

	'PageProps' => static function ( MediaWikiServices $services ): PageProps {
		return new PageProps(
			$services->getLinkBatchFactory(),
			$services->getDBLoadBalancer()
		);
	},

	'PageStore' => static function ( MediaWikiServices $services ): PageStore {
		return $services->getPageStoreFactory()->getPageStore();
	},

	'PageStoreFactory' => static function ( MediaWikiServices $services ): PageStoreFactory {
		$options = new ServiceOptions(
			PageStoreFactory::CONSTRUCTOR_OPTIONS,
			$services->getMainConfig()
		);

		return new PageStoreFactory(
			$options,
			$services->getDBLoadBalancerFactory(),
			$services->getNamespaceInfo(),
			$services->getTitleParser(),
			$services->getLinkCache(),
			$services->getStatsdDataFactory()
		);
	},

	'PageUpdaterFactory' => static function (
		MediaWikiServices $services
	): PageUpdaterFactory {
		$editResultCache = new EditResultCache(
			$services->getMainObjectStash(),
			$services->getDBLoadBalancer(),
			new ServiceOptions(
				EditResultCache::CONSTRUCTOR_OPTIONS,
				$services->getMainConfig()
			)
		);

		return new PageUpdaterFactory(
			$services->getRevisionStore(),
			$services->getRevisionRenderer(),
			$services->getSlotRoleRegistry(),
			$services->getParserCache(),
			$services->getJobQueueGroup(),
			$services->getMessageCache(),
			$services->getContentLanguage(),
			$services->getDBLoadBalancerFactory(),
			$services->getContentHandlerFactory(),
			$services->getHookContainer(),
			$editResultCache,
			$services->getUserNameUtils(),
			LoggerFactory::getInstance( 'SavePage' ),
			new ServiceOptions(
				PageUpdaterFactory::CONSTRUCTOR_OPTIONS,
				$services->getMainConfig()
			),
			$services->getUserEditTracker(),
			$services->getUserGroupManager(),
			$services->getTitleFormatter(),
			$services->getContentTransformer(),
			$services->getPageEditStash(),
			$services->getTalkPageNotificationManager(),
			$services->getMainWANObjectCache(),
			$services->getPermissionManager(),
			ChangeTags::getSoftwareTags()
		);
	},

	'Parser' => static function ( MediaWikiServices $services ): Parser {
		return $services->getParserFactory()->create();
	},

	'ParserCache' => static function ( MediaWikiServices $services ): ParserCache {
		return $services->getParserCacheFactory()
			->getParserCache( ParserCacheFactory::DEFAULT_NAME );
	},

	'ParserCacheFactory' => static function ( MediaWikiServices $services ): ParserCacheFactory {
		$config = $services->getMainConfig();
		$cache = ObjectCache::getInstance( $config->get( 'ParserCacheType' ) );
		$wanCache = $services->getMainWANObjectCache();

		$options = new ServiceOptions( ParserCacheFactory::CONSTRUCTOR_OPTIONS, $config );

		return new ParserCacheFactory(
			$cache,
			$wanCache,
			$services->getHookContainer(),
			$services->getJsonCodec(),
			$services->getStatsdDataFactory(),
			LoggerFactory::getInstance( 'ParserCache' ),
			$options,
			$services->getTitleFactory(),
			$services->getWikiPageFactory()
		);
	},

	'ParserFactory' => static function ( MediaWikiServices $services ): ParserFactory {
		$options = new ServiceOptions( Parser::CONSTRUCTOR_OPTIONS,
			$services->getMainConfig()
		);

		return new ParserFactory(
			$options,
			$services->getMagicWordFactory(),
			$services->getContentLanguage(),
			wfUrlProtocols(),
			$services->getSpecialPageFactory(),
			$services->getLinkRendererFactory(),
			$services->getNamespaceInfo(),
			LoggerFactory::getInstance( 'Parser' ),
			$services->getBadFileLookup(),
			$services->getLanguageConverterFactory(),
			$services->getHookContainer(),
			$services->getTidy(),
			$services->getMainWANObjectCache(),
			$services->getUserOptionsLookup(),
			$services->getUserFactory(),
			$services->getTitleFormatter(),
			$services->getHttpRequestFactory()
		);
	},

	'ParserOutputAccess' => static function ( MediaWikiServices $services ): ParserOutputAccess {
		return new ParserOutputAccess(
			$services->getParserCache(),
			$services->getParserCacheFactory()->getRevisionOutputCache( 'rcache' ),
			$services->getRevisionLookup(),
			$services->getRevisionRenderer(),
			$services->getStatsdDataFactory(),
			$services->getDBLoadBalancerFactory(),
			LoggerFactory::getProvider(),
			$services->getWikiPageFactory(),
			$services->getTitleFormatter()
		);
	},

	'PasswordFactory' => static function ( MediaWikiServices $services ): PasswordFactory {
		$config = $services->getMainConfig();
		return new PasswordFactory(
			$config->get( 'PasswordConfig' ),
			$config->get( 'PasswordDefault' )
		);
	},

	'PasswordReset' => static function ( MediaWikiServices $services ): PasswordReset {
		$options = new ServiceOptions( PasswordReset::CONSTRUCTOR_OPTIONS, $services->getMainConfig() );
		return new PasswordReset(
			$options,
			LoggerFactory::getInstance( 'authentication' ),
			$services->getAuthManager(),
			$services->getHookContainer(),
			$services->getDBLoadBalancer(),
			$services->getUserFactory(),
			$services->getUserNameUtils(),
			$services->getUserOptionsLookup()
		);
	},

	'PerDbNameStatsdDataFactory' =>
	static function ( MediaWikiServices $services ): StatsdDataFactoryInterface {
		$config = $services->getMainConfig();
		$wiki = $config->get( 'DBname' );
		return new PrefixingStatsdDataFactoryProxy(
			$services->getStatsdDataFactory(),
			$wiki
		);
	},

	'PermissionManager' => static function ( MediaWikiServices $services ): PermissionManager {
		return new PermissionManager(
			new ServiceOptions(
				PermissionManager::CONSTRUCTOR_OPTIONS, $services->getMainConfig()
			),
			$services->getSpecialPageFactory(),
			$services->getRevisionLookup(),
			$services->getNamespaceInfo(),
			$services->getGroupPermissionsLookup(),
			$services->getUserGroupManager(),
			$services->getBlockErrorFormatter(),
			$services->getHookContainer(),
			$services->getUserCache()
		);
	},

	'PreferencesFactory' => static function ( MediaWikiServices $services ): PreferencesFactory {
		$factory = new DefaultPreferencesFactory(
			new ServiceOptions(
				DefaultPreferencesFactory::CONSTRUCTOR_OPTIONS, $services->getMainConfig() ),
			$services->getContentLanguage(),
			$services->getAuthManager(),
			$services->getLinkRendererFactory()->create(),
			$services->getNamespaceInfo(),
			$services->getPermissionManager(),
			$services->getLanguageConverterFactory()->getLanguageConverter(),
			$services->getLanguageNameUtils(),
			$services->getHookContainer(),
			$services->getUserOptionsManager(),
			$services->getLanguageConverterFactory(),
			$services->getParser(),
			$services->getSkinFactory(),
			$services->getUserGroupManager()
		);
		$factory->setLogger( LoggerFactory::getInstance( 'preferences' ) );

		return $factory;
	},

	'ProxyLookup' => static function ( MediaWikiServices $services ): ProxyLookup {
		$mainConfig = $services->getMainConfig();
		return new ProxyLookup(
			$mainConfig->get( 'CdnServers' ),
			$mainConfig->get( 'CdnServersNoPurge' ),
			$services->getHookContainer()
		);
	},

	'ReadOnlyMode' => static function ( MediaWikiServices $services ): ReadOnlyMode {
		return new ReadOnlyMode(
			$services->getConfiguredReadOnlyMode(),
			$services->getDBLoadBalancer()
		);
	},

	'RepoGroup' => static function ( MediaWikiServices $services ): RepoGroup {
		$config = $services->getMainConfig();
		return new RepoGroup(
			$config->get( 'LocalFileRepo' ),
			$config->get( 'ForeignFileRepos' ),
			$services->getMainWANObjectCache(),
			$services->getMimeAnalyzer()
		);
	},

	'ResourceLoader' => static function ( MediaWikiServices $services ): ResourceLoader {
		// @todo This should not take a Config object, but it's not so easy to remove because it
		// exposes it in a getter, which is actually used.
		global $IP;
		$config = $services->getMainConfig();

		$rl = new ResourceLoader(
			$config,
			LoggerFactory::getInstance( 'resourceloader' ),
			$config->get( 'ResourceLoaderUseObjectCacheForDeps' )
				? new KeyValueDependencyStore( $services->getMainObjectStash() )
				: new SqlModuleDependencyStore( $services->getDBLoadBalancer() )
		);

		$extRegistry = ExtensionRegistry::getInstance();
		// Attribute has precedence over config
		$modules = $extRegistry->getAttribute( 'ResourceModules' )
			+ $config->get( 'ResourceModules' );
		$moduleSkinStyles = $extRegistry->getAttribute( 'ResourceModuleSkinStyles' )
			+ $config->get( 'ResourceModuleSkinStyles' );

		$rl->setModuleSkinStyles( $moduleSkinStyles );
		$rl->addSource( $config->get( 'ResourceLoaderSources' ) );

		// Core modules, then extension/skin modules
		$rl->register( include "$IP/resources/Resources.php" );
		$rl->register( $modules );
		$hookRunner = new \MediaWiki\ResourceLoader\HookRunner( $services->getHookContainer() );
		$hookRunner->onResourceLoaderRegisterModules( $rl );

		$msgPosterAttrib = $extRegistry->getAttribute( 'MessagePosterModule' );
		$rl->register( 'mediawiki.messagePoster', [
			'localBasePath' => $IP,
			'debugRaw' => false,
			'scripts' => array_merge(
				[
					"resources/src/mediawiki.messagePoster/factory.js",
					"resources/src/mediawiki.messagePoster/MessagePoster.js",
					"resources/src/mediawiki.messagePoster/WikitextMessagePoster.js",
				],
				$msgPosterAttrib['scripts'] ?? []
			),
			'dependencies' => array_merge(
				[
					'oojs',
					'mediawiki.api',
					'mediawiki.ForeignApi',
				],
				$msgPosterAttrib['dependencies'] ?? []
			),
			'targets' => [ 'desktop', 'mobile' ],
		] );

		if ( $config->get( 'EnableJavaScriptTest' ) === true ) {
			$rl->registerTestModules();
		}

		return $rl;
	},

	'RestrictionStore' => static function ( MediaWikiServices $services ): RestrictionStore {
		return new RestrictionStore(
			new ServiceOptions(
				RestrictionStore::CONSTRUCTOR_OPTIONS, $services->getMainConfig()
			),
			$services->getMainWANObjectCache(),
			$services->getDBLoadBalancer(),
			$services->getLinkCache(),
			$services->getCommentStore(),
			$services->getHookContainer(),
			$services->getPageStore()
		);
	},

	'RevertedTagUpdateManager' => static function ( MediaWikiServices $services ): RevertedTagUpdateManager {
		$editResultCache = new EditResultCache(
			$services->getMainObjectStash(),
			$services->getDBLoadBalancer(),
			new ServiceOptions(
				EditResultCache::CONSTRUCTOR_OPTIONS,
				$services->getMainConfig()
			)
		);

		return new RevertedTagUpdateManager(
			$editResultCache,
			$services->getJobQueueGroup()
		);
	},

	'RevisionFactory' => static function ( MediaWikiServices $services ): RevisionFactory {
		return $services->getRevisionStore();
	},

	'RevisionLookup' => static function ( MediaWikiServices $services ): RevisionLookup {
		return $services->getRevisionStore();
	},

	'RevisionRenderer' => static function ( MediaWikiServices $services ): RevisionRenderer {
		$renderer = new RevisionRenderer(
			$services->getDBLoadBalancer(),
			$services->getSlotRoleRegistry()
		);

		$renderer->setLogger( LoggerFactory::getInstance( 'SaveParse' ) );
		return $renderer;
	},

	'RevisionStore' => static function ( MediaWikiServices $services ): RevisionStore {
		return $services->getRevisionStoreFactory()->getRevisionStore();
	},

	'RevisionStoreFactory' => static function ( MediaWikiServices $services ): RevisionStoreFactory {
		$config = $services->getMainConfig();

		if ( $config->has( 'MultiContentRevisionSchemaMigrationStage' ) ) {
			if ( $config->get( 'MultiContentRevisionSchemaMigrationStage' ) !== SCHEMA_COMPAT_NEW ) {
				throw new UnexpectedValueException(
					'The MultiContentRevisionSchemaMigrationStage setting is no longer supported!'
				);
			}
		}

		$store = new RevisionStoreFactory(
			$services->getDBLoadBalancerFactory(),
			$services->getBlobStoreFactory(),
			$services->getNameTableStoreFactory(),
			$services->getSlotRoleRegistry(),
			$services->getMainWANObjectCache(),
			$services->getCommentStore(),
			$services->getActorMigration(),
			$services->getActorStoreFactory(),
			LoggerFactory::getInstance( 'RevisionStore' ),
			$services->getContentHandlerFactory(),
			$services->getPageStoreFactory(),
			$services->getTitleFactory(),
			$services->getHookContainer()
		);

		return $store;
	},

	'RollbackPageFactory' => static function ( MediaWikiServices $services ): RollbackPageFactory {
		return $services->get( '_PageCommandFactory' );
	},

	'SearchEngineConfig' => static function ( MediaWikiServices $services ): SearchEngineConfig {
		// @todo This should not take a Config object, but it's not so easy to remove because it
		// exposes it in a getter, which is actually used.
		return new SearchEngineConfig(
			$services->getMainConfig(),
			$services->getContentLanguage(),
			$services->getHookContainer(),
			ExtensionRegistry::getInstance()->getAttribute( 'SearchMappings' )
		);
	},

	'SearchEngineFactory' => static function ( MediaWikiServices $services ): SearchEngineFactory {
		return new SearchEngineFactory(
			$services->getSearchEngineConfig(),
			$services->getHookContainer(),
			$services->getDBLoadBalancer()
		);
	},

	'ShellboxClientFactory' => static function ( MediaWikiServices $services ): ShellboxClientFactory {
		$urls = $services->getMainConfig()->get( 'ShellboxUrls' );
		// TODO: Remove this logic and $wgShellboxUrl configuration in 1.38
		$url = $services->getMainConfig()->get( 'ShellboxUrl' );
		if ( $url !== null ) {
			$urls['default'] = $url;
		}
		return new ShellboxClientFactory(
			$services->getHttpRequestFactory(),
			$urls,
			$services->getMainConfig()->get( 'ShellboxSecretKey' )
		);
	},

	'ShellCommandFactory' => static function ( MediaWikiServices $services ): CommandFactory {
		$config = $services->getMainConfig();

		$limits = [
			'time' => $config->get( 'MaxShellTime' ),
			'walltime' => $config->get( 'MaxShellWallClockTime' ),
			'memory' => $config->get( 'MaxShellMemory' ),
			'filesize' => $config->get( 'MaxShellFileSize' ),
		];
		$cgroup = $config->get( 'ShellCgroup' );
		$restrictionMethod = $config->get( 'ShellRestrictionMethod' );

		$factory = new CommandFactory( $services->getShellboxClientFactory(),
			$limits, $cgroup, $restrictionMethod );
		$factory->setLogger( LoggerFactory::getInstance( 'exec' ) );
		$factory->logStderr();

		return $factory;
	},

	'SiteLookup' => static function ( MediaWikiServices $services ): SiteLookup {
		// Use SiteStore as the SiteLookup as well. This was originally separated
		// to allow for a cacheable read-only interface, but this was never used.
		// SiteStore has caching (see below).
		return $services->getSiteStore();
	},

	'SiteStore' => static function ( MediaWikiServices $services ): SiteStore {
		$rawSiteStore = new DBSiteStore( $services->getDBLoadBalancer() );

		$cache = $services->getLocalServerObjectCache();
		if ( $cache instanceof EmptyBagOStuff ) {
			$cache = ObjectCache::getLocalClusterInstance();
		}

		return new CachingSiteStore( $rawSiteStore, $cache );
	},

	/** @suppress PhanTypeInvalidCallableArrayKey */
	'SkinFactory' => static function ( MediaWikiServices $services ): SkinFactory {
		$factory = new SkinFactory(
			$services->getObjectFactory(),
			(array)$services->getMainConfig()->get( 'SkipSkins' )
		);

		$names = $services->getMainConfig()->get( 'ValidSkinNames' );

		foreach ( $names as $name => $skin ) {
			if ( is_array( $skin ) ) {
				$spec = $skin;
				$displayName = $skin['displayname'] ?? $name;
			} else {
				$displayName = $skin;
				$spec = [
					'name' => $name,
					'class' => "Skin$skin"
				];
			}
			$factory->register( $name, $displayName, $spec );
		}

		// Register a hidden "fallback" skin
		$factory->register( 'fallback', 'Fallback', [
			'class' => SkinFallback::class,
			'args' => [
				[
					'name' => 'fallback',
					'styles' => [ 'mediawiki.skinning.interface' ],
					'templateDirectory' => __DIR__ . '/skins/templates/fallback',
				]
			]
		] );
		// Register a hidden skin for api output
		$factory->register( 'apioutput', 'ApiOutput', [
			'class' => SkinApi::class,
			'args' => [
				[
					'name' => 'apioutput',
					'styles' => [ 'mediawiki.skinning.interface' ],
					'templateDirectory' => __DIR__ . '/skins/templates/apioutput',
				]
			]
		] );

		return $factory;
	},

	'SlotRoleRegistry' => static function ( MediaWikiServices $services ): SlotRoleRegistry {
		$registry = new SlotRoleRegistry(
			$services->getSlotRoleStore()
		);

		$config = $services->getMainConfig();
		$contentHandlerFactory = $services->getContentHandlerFactory();
		$hookContainer = $services->getHookContainer();
		$titleFactory = $services->getTitleFactory();
		$registry->defineRole(
			'main',
			static function () use ( $config, $contentHandlerFactory, $hookContainer, $titleFactory ) {
				return new MainSlotRoleHandler(
					$config->get( 'NamespaceContentModels' ),
					$contentHandlerFactory,
					$hookContainer,
					$titleFactory
				);
			}
		);

		return $registry;
	},

	'SlotRoleStore' => static function ( MediaWikiServices $services ): NameTableStore {
		return $services->getNameTableStoreFactory()->getSlotRoles();
	},

	'SpamChecker' => static function ( MediaWikiServices $services ): SpamChecker {
		return new SpamChecker(
			(array)$services->getMainConfig()->get( 'SpamRegex' ),
			(array)$services->getMainConfig()->get( 'SummarySpamRegex' )
		);
	},

	'SpecialPageFactory' => static function ( MediaWikiServices $services ): SpecialPageFactory {
		return new SpecialPageFactory(
			new ServiceOptions(
				SpecialPageFactory::CONSTRUCTOR_OPTIONS, $services->getMainConfig() ),
			$services->getContentLanguage(),
			$services->getObjectFactory(),
			$services->getTitleFactory(),
			$services->getHookContainer()
		);
	},

	'StatsdDataFactory' => static function ( MediaWikiServices $services ): IBufferingStatsdDataFactory {
		return new BufferingStatsdDataFactory(
			rtrim( $services->getMainConfig()->get( 'StatsdMetricPrefix' ), '.' )
		);
	},

	'TalkPageNotificationManager' => static function (
		MediaWikiServices $services
	): TalkPageNotificationManager {
		return new TalkPageNotificationManager(
			new ServiceOptions(
				TalkPageNotificationManager::CONSTRUCTOR_OPTIONS, $services->getMainConfig()
			),
			$services->getDBLoadBalancer(),
			$services->getReadOnlyMode(),
			$services->getRevisionLookup()
		);
	},

	'TempFSFileFactory' => static function ( MediaWikiServices $services ): TempFSFileFactory {
		return new TempFSFileFactory( $services->getMainConfig()->get( 'TmpDirectory' ) );
	},

	'Tidy' => static function ( MediaWikiServices $services ): TidyDriverBase {
		return new RemexDriver(
			new ServiceOptions(
				RemexDriver::CONSTRUCTOR_OPTIONS, $services->getMainConfig()
			)
		);
	},

	'TitleFactory' => static function ( MediaWikiServices $services ): TitleFactory {
		return new TitleFactory();
	},

	'TitleFormatter' => static function ( MediaWikiServices $services ): TitleFormatter {
		return $services->getService( '_MediaWikiTitleCodec' );
	},

	'TitleParser' => static function ( MediaWikiServices $services ): TitleParser {
		return $services->getService( '_MediaWikiTitleCodec' );
	},

	'UnblockUserFactory' => static function ( MediaWikiServices $services ): UnblockUserFactory {
		return $services->getService( '_UserBlockCommandFactory' );
	},

	'UploadRevisionImporter' => static function ( MediaWikiServices $services ): UploadRevisionImporter {
		return new ImportableUploadRevisionImporter(
			$services->getMainConfig()->get( 'EnableUploads' ),
			LoggerFactory::getInstance( 'UploadRevisionImporter' )
		);
	},

	'UserCache' => static function ( MediaWikiServices $services ): UserCache {
		return new UserCache(
			LoggerFactory::getInstance( 'UserCache' ),
			$services->getDBLoadBalancer(),
			$services->getLinkBatchFactory()
		);
	},

	'UserEditTracker' => static function ( MediaWikiServices $services ): UserEditTracker {
		return new UserEditTracker(
			$services->getActorMigration(),
			$services->getDBLoadBalancer(),
			$services->getJobQueueGroup()
		);
	},

	'UserFactory' => static function ( MediaWikiServices $services ): UserFactory {
		return new UserFactory(
			$services->getDBLoadBalancer(),
			$services->getUserNameUtils()
		);
	},

	'UserGroupManager' => static function ( MediaWikiServices $services ): UserGroupManager {
		return $services->getUserGroupManagerFactory()->getUserGroupManager();
	},

	'UserGroupManagerFactory' => static function ( MediaWikiServices $services ): UserGroupManagerFactory {
		return new UserGroupManagerFactory(
			new ServiceOptions(
				UserGroupManager::CONSTRUCTOR_OPTIONS, $services->getMainConfig()
			),
			$services->getConfiguredReadOnlyMode(),
			$services->getDBLoadBalancerFactory(),
			$services->getHookContainer(),
			$services->getUserEditTracker(),
			$services->getGroupPermissionsLookup(),
			$services->getJobQueueGroupFactory(),
			LoggerFactory::getInstance( 'UserGroupManager' ),
			[ static function ( UserIdentity $user ) use ( $services ) {
				$services->getPermissionManager()->invalidateUsersRightsCache( $user );
				$services->getUserFactory()->newFromUserIdentity( $user )->invalidateCache();
			} ]
		);
	},

	'UserIdentityLookup' => static function ( MediaWikiServices $services ): UserIdentityLookup {
		return $services->getActorStoreFactory()->getUserIdentityLookup();
	},

	'UserNamePrefixSearch' => static function ( MediaWikiServices $services ): UserNamePrefixSearch {
		return new UserNamePrefixSearch(
			$services->getDBLoadBalancer(),
			$services->getUserFactory(),
			$services->getUserNameUtils()
		);
	},

	'UserNameUtils' => static function ( MediaWikiServices $services ): UserNameUtils {
		$messageFormatterFactory = new MessageFormatterFactory( Message::FORMAT_PLAIN );
		return new UserNameUtils(
			new ServiceOptions(
				UserNameUtils::CONSTRUCTOR_OPTIONS, $services->getMainConfig()
			),
			$services->getContentLanguage(),
			LoggerFactory::getInstance( 'UserNameUtils' ),
			$services->getTitleParser(),
			$messageFormatterFactory->getTextFormatter(
				$services->getContentLanguage()->getCode()
			),
			$services->getHookContainer()
		);
	},

	'UserOptionsLookup' => static function ( MediaWikiServices $services ): UserOptionsLookup {
		return $services->getUserOptionsManager();
	},

	'UserOptionsManager' => static function ( MediaWikiServices $services ): UserOptionsManager {
		return new UserOptionsManager(
			new ServiceOptions( UserOptionsManager::CONSTRUCTOR_OPTIONS, $services->getMainConfig() ),
			$services->get( '_DefaultOptionsLookup' ),
			$services->getLanguageConverterFactory(),
			$services->getDBLoadBalancer(),
			LoggerFactory::getInstance( 'UserOptionsManager' ),
			$services->getHookContainer()
		);
	},

	'VirtualRESTServiceClient' =>
	static function ( MediaWikiServices $services ): VirtualRESTServiceClient {
		$config = $services->getMainConfig()->get( 'VirtualRestConfig' );

		$vrsClient = new VirtualRESTServiceClient(
			$services->getHttpRequestFactory()->createMultiClient() );
		foreach ( $config['paths'] as $prefix => $serviceConfig ) {
			$class = $serviceConfig['class'];
			// Merge in the global defaults
			$constructArg = $serviceConfig['options'] ?? [];
			$constructArg += $config['global'];
			// Make the VRS service available at the mount point
			$vrsClient->mount( $prefix, [ 'class' => $class, 'config' => $constructArg ] );
		}

		return $vrsClient;
	},

	'WatchedItemQueryService' =>
	static function ( MediaWikiServices $services ): WatchedItemQueryService {
		return new WatchedItemQueryService(
			$services->getDBLoadBalancer(),
			$services->getCommentStore(),
			$services->getWatchedItemStore(),
			$services->getHookContainer(),
			$services->getMainConfig()->get( 'WatchlistExpiry' )
		);
	},

	'WatchedItemStore' => static function ( MediaWikiServices $services ): WatchedItemStore {
		$store = new WatchedItemStore(
			new ServiceOptions( WatchedItemStore::CONSTRUCTOR_OPTIONS,
				$services->getMainConfig() ),
			$services->getDBLoadBalancerFactory(),
			$services->getJobQueueGroup(),
			$services->getMainObjectStash(),
			new HashBagOStuff( [ 'maxKeys' => 100 ] ),
			$services->getReadOnlyMode(),
			$services->getNamespaceInfo(),
			$services->getRevisionLookup(),
			$services->getHookContainer(),
			$services->getLinkBatchFactory(),
			$services->getUserFactory(),
			$services->getTitleFactory()
		);
		$store->setStatsdDataFactory( $services->getStatsdDataFactory() );

		if ( $services->getMainConfig()->get( 'ReadOnlyWatchedItemStore' ) ) {
			$store = new NoWriteWatchedItemStore( $store );
		}

		return $store;
	},

	'WatchlistManager' => static function ( MediaWikiServices $services ): WatchlistManager {
		return new WatchlistManager(
			new ServiceOptions(
				WatchlistManager::CONSTRUCTOR_OPTIONS,
				$services->getMainConfig()
			),
			$services->getHookContainer(),
			$services->getReadOnlyMode(),
			$services->getRevisionLookup(),
			$services->getTalkPageNotificationManager(),
			$services->getWatchedItemStore(),
			$services->getUserFactory(),
			$services->getNamespaceInfo(),
			$services->getWikiPageFactory()
		);
	},

	'WikiImporterFactory' => static function ( MediaWikiServices $services ): WikiImporterFactory {
		return new WikiImporterFactory(
			$services->getMainConfig(),
			$services->getHookContainer(),
			$services->getContentLanguage(),
			$services->getNamespaceInfo(),
			$services->getTitleFactory(),
			$services->getWikiPageFactory(),
			$services->getWikiRevisionUploadImporter(),
			$services->getPermissionManager(),
			$services->getContentHandlerFactory(),
			$services->getSlotRoleRegistry()
		);
	},

	'WikiPageFactory' => static function ( MediaWikiServices $services ): WikiPageFactory {
		return new WikiPageFactory(
			$services->getTitleFactory(),
			new HookRunner( $services->getHookContainer() ),
			$services->getDBLoadBalancer()
		);
	},

	'WikiRevisionOldRevisionImporterNoUpdates' =>
	static function ( MediaWikiServices $services ): ImportableOldRevisionImporter {
		return new ImportableOldRevisionImporter(
			false,
			LoggerFactory::getInstance( 'OldRevisionImporter' ),
			$services->getDBLoadBalancer(),
			$services->getRevisionStore(),
			$services->getSlotRoleRegistry(),
			$services->getWikiPageFactory()
		);
	},

	'_DefaultOptionsLookup' => static function ( MediaWikiServices $services ): DefaultOptionsLookup {
		return new DefaultOptionsLookup(
			new ServiceOptions( DefaultOptionsLookup::CONSTRUCTOR_OPTIONS, $services->getMainConfig() ),
			$services->getContentLanguage(),
			$services->getHookContainer()
		);
	},

	'_EditConstraintFactory' => static function ( MediaWikiServices $services ): EditConstraintFactory {
		// This service is internal and currently only exists because a significant number
		// of dependencies will be needed by different constraints. It is not part of
		// the public interface and has no corresponding method in MediaWikiServices
		return new EditConstraintFactory(
			// Multiple
			new ServiceOptions(
				EditConstraintFactory::CONSTRUCTOR_OPTIONS,
				$services->getMainConfig()
			),
			LoggerFactory::getProvider(),

			// UserBlockConstraint
			$services->getPermissionManager(),

			// EditFilterMergedContentHookConstraint
			$services->getHookContainer(),

			// ReadOnlyConstraint
			$services->getReadOnlyMode(),

			// SpamRegexConstraint
			$services->getSpamChecker()
		);
	},

	'_MediaWikiTitleCodec' => static function ( MediaWikiServices $services ): MediaWikiTitleCodec {
		return new MediaWikiTitleCodec(
			$services->getContentLanguage(),
			$services->getGenderCache(),
			$services->getMainConfig()->get( 'LocalInterwikis' ),
			$services->getInterwikiLookup(),
			$services->getNamespaceInfo()
		);
	},

	'_PageCommandFactory' => static function ( MediaWikiServices $services ): PageCommandFactory {
		return new PageCommandFactory(
			$services->getMainConfig(),
			$services->getDBLoadBalancerFactory(),
			$services->getNamespaceInfo(),
			$services->getWatchedItemStore(),
			$services->getRepoGroup(),
			$services->getReadOnlyMode(),
			$services->getContentHandlerFactory(),
			$services->getRevisionStore(),
			$services->getSpamChecker(),
			$services->getTitleFormatter(),
			$services->getHookContainer(),
			$services->getWikiPageFactory(),
			$services->getUserFactory(),
			$services->getActorMigration(),
			$services->getActorNormalization(),
			$services->getTitleFactory(),
			$services->getUserEditTracker(),
			$services->getCollationFactory(),
			$services->getJobQueueGroup(),
			$services->getCommentStore(),
			ObjectCache::getInstance( 'db-replicated' ),
			WikiMap::getCurrentWikiDbDomain()->getId(),
			WebRequest::getRequestId(),
			$services->getBacklinkCacheFactory()
		);
	},

	'_SqlBlobStore' => static function ( MediaWikiServices $services ): SqlBlobStore {
		return $services->getBlobStoreFactory()->newSqlBlobStore();
	},

	'_UserBlockCommandFactory' => static function ( MediaWikiServices $services ): UserBlockCommandFactory {
		return new UserBlockCommandFactory(
			new ServiceOptions( UserBlockCommandFactory::CONSTRUCTOR_OPTIONS, $services->getMainConfig() ),
			$services->getHookContainer(),
			$services->getBlockPermissionCheckerFactory(),
			$services->getBlockUtils(),
			$services->getDatabaseBlockStore(),
			$services->getBlockRestrictionStore(),
			$services->getUserFactory(),
			$services->getUserEditTracker(),
			LoggerFactory::getInstance( 'BlockManager' ),
			$services->getTitleFactory(),
			$services->getBlockActionInfo()
		);
	},

	///////////////////////////////////////////////////////////////////////////
	// NOTE: When adding a service here, don't forget to add a getter function
	// in the MediaWikiServices class. The convenience getter should just call
	// $this->getService( 'FooBarService' ).
	///////////////////////////////////////////////////////////////////////////

];<|MERGE_RESOLUTION|>--- conflicted
+++ resolved
@@ -47,9 +47,6 @@
 use Liuggio\StatsdClient\Factory\StatsdDataFactoryInterface;
 use MediaWiki\Actions\ActionFactory;
 use MediaWiki\Auth\AuthManager;
-<<<<<<< HEAD
-use MediaWiki\Block\BlockRestrictionStore;
-=======
 use MediaWiki\BadFileLookup;
 use MediaWiki\Block\BlockActionInfo;
 use MediaWiki\Block\BlockErrorFormatter;
@@ -64,7 +61,6 @@
 use MediaWiki\Cache\BacklinkCacheFactory;
 use MediaWiki\Cache\LinkBatchFactory;
 use MediaWiki\Collation\CollationFactory;
->>>>>>> d3bf11f5
 use MediaWiki\Config\ConfigRepository;
 use MediaWiki\Config\ServiceOptions;
 use MediaWiki\Content\ContentHandlerFactory;
@@ -256,9 +252,6 @@
 		);
 	},
 
-<<<<<<< HEAD
-	'BlockRestrictionStore' => function ( MediaWikiServices $services ) : BlockRestrictionStore {
-=======
 	'BlockManager' => static function ( MediaWikiServices $services ): BlockManager {
 		return new BlockManager(
 			new ServiceOptions(
@@ -285,15 +278,11 @@
 	},
 
 	'BlockRestrictionStore' => static function ( MediaWikiServices $services ): BlockRestrictionStore {
->>>>>>> d3bf11f5
 		return new BlockRestrictionStore(
 			$services->getDBLoadBalancer()
 		);
 	},
 
-<<<<<<< HEAD
-	'CommentStore' => function ( MediaWikiServices $services ) : CommentStore {
-=======
 	'BlockUserFactory' => static function ( MediaWikiServices $services ): BlockUserFactory {
 		return $services->getService( '_UserBlockCommandFactory' );
 	},
@@ -346,7 +335,6 @@
 	},
 
 	'CommentStore' => static function ( MediaWikiServices $services ): CommentStore {
->>>>>>> d3bf11f5
 		return new CommentStore(
 			$services->getContentLanguage(),
 			MIGRATION_NEW
