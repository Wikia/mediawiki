<?php
/**
 * Contain classes to list log entries
 *
 * Copyright © 2004 Brion Vibber <brion@pobox.com>
 * https://www.mediawiki.org/
 *
 * This program is free software; you can redistribute it and/or modify
 * it under the terms of the GNU General Public License as published by
 * the Free Software Foundation; either version 2 of the License, or
 * (at your option) any later version.
 *
 * This program is distributed in the hope that it will be useful,
 * but WITHOUT ANY WARRANTY; without even the implied warranty of
 * MERCHANTABILITY or FITNESS FOR A PARTICULAR PURPOSE. See the
 * GNU General Public License for more details.
 *
 * You should have received a copy of the GNU General Public License along
 * with this program; if not, write to the Free Software Foundation, Inc.,
 * 51 Franklin Street, Fifth Floor, Boston, MA 02110-1301, USA.
 * http://www.gnu.org/copyleft/gpl.html
 *
 * @file
 */

use MediaWiki\HookContainer\HookRunner;
use MediaWiki\Linker\LinkRenderer;
use MediaWiki\MediaWikiServices;
use MediaWiki\Page\PageReference;
use MediaWiki\Permissions\Authority;
use Wikimedia\Rdbms\IDatabase;

class LogEventsList extends ContextSource {
	public const NO_ACTION_LINK = 1;
	public const NO_EXTRA_USER_LINKS = 2;
	public const USE_CHECKBOXES = 4;

	public $flags;

	/**
	 * @var bool
	 */
	protected $showTagEditUI;

	/**
	 * @var array
	 */
	protected $allowedActions = null;

	/**
	 * @var LinkRenderer|null
	 */
	private $linkRenderer;

	/** @var HookRunner */
	private $hookRunner;

	/**
	 * @stable to call. As of the 1.36 release, there is no factory for this class, and it is
	 *         instantiated directly by several extensions. The constructor needs to retain
	 *         backwards compatibility until a factory has been introduced.
	 *
	 * @param IContextSource $context
	 * @param LinkRenderer|null $linkRenderer
	 * @param int $flags Can be a combination of self::NO_ACTION_LINK,
	 *   self::NO_EXTRA_USER_LINKS or self::USE_CHECKBOXES.
	 */
	public function __construct( $context, $linkRenderer = null, $flags = 0 ) {
		$this->setContext( $context );
		$this->flags = $flags;
		$this->showTagEditUI = ChangeTags::showTagEditingUI( $this->getAuthority() );
		if ( $linkRenderer instanceof LinkRenderer ) {
			$this->linkRenderer = $linkRenderer;
		}
		$this->hookRunner = Hooks::runner();
	}

	/**
	 * @since 1.30
	 * @return LinkRenderer
	 */
	protected function getLinkRenderer() {
		if ( $this->linkRenderer !== null ) {
			return $this->linkRenderer;
		} else {
			return MediaWikiServices::getInstance()->getLinkRenderer();
		}
	}

	/**
	 * Show options for the log list
	 *
	 * @param array|string $types
	 * @param string $user
	 * @param string|PageReference $page
	 * @param bool $pattern
	 * @param int|string $year Use 0 to start with no year preselected.
	 * @param int|string $month A month in the 1..12 range. Use 0 to start with no month
	 *  preselected.
	 * @param int|string $day A day in the 1..31 range. Use 0 to start with no month
	 *  preselected.
	 * @param array|null $filter
	 * @param string $tagFilter Tag to select by default
	 * @param string|null $action
	 */
	public function showOptions( $types = [], $user = '', $page = '', $pattern = false, $year = 0,
		$month = 0, $day = 0, $filter = null, $tagFilter = '', $action = null
	) {
		// For B/C, we take strings, but make sure they are converted...
		$types = ( $types === '' ) ? [] : (array)$types;

		$formDescriptor = [];

		// Basic selectors
		$formDescriptor['type'] = $this->getTypeMenuDesc( $types );
		$formDescriptor['user'] = $this->getUserInputDesc( $user );
		$formDescriptor['page'] = $this->getTitleInputDesc( $page );

		// Add extra inputs if any
		// This could either be a form descriptor array or a string with raw HTML.
		// We need it to work in both cases and show a deprecation warning if it
		// is a string. See T199495.
		$extraInputsDescriptor = $this->getExtraInputsDesc( $types );
		if (
			is_array( $extraInputsDescriptor ) &&
			!empty( $extraInputsDescriptor )
		) {
			$formDescriptor[ 'extra' ] = $extraInputsDescriptor;
		} elseif (
			is_string( $extraInputsDescriptor ) &&
			$extraInputsDescriptor !== ''
		) {
			// We'll add this to the footer of the form later
			$extraInputsString = $extraInputsDescriptor;
			wfDeprecated( '$input in LogEventsListGetExtraInputs hook', '1.32' );
		}

		// Title pattern, if allowed
		if ( !$this->getConfig()->get( 'MiserMode' ) ) {
			$formDescriptor['pattern'] = $this->getTitlePatternDesc( $pattern );
		}

		// Date menu
		$formDescriptor['date'] = [
			'type' => 'date',
			'label-message' => 'date',
			'default' => $year && $month && $day ? sprintf( "%04d-%02d-%02d", $year, $month, $day ) : '',
		];

		// Tag filter
		$formDescriptor['tagfilter'] = [
			'type' => 'tagfilter',
			'name' => 'tagfilter',
			'label-message' => 'tag-filter',
		];

		// Filter links
		if ( $filter ) {
			$formDescriptor['filters'] = $this->getFiltersDesc( $filter );
		}

		// Action filter
		if (
			$action !== null &&
			$this->allowedActions !== null &&
			count( $this->allowedActions ) > 0
		) {
			$formDescriptor['subtype'] = $this->getActionSelectorDesc( $types, $action );
		}

		$context = new DerivativeContext( $this->getContext() );
		$context->setTitle( SpecialPage::getTitleFor( 'Log' ) ); // Remove subpage
		$htmlForm = HTMLForm::factory( 'ooui', $formDescriptor, $context );
		$htmlForm
			->setSubmitTextMsg( 'logeventslist-submit' )
			->setMethod( 'get' )
			->setWrapperLegendMsg( 'log' );

		// TODO This will should be removed at some point. See T199495.
		if ( isset( $extraInputsString ) ) {
			$htmlForm->addFooterText( Html::rawElement(
				'div',
				null,
				$extraInputsString
			) );
		}

		$htmlForm->prepareForm()->displayForm( false );
	}

	/**
	 * @param array $filter
	 * @return array Form descriptor
	 */
	private function getFiltersDesc( $filter ) {
		$optionsMsg = [];
		$default = [];
		foreach ( $filter as $type => $val ) {
			$optionsMsg["logeventslist-{$type}-log"] = $type;

			if ( $val === false ) {
				$default[] = $type;
			}
		}
		return [
			'class' => HTMLMultiSelectField::class,
			'label-message' => 'logeventslist-more-filters',
			'flatlist' => true,
			'options-messages' => $optionsMsg,
			'default' => $default,
		];
	}

	/**
	 * @param array $queryTypes
	 * @return array Form descriptor
	 */
	private function getTypeMenuDesc( $queryTypes ) {
		$queryType = count( $queryTypes ) == 1 ? $queryTypes[0] : '';

		$typesByName = []; // Temporary array
		// First pass to load the log names
		foreach ( LogPage::validTypes() as $type ) {
			$page = new LogPage( $type );
			$restriction = $page->getRestriction();
			if ( $this->getAuthority()->isAllowed( $restriction ) ) {
				$typesByName[$type] = $page->getName()->text();
			}
		}

		// Second pass to sort by name
		asort( $typesByName );

		// Always put "All public logs" on top
		$public = $typesByName[''];
		unset( $typesByName[''] );
		$typesByName = [ '' => $public ] + $typesByName;

		return [
			'class' => HTMLSelectField::class,
			'name' => 'type',
			'options' => array_flip( $typesByName ),
			'default' => $queryType,
		];
	}

	/**
	 * @param string $user
	 * @return array Form descriptor
	 */
	private function getUserInputDesc( $user ) {
		return [
			'class' => HTMLUserTextField::class,
			'label-message' => 'specialloguserlabel',
			'name' => 'user',
			'default' => $user,
		];
	}

	/**
	 * @param string|PageReference $page
	 * @return array Form descriptor
	 */
	private function getTitleInputDesc( $page ) {
		return [
			'class' => HTMLTitleTextField::class,
			'label-message' => 'speciallogtitlelabel',
			'name' => 'page',
			'required' => false
		];
	}

	/**
	 * @param bool $pattern
	 * @return array Form descriptor
	 */
	private function getTitlePatternDesc( $pattern ) {
		return [
			'type' => 'check',
			'label-message' => 'log-title-wildcard',
			'name' => 'pattern',
		];
	}

	/**
	 * @param array $types
	 * @return array|string Form descriptor or string with HTML
	 */
	private function getExtraInputsDesc( $types ) {
		if ( count( $types ) == 1 ) {
			if ( $types[0] == 'suppress' ) {
				return [
					'type' => 'text',
					'label-message' => 'revdelete-offender',
					'name' => 'offender',
				];
			} else {
				// Allow extensions to add their own extra inputs
				// This could be an array or string. See T199495.
				$input = ''; // Deprecated
				$formDescriptor = [];
				$this->hookRunner->onLogEventsListGetExtraInputs( $types[0], $this, $input, $formDescriptor );

				return empty( $formDescriptor ) ? $input : $formDescriptor;
			}
		}

		return [];
	}

	/**
	 * Drop down menu for selection of actions that can be used to filter the log
	 * @param array $types
	 * @param string $action
	 * @return array Form descriptor
	 */
	private function getActionSelectorDesc( $types, $action ) {
		$actionOptions = [];
		$actionOptions[ 'log-action-filter-all' ] = '';

		foreach ( $this->allowedActions as $value ) {
			$msgKey = 'log-action-filter-' . $types[0] . '-' . $value;
			$actionOptions[ $msgKey ] = $value;
		}

		return [
			'class' => HTMLSelectField::class,
			'name' => 'subtype',
			'options-messages' => $actionOptions,
			'default' => $action,
			'label' => $this->msg( 'log-action-filter-' . $types[0] )->text(),
		];
	}

	/**
	 * Sets the action types allowed for log filtering
	 * To one action type may correspond several log_actions
	 * @param array $actions
	 * @since 1.27
	 */
	public function setAllowedActions( $actions ) {
		$this->allowedActions = $actions;
	}

	/**
	 * @return string
	 */
	public function beginLogEventsList() {
		return "<ul class='mw-logevent-loglines'>\n";
	}

	/**
	 * @return string
	 */
	public function endLogEventsList() {
		return "</ul>\n";
	}

	/**
	 * @param stdClass $row A single row from the result set
	 * @return string Formatted HTML list item
	 */
	public function logLine( $row ) {
		$entry = DatabaseLogEntry::newFromRow( $row );
		$formatter = LogFormatter::newFromEntry( $entry );
		$formatter->setContext( $this->getContext() );
		$formatter->setLinkRenderer( $this->getLinkRenderer() );
		$formatter->setShowUserToolLinks( !( $this->flags & self::NO_EXTRA_USER_LINKS ) );

		$time = $this->getLanguage()->userTimeAndDate(
			$entry->getTimestamp(),
			$this->getUser()
		);
		// Link the time text to the specific log entry, see T207562
		$timeLink = $this->getLinkRenderer()->makeKnownLink(
			SpecialPage::getTitleValueFor( 'Log' ),
			$time,
			[],
			[ 'logid' => $entry->getId() ]
		);

		$action = $formatter->getActionText();

		if ( $this->flags & self::NO_ACTION_LINK ) {
			$revert = '';
		} else {
			$revert = $formatter->getActionLinks();
			if ( $revert != '' ) {
				$revert = '<span class="mw-logevent-actionlink">' . $revert . '</span>';
			}
		}

		$comment = $formatter->getComment();

		// Some user can hide log items and have review links
		$del = $this->getShowHideLinks( $row );

		// Any tags...
		list( $tagDisplay, $newClasses ) = ChangeTags::formatSummaryRow(
			$row->ts_tags,
			'logevent',
			$this->getContext()
		);
		$classes = array_merge(
			[ 'mw-logline-' . $entry->getType() ],
			$newClasses
		);
		$attribs = [
			'data-mw-logid' => $entry->getId(),
			'data-mw-logaction' => $entry->getFullType(),
		];
		$ret = "$del $timeLink $action $comment $revert $tagDisplay";

		// Let extensions add data
		$this->hookRunner->onLogEventsListLineEnding( $this, $ret, $entry, $classes, $attribs );
		$attribs = array_filter( $attribs,
			[ Sanitizer::class, 'isReservedDataAttribute' ],
			ARRAY_FILTER_USE_KEY
		);
		$attribs['class'] = $classes;

		return Html::rawElement( 'li', $attribs, $ret ) . "\n";
	}

	/**
	 * @param stdClass $row
	 * @return string
	 */
	private function getShowHideLinks( $row ) {
		// We don't want to see the links and
		if ( $this->flags == self::NO_ACTION_LINK ) {
			return '';
		}

		$user = $this->getUser();

		// If change tag editing is available to this user, return the checkbox
		if ( $this->flags & self::USE_CHECKBOXES && $this->showTagEditUI ) {
			return Xml::check(
				'showhiderevisions',
				false,
				[ 'name' => 'ids[' . $row->log_id . ']' ]
			);
		}

		// no one can hide items from the suppress log.
		if ( $row->log_type == 'suppress' ) {
			return '';
		}

		$del = '';
		// Don't show useless checkbox to people who cannot hide log entries
		if ( $this->getAuthority()->isAllowed( 'deletedhistory' ) ) {
			$canHide = $this->getAuthority()->isAllowed( 'deletelogentry' );
			$canViewSuppressedOnly = $this->getAuthority()->isAllowed( 'viewsuppressed' ) &&
				!$this->getAuthority()->isAllowed( 'suppressrevision' );
			$entryIsSuppressed = self::isDeleted( $row, LogPage::DELETED_RESTRICTED );
			$canViewThisSuppressedEntry = $canViewSuppressedOnly && $entryIsSuppressed;
			if ( $row->log_deleted || $canHide ) {
				// Show checkboxes instead of links.
				if ( $canHide && $this->flags & self::USE_CHECKBOXES && !$canViewThisSuppressedEntry ) {
					// If event was hidden from sysops
					if ( !self::userCan( $row, LogPage::DELETED_RESTRICTED, $user ) ) {
						$del = Xml::check( 'deleterevisions', false, [ 'disabled' => 'disabled' ] );
					} else {
						$del = Xml::check(
							'showhiderevisions',
							false,
							[ 'name' => 'ids[' . $row->log_id . ']' ]
						);
					}
				} else {
					// If event was hidden from sysops
					if ( !self::userCan( $row, LogPage::DELETED_RESTRICTED, $user ) ) {
						$del = Linker::revDeleteLinkDisabled( $canHide );
					} else {
						$query = [
							'target' => SpecialPage::getTitleFor( 'Log', $row->log_type )->getPrefixedDBkey(),
							'type' => 'logging',
							'ids' => $row->log_id,
						];
						$del = Linker::revDeleteLink(
							$query,
							$entryIsSuppressed,
							$canHide && !$canViewThisSuppressedEntry
						);
					}
				}
			}
		}

		return $del;
	}

	/**
	 * @param stdClass $row
	 * @param string|array $type
	 * @param string|array $action
	 * @return bool
	 */
	public static function typeAction( $row, $type, $action ) {
		$match = is_array( $type ) ?
			in_array( $row->log_type, $type ) : $row->log_type == $type;
		if ( $match ) {
			$match = is_array( $action ) ?
				in_array( $row->log_action, $action ) : $row->log_action == $action;
		}

		return $match;
	}

	/**
	 * Determine if the current user is allowed to view a particular
	 * field of this log row, if it's marked as deleted and/or restricted log type.
	 *
	 * @param stdClass $row
	 * @param int $field
	 * @param Authority $performer User to check
	 * @return bool
	 */
<<<<<<< HEAD
	public static function userCan( $row, $field, User $user = null ) {
		return self::userCanBitfield( $row->log_deleted, $field, $user ) &&
			self::userCanViewLogType( $row->log_type, $user );
=======
	public static function userCan( $row, $field, Authority $performer ) {
		return self::userCanBitfield( $row->log_deleted, $field, $performer ) &&
			self::userCanViewLogType( $row->log_type, $performer );
>>>>>>> d3bf11f5
	}

	/**
	 * Determine if the current user is allowed to view a particular
	 * field of this log row, if it's marked as deleted.
	 *
	 * @param int $bitfield Current field
	 * @param int $field
	 * @param Authority $performer User to check
	 * @return bool
	 */
	public static function userCanBitfield( $bitfield, $field, Authority $performer ) {
		if ( $bitfield & $field ) {
			if ( $bitfield & LogPage::DELETED_RESTRICTED ) {
				return $performer->isAllowedAny( 'suppressrevision', 'viewsuppressed' );
			} else {
				return $performer->isAllowed( 'deletedhistory' );
			}
		}
		return true;
	}

	/**
	 * Determine if the current user is allowed to view a particular
	 * field of this log row, if it's marked as restricted log type.
	 *
	 * @param string $type
	 * @param Authority $performer User to check
	 * @return bool
	 */
	public static function userCanViewLogType( $type, Authority $performer ) {
		$logRestrictions = MediaWikiServices::getInstance()->getMainConfig()->get( 'LogRestrictions' );
		if ( isset( $logRestrictions[$type] ) && !$performer->isAllowed( $logRestrictions[$type] )
		) {
			return false;
		}
		return true;
	}

	/**
	 * Determine if the current user is allowed to view a particular
	 * field of this log row, if it's marked as restricted log type.
	 *
	 * @param stdClass $type
	 * @param User|null $user User to check, or null to use $wgUser
	 * @return bool
	 */
	public static function userCanViewLogType( $type, User $user = null ) {
		if ( $user === null ) {
			global $wgUser;
			$user = $wgUser;
		}
		$logRestrictions = MediaWikiServices::getInstance()->getMainConfig()->get( 'LogRestrictions' );
		if ( isset( $logRestrictions[$type] ) && !$user->isAllowed( $logRestrictions[$type] ) ) {
			return false;
		}
		return true;
	}

	/**
	 * @param stdClass $row
	 * @param int $field One of DELETED_* bitfield constants
	 * @return bool
	 */
	public static function isDeleted( $row, $field ) {
		return ( $row->log_deleted & $field ) == $field;
	}

	/**
	 * Show log extract. Either with text and a box (set $msgKey) or without (don't set $msgKey)
	 *
	 * @param OutputPage|string &$out
	 * @param string|array $types Log types to show
	 * @param string|PageReference $page The page title to show log entries for
	 * @param string $user The user who made the log entries
	 * @param array $param Associative Array with the following additional options:
	 * - lim Integer Limit of items to show, default is 50
	 * - conds Array Extra conditions for the query
	 *   (e.g. 'log_action != ' . $dbr->addQuotes( 'revision' ))
	 * - showIfEmpty boolean Set to false if you don't want any output in case the loglist is empty
	 *   if set to true (default), "No matching items in log" is displayed if loglist is empty
	 * - msgKey Array If you want a nice box with a message, set this to the key of the message.
	 *   First element is the message key, additional optional elements are parameters for the key
	 *   that are processed with wfMessage
	 * - offset Set to overwrite offset parameter in WebRequest
	 *   set to '' to unset offset
	 * - wrap String Wrap the message in html (usually something like "<div ...>$1</div>").
	 * - flags Integer display flags (NO_ACTION_LINK,NO_EXTRA_USER_LINKS)
	 * - useRequestParams boolean Set true to use Pager-related parameters in the WebRequest
	 * - useMaster boolean Use primary DB
	 * - extraUrlParams array|bool Additional url parameters for "full log" link (if it is shown)
	 * @return int Number of total log items (not limited by $lim)
	 */
	public static function showLogExtract(
		&$out, $types = [], $page = '', $user = '', $param = []
	) {
		$defaultParameters = [
			'lim' => 25,
			'conds' => [],
			'showIfEmpty' => true,
			'msgKey' => [ '' ],
			'wrap' => "$1",
			'flags' => 0,
			'useRequestParams' => false,
			'useMaster' => false,
			'extraUrlParams' => false,
		];
		# The + operator appends elements of remaining keys from the right
		# handed array to the left handed, whereas duplicated keys are NOT overwritten.
		$param += $defaultParameters;
		# Convert $param array to individual variables
		$lim = $param['lim'];
		$conds = $param['conds'];
		$showIfEmpty = $param['showIfEmpty'];
		$msgKey = $param['msgKey'];
		$wrap = $param['wrap'];
		$flags = $param['flags'];
		$extraUrlParams = $param['extraUrlParams'];

		$useRequestParams = $param['useRequestParams'];
		// @phan-suppress-next-line PhanRedundantCondition
		if ( !is_array( $msgKey ) ) {
			$msgKey = [ $msgKey ];
		}

		if ( $out instanceof OutputPage ) {
			$context = $out->getContext();
		} else {
			$context = RequestContext::getMain();
		}

		$services = MediaWikiServices::getInstance();
		// FIXME: Figure out how to inject this
		$linkRenderer = $services->getLinkRenderer();

		# Insert list of top 50 (or top $lim) items
		$loglist = new LogEventsList( $context, $linkRenderer, $flags );
		$pager = new LogPager(
			$loglist,
			$types,
			$user,
			$page,
			'',
			$conds,
			false,
			false,
			false,
			'',
			'',
			0,
			$services->getLinkBatchFactory(),
			$services->getDBLoadBalancer(),
			$services->getActorNormalization()
		);
		if ( !$useRequestParams ) {
			# Reset vars that may have been taken from the request
			$pager->mLimit = 50;
			$pager->mDefaultLimit = 50;
			$pager->mOffset = "";
			$pager->mIsBackwards = false;
		}

		if ( $param['useMaster'] ) {
			$pager->mDb = wfGetDB( DB_PRIMARY );
		}
		// @phan-suppress-next-line PhanImpossibleCondition
		if ( isset( $param['offset'] ) ) { # Tell pager to ignore WebRequest offset
			$pager->setOffset( $param['offset'] );
		}

		// @phan-suppress-next-line PhanSuspiciousValueComparison
		if ( $lim > 0 ) {
			$pager->mLimit = $lim;
		}
		// Fetch the log rows and build the HTML if needed
		$logBody = $pager->getBody();
		$numRows = $pager->getNumRows();

		$s = '';

		if ( $logBody ) {
			if ( $msgKey[0] ) {
				$dir = $context->getLanguage()->getDir();
				$lang = $context->getLanguage()->getHtmlCode();

				$s = Xml::openElement( 'div', [
					'class' => "warningbox mw-warning-with-logexcerpt mw-content-$dir",
					'dir' => $dir,
					'lang' => $lang,
				] );

				// @phan-suppress-next-line PhanSuspiciousValueComparison
				if ( count( $msgKey ) == 1 ) {
					$s .= $context->msg( $msgKey[0] )->parseAsBlock();
				} else { // Process additional arguments
					$args = $msgKey;
					array_shift( $args );
					$s .= $context->msg( $msgKey[0], $args )->parseAsBlock();
				}
			}
			$s .= $loglist->beginLogEventsList() .
				$logBody .
				$loglist->endLogEventsList();
			// add styles for change tags
			$context->getOutput()->addModuleStyles( 'mediawiki.interface.helpers.styles' );
		} elseif ( $showIfEmpty ) {
			$s = Html::rawElement( 'div', [ 'class' => 'mw-warning-logempty' ],
				$context->msg( 'logempty' )->parse() );
		}

		if ( $page instanceof PageReference ) {
			$titleFormatter = MediaWikiServices::getInstance()->getTitleFormatter();
			$pageName = $titleFormatter->getPrefixedDBkey( $page );
		} elseif ( $page != '' ) {
			$pageName = $page;
		} else {
			$pageName = null;
		}

		if ( $numRows > $pager->mLimit ) { # Show "Full log" link
			$urlParam = [];
			if ( $pageName ) {
				$urlParam['page'] = $pageName;
			}

			if ( $user != '' ) {
				$urlParam['user'] = $user;
			}

			if ( !is_array( $types ) ) { # Make it an array, if it isn't
				$types = [ $types ];
			}

			# If there is exactly one log type, we can link to Special:Log?type=foo
			if ( count( $types ) == 1 ) {
				$urlParam['type'] = $types[0];
			}

			// @phan-suppress-next-line PhanSuspiciousValueComparison
			if ( $extraUrlParams !== false ) {
				$urlParam = array_merge( $urlParam, $extraUrlParams );
			}

			$s .= $linkRenderer->makeKnownLink(
				SpecialPage::getTitleFor( 'Log' ),
				$context->msg( 'log-fulllog' )->text(),
				[],
				$urlParam
			);
		}

		if ( $logBody && $msgKey[0] ) {
			$s .= '</div>';
		}

		// @phan-suppress-next-line PhanSuspiciousValueComparison
		if ( $wrap != '' ) { // Wrap message in html
			$s = str_replace( '$1', $s, $wrap );
		}

		/* hook can return false, if we don't want the message to be emitted (Wikia BugId:7093) */
		if ( Hooks::runner()->onLogEventsListShowLogExtract( $s, $types, $pageName, $user, $param ) ) {
			// $out can be either an OutputPage object or a String-by-reference
			if ( $out instanceof OutputPage ) {
				$out->addHTML( $s );
			} else {
				$out = $s;
			}
		}

		return $numRows;
	}

	/**
	 * SQL clause to skip forbidden log types for this user
	 *
	 * @param IDatabase $db
	 * @param string $audience Public/user
	 * @param Authority|null $performer User to check, required when audience isn't public
	 * @return string|bool String on success, false on failure.
	 * @throws InvalidArgumentException
	 */
	public static function getExcludeClause( $db, $audience = 'public', Authority $performer = null ) {
		global $wgLogRestrictions;

		if ( $audience != 'public' && $performer === null ) {
			throw new InvalidArgumentException(
				'A User object must be given when checking for a user audience.'
			);
		}

		// Reset the array, clears extra "where" clauses when $par is used
		$hiddenLogs = [];

		// Don't show private logs to unprivileged users
		foreach ( $wgLogRestrictions as $logType => $right ) {
			if ( $audience == 'public' || !$performer->isAllowed( $right )
			) {
				$hiddenLogs[] = $logType;
			}
		}
		if ( count( $hiddenLogs ) == 1 ) {
			return 'log_type != ' . $db->addQuotes( $hiddenLogs[0] );
		} elseif ( $hiddenLogs ) {
			return 'log_type NOT IN (' . $db->makeList( $hiddenLogs ) . ')';
		}

		return false;
	}
}<|MERGE_RESOLUTION|>--- conflicted
+++ resolved
@@ -518,15 +518,9 @@
 	 * @param Authority $performer User to check
 	 * @return bool
 	 */
-<<<<<<< HEAD
-	public static function userCan( $row, $field, User $user = null ) {
-		return self::userCanBitfield( $row->log_deleted, $field, $user ) &&
-			self::userCanViewLogType( $row->log_type, $user );
-=======
 	public static function userCan( $row, $field, Authority $performer ) {
 		return self::userCanBitfield( $row->log_deleted, $field, $performer ) &&
 			self::userCanViewLogType( $row->log_type, $performer );
->>>>>>> d3bf11f5
 	}
 
 	/**
@@ -561,26 +555,6 @@
 		$logRestrictions = MediaWikiServices::getInstance()->getMainConfig()->get( 'LogRestrictions' );
 		if ( isset( $logRestrictions[$type] ) && !$performer->isAllowed( $logRestrictions[$type] )
 		) {
-			return false;
-		}
-		return true;
-	}
-
-	/**
-	 * Determine if the current user is allowed to view a particular
-	 * field of this log row, if it's marked as restricted log type.
-	 *
-	 * @param stdClass $type
-	 * @param User|null $user User to check, or null to use $wgUser
-	 * @return bool
-	 */
-	public static function userCanViewLogType( $type, User $user = null ) {
-		if ( $user === null ) {
-			global $wgUser;
-			$user = $wgUser;
-		}
-		$logRestrictions = MediaWikiServices::getInstance()->getMainConfig()->get( 'LogRestrictions' );
-		if ( isset( $logRestrictions[$type] ) && !$user->isAllowed( $logRestrictions[$type] ) ) {
 			return false;
 		}
 		return true;
