<?php
/**
 *
 *
 * Created on August 16, 2007
 *
 * Copyright © 2007 Iker Labarga "<Firstname><Lastname>@gmail.com"
 *
 * This program is free software; you can redistribute it and/or modify
 * it under the terms of the GNU General Public License as published by
 * the Free Software Foundation; either version 2 of the License, or
 * (at your option) any later version.
 *
 * This program is distributed in the hope that it will be useful,
 * but WITHOUT ANY WARRANTY; without even the implied warranty of
 * MERCHANTABILITY or FITNESS FOR A PARTICULAR PURPOSE. See the
 * GNU General Public License for more details.
 *
 * You should have received a copy of the GNU General Public License along
 * with this program; if not, write to the Free Software Foundation, Inc.,
 * 51 Franklin Street, Fifth Floor, Boston, MA 02110-1301, USA.
 * http://www.gnu.org/copyleft/gpl.html
 *
 * @file
 */

/**
 * A module that allows for editing and creating pages.
 *
 * Currently, this wraps around the EditPage class in an ugly way,
 * EditPage.php should be rewritten to provide a cleaner interface
 * @ingroup API
 */
class ApiEditPage extends ApiBase {

	public function __construct( $query, $moduleName ) {
		parent::__construct( $query, $moduleName );
	}

	public function execute() {
		$user = $this->getUser();
		$params = $this->extractRequestParams();

		if ( is_null( $params['text'] ) && is_null( $params['appendtext'] ) &&
				is_null( $params['prependtext'] ) &&
				$params['undo'] == 0 )
		{
			$this->dieUsageMsg( 'missingtext' );
		}

		$pageObj = $this->getTitleOrPageId( $params );
		$titleObj = $pageObj->getTitle();
		if ( $titleObj->isExternal() ) {
			$this->dieUsageMsg( array( 'invalidtitle', $params['title'] ) );
		}

		if ( !isset( $params['contentmodel'] ) || $params['contentmodel'] == '' ) {
			$contentHandler = $pageObj->getContentHandler();
		} else {
			$contentHandler = ContentHandler::getForModelID( $params['contentmodel'] );
		}

		// @todo ask handler whether direct editing is supported at all! make allowFlatEdit() method or some such

		if ( !isset( $params['contentformat'] ) || $params['contentformat'] == '' ) {
			$params['contentformat'] = $contentHandler->getDefaultFormat();
		}

		$contentFormat = $params['contentformat'];

		if ( !$contentHandler->isSupportedFormat( $contentFormat ) ) {
			$name = $titleObj->getPrefixedDBkey();
			$model = $contentHandler->getModelID();

			$this->dieUsage( "The requested format $contentFormat is not supported for content model ".
							" $model used by $name", 'badformat' );
		}

		$apiResult = $this->getResult();

		if ( $params['redirect'] ) {
			if ( $titleObj->isRedirect() ) {
				$oldTitle = $titleObj;

<<<<<<< HEAD
				$titles = Revision::newFromTitle( $oldTitle, false, Revision::READ_LATEST )
							->getContent( Revision::FOR_THIS_USER )
							->getRedirectChain();
=======
				$titles = Title::newFromRedirectArray(
					Revision::newFromTitle(
						$oldTitle, false, Revision::READ_LATEST
					)->getText( Revision::FOR_THIS_USER, $user )
				);
>>>>>>> a7153315
				// array_shift( $titles );

				$redirValues = array();
				foreach ( $titles as $id => $newTitle ) {

					if ( !isset( $titles[ $id - 1 ] ) ) {
						$titles[ $id - 1 ] = $oldTitle;
					}

					$redirValues[] = array(
						'from' => $titles[ $id - 1 ]->getPrefixedText(),
						'to' => $newTitle->getPrefixedText()
					);

					$titleObj = $newTitle;
				}

				$apiResult->setIndexedTagName( $redirValues, 'r' );
				$apiResult->addValue( null, 'redirects', $redirValues );
			}
		}

		if ( $params['createonly'] && $titleObj->exists() ) {
			$this->dieUsageMsg( 'createonly-exists' );
		}
		if ( $params['nocreate'] && !$titleObj->exists() ) {
			$this->dieUsageMsg( 'nocreate-missing' );
		}

		// Now let's check whether we're even allowed to do this
		$errors = $titleObj->getUserPermissionsErrors( 'edit', $user );
		if ( !$titleObj->exists() ) {
			$errors = array_merge( $errors, $titleObj->getUserPermissionsErrors( 'create', $user ) );
		}
		if ( count( $errors ) ) {
			$this->dieUsageMsg( $errors[0] );
		}

		$toMD5 = $params['text'];
		if ( !is_null( $params['appendtext'] ) || !is_null( $params['prependtext'] ) )
		{
			$content = $pageObj->getContent();

			// @todo: Add support for appending/prepending to the Content interface

			if ( !( $content instanceof TextContent ) ) {
				$mode = $contentHandler->getModelID();
				$this->dieUsage( "Can't append to pages using content model $mode", 'appendnotsupported' );
			}

			if ( !$content ) {
				# If this is a MediaWiki:x message, then load the messages
				# and return the message value for x.
				if ( $titleObj->getNamespace() == NS_MEDIAWIKI ) {
					$text = $titleObj->getDefaultMessageText();
					if ( $text === false ) {
						$text = '';
					}

					try {
						$content = ContentHandler::makeContent( $text, $this->getTitle() );
					} catch ( MWContentSerializationException $ex ) {
						$this->dieUsage( $ex->getMessage(), 'parseerror' );
						return;
					}
				}
			}

			if ( !is_null( $params['section'] ) ) {
				if ( !$contentHandler->supportsSections() ) {
					$modelName = $contentHandler->getModelID();
					$this->dieUsage( "Sections are not supported for this content model: $modelName.", 'sectionsnotsupported' );
				}

				// Process the content for section edits
				$section = intval( $params['section'] );
				$content = $content->getSection( $section );

				if ( !$content ) {
					$this->dieUsage( "There is no section {$section}.", 'nosuchsection' );
				}
			}

			if ( !$content ) {
				$text = '';
			} else {
				$text = $content->serialize( $contentFormat );
			}

			$params['text'] = $params['prependtext'] . $text . $params['appendtext'];
			$toMD5 = $params['prependtext'] . $params['appendtext'];
		}

		if ( $params['undo'] > 0 ) {
			if ( $params['undoafter'] > 0 ) {
				if ( $params['undo'] < $params['undoafter'] ) {
					list( $params['undo'], $params['undoafter'] ) =
					array( $params['undoafter'], $params['undo'] );
				}
				$undoafterRev = Revision::newFromID( $params['undoafter'] );
			}
			$undoRev = Revision::newFromID( $params['undo'] );
			if ( is_null( $undoRev ) || $undoRev->isDeleted( Revision::DELETED_TEXT ) ) {
				$this->dieUsageMsg( array( 'nosuchrevid', $params['undo'] ) );
			}

			if ( $params['undoafter'] == 0 ) {
				$undoafterRev = $undoRev->getPrevious();
			}
			if ( is_null( $undoafterRev ) || $undoafterRev->isDeleted( Revision::DELETED_TEXT ) ) {
				$this->dieUsageMsg( array( 'nosuchrevid', $params['undoafter'] ) );
			}

			if ( $undoRev->getPage() != $pageObj->getID() ) {
				$this->dieUsageMsg( array( 'revwrongpage', $undoRev->getID(), $titleObj->getPrefixedText() ) );
			}
			if ( $undoafterRev->getPage() != $pageObj->getID() ) {
				$this->dieUsageMsg( array( 'revwrongpage', $undoafterRev->getID(), $titleObj->getPrefixedText() ) );
			}

			$newContent = $contentHandler->getUndoContent( $pageObj->getRevision(), $undoRev, $undoafterRev );

			if ( !$newContent ) {
				$this->dieUsageMsg( 'undo-failure' );
			}

			$params['text'] = $newContent->serialize( $params['contentformat'] );

			// If no summary was given and we only undid one rev,
			// use an autosummary
			if ( is_null( $params['summary'] ) && $titleObj->getNextRevisionID( $undoafterRev->getID() ) == $params['undo'] ) {
				$params['summary'] = wfMessage( 'undo-summary', $params['undo'], $undoRev->getUserText() )->inContentLanguage()->text();
			}
		}

		// See if the MD5 hash checks out
		if ( !is_null( $params['md5'] ) && md5( $toMD5 ) !== $params['md5'] ) {
			$this->dieUsageMsg( 'hashcheckfailed' );
		}

		// EditPage wants to parse its stuff from a WebRequest
		// That interface kind of sucks, but it's workable
		$requestArray = array(
			'wpTextbox1' => $params['text'],
			'format' => $contentFormat,
			'model' => $contentHandler->getModelID(),
			'wpEditToken' => $params['token'],
			'wpIgnoreBlankSummary' => ''
		);

		if ( !is_null( $params['summary'] ) ) {
			$requestArray['wpSummary'] = $params['summary'];
		}

		if ( !is_null( $params['sectiontitle'] ) ) {
			$requestArray['wpSectionTitle'] = $params['sectiontitle'];
		}

		// Watch out for basetimestamp == ''
		// wfTimestamp() treats it as NOW, almost certainly causing an edit conflict
		if ( !is_null( $params['basetimestamp'] ) && $params['basetimestamp'] != '' ) {
			$requestArray['wpEdittime'] = wfTimestamp( TS_MW, $params['basetimestamp'] );
		} else {
			$requestArray['wpEdittime'] = $pageObj->getTimestamp();
		}

		if ( !is_null( $params['starttimestamp'] ) && $params['starttimestamp'] != '' ) {
			$requestArray['wpStarttime'] = wfTimestamp( TS_MW, $params['starttimestamp'] );
		} else {
			$requestArray['wpStarttime'] = wfTimestampNow();	// Fake wpStartime
		}

		if ( $params['minor'] || ( !$params['notminor'] && $user->getOption( 'minordefault' ) ) )	{
			$requestArray['wpMinoredit'] = '';
		}

		if ( $params['recreate'] ) {
			$requestArray['wpRecreate'] = '';
		}

		if ( !is_null( $params['section'] ) ) {
			$section = intval( $params['section'] );
			if ( $section == 0 && $params['section'] != '0' && $params['section'] != 'new' ) {
				$this->dieUsage( "The section parameter must be set to an integer or 'new'", "invalidsection" );
			}
			$requestArray['wpSection'] = $params['section'];
		} else {
			$requestArray['wpSection'] = '';
		}

		$watch = $this->getWatchlistValue( $params['watchlist'], $titleObj );

		// Deprecated parameters
		if ( $params['watch'] ) {
			$watch = true;
		} elseif ( $params['unwatch'] ) {
			$watch = false;
		}

		if ( $watch ) {
			$requestArray['wpWatchthis'] = '';
		}

		global $wgTitle, $wgRequest;

		$req = new DerivativeRequest( $this->getRequest(), $requestArray, true );

		// Some functions depend on $wgTitle == $ep->mTitle
		// TODO: Make them not or check if they still do
		$wgTitle = $titleObj;

		$articleObject = new Article( $titleObj );
		$ep = new EditPage( $articleObject );

		// allow editing of non-textual content.
		$ep->allowNonTextContent = true;

		$ep->setContextTitle( $titleObj );
		$ep->importFormData( $req );

		// Run hooks
		// Handle APIEditBeforeSave parameters
		$r = array();
		if ( !wfRunHooks( 'APIEditBeforeSave', array( $ep, $ep->textbox1, &$r ) ) ) {
			if ( count( $r ) ) {
				$r['result'] = 'Failure';
				$apiResult->addValue( null, $this->getModuleName(), $r );
				return;
			} else {
				$this->dieUsageMsg( 'hookaborted' );
			}
		}

		// Do the actual save
		$oldRevId = $articleObject->getRevIdFetched();
		$result = null;
		// Fake $wgRequest for some hooks inside EditPage
		// @todo FIXME: This interface SUCKS
		$oldRequest = $wgRequest;
		$wgRequest = $req;

		$status = $ep->internalAttemptSave( $result, $user->isAllowed( 'bot' ) && $params['bot'] );
		$wgRequest = $oldRequest;
		global $wgMaxArticleSize;

		switch( $status->value ) {
			case EditPage::AS_HOOK_ERROR:
			case EditPage::AS_HOOK_ERROR_EXPECTED:
				$this->dieUsageMsg( 'hookaborted' );

			case EditPage::AS_PARSE_ERROR:
				$this->dieUsage( $status->getMessage(), 'parseerror' );

			case EditPage::AS_IMAGE_REDIRECT_ANON:
				$this->dieUsageMsg( 'noimageredirect-anon' );

			case EditPage::AS_IMAGE_REDIRECT_LOGGED:
				$this->dieUsageMsg( 'noimageredirect-logged' );

			case EditPage::AS_SPAM_ERROR:
				$this->dieUsageMsg( array( 'spamdetected', $result['spam'] ) );

			case EditPage::AS_BLOCKED_PAGE_FOR_USER:
				$this->dieUsageMsg( 'blockedtext' );

			case EditPage::AS_MAX_ARTICLE_SIZE_EXCEEDED:
			case EditPage::AS_CONTENT_TOO_BIG:
				$this->dieUsageMsg( array( 'contenttoobig', $wgMaxArticleSize ) );

			case EditPage::AS_READ_ONLY_PAGE_ANON:
				$this->dieUsageMsg( 'noedit-anon' );

			case EditPage::AS_READ_ONLY_PAGE_LOGGED:
				$this->dieUsageMsg( 'noedit' );

			case EditPage::AS_READ_ONLY_PAGE:
				$this->dieReadOnly();

			case EditPage::AS_RATE_LIMITED:
				$this->dieUsageMsg( 'actionthrottledtext' );

			case EditPage::AS_ARTICLE_WAS_DELETED:
				$this->dieUsageMsg( 'wasdeleted' );

			case EditPage::AS_NO_CREATE_PERMISSION:
				$this->dieUsageMsg( 'nocreate-loggedin' );

			case EditPage::AS_BLANK_ARTICLE:
				$this->dieUsageMsg( 'blankpage' );

			case EditPage::AS_CONFLICT_DETECTED:
				$this->dieUsageMsg( 'editconflict' );

			// case EditPage::AS_SUMMARY_NEEDED: Can't happen since we set wpIgnoreBlankSummary
			case EditPage::AS_TEXTBOX_EMPTY:
				$this->dieUsageMsg( 'emptynewsection' );

			case EditPage::AS_SUCCESS_NEW_ARTICLE:
				$r['new'] = '';

			case EditPage::AS_SUCCESS_UPDATE:
				$r['result'] = 'Success';
				$r['pageid'] = intval( $titleObj->getArticleID() );
				$r['title'] = $titleObj->getPrefixedText();
				$r['contentmodel'] = $titleObj->getContentModel();
				$newRevId = $articleObject->getLatest();
				if ( $newRevId == $oldRevId ) {
					$r['nochange'] = '';
				} else {
					$r['oldrevid'] = intval( $oldRevId );
					$r['newrevid'] = intval( $newRevId );
					$r['newtimestamp'] = wfTimestamp( TS_ISO_8601,
						$pageObj->getTimestamp() );
				}
				break;

			case EditPage::AS_SUMMARY_NEEDED:
				$this->dieUsageMsg( 'summaryrequired' );

			case EditPage::AS_END:
			default:
				// $status came from WikiPage::doEdit()
				$errors = $status->getErrorsArray();
				$this->dieUsageMsg( $errors[0] ); // TODO: Add new errors to message map
				break;
		}
		$apiResult->addValue( null, $this->getModuleName(), $r );
	}

	public function mustBePosted() {
		return true;
	}

	public function isWriteMode() {
		return true;
	}

	public function getDescription() {
		return 'Create and edit pages.';
	}

	public function getPossibleErrors() {
		global $wgMaxArticleSize;

		return array_merge( parent::getPossibleErrors(),
			$this->getTitleOrPageIdErrorMessage(),
			array(
				array( 'missingtext' ),
				array( 'createonly-exists' ),
				array( 'nocreate-missing' ),
				array( 'nosuchrevid', 'undo' ),
				array( 'nosuchrevid', 'undoafter' ),
				array( 'revwrongpage', 'id', 'text' ),
				array( 'undo-failure' ),
				array( 'hashcheckfailed' ),
				array( 'hookaborted' ),
				array( 'code' => 'parseerror', 'info' => 'Failed to parse the given text.' ),
				array( 'noimageredirect-anon' ),
				array( 'noimageredirect-logged' ),
				array( 'spamdetected', 'spam' ),
				array( 'summaryrequired' ),
				array( 'blockedtext' ),
				array( 'contenttoobig', $wgMaxArticleSize ),
				array( 'noedit-anon' ),
				array( 'noedit' ),
				array( 'actionthrottledtext' ),
				array( 'wasdeleted' ),
				array( 'nocreate-loggedin' ),
				array( 'blankpage' ),
				array( 'editconflict' ),
				array( 'emptynewsection' ),
				array( 'unknownerror', 'retval' ),
				array( 'code' => 'nosuchsection', 'info' => 'There is no section section.' ),
				array( 'code' => 'invalidsection', 'info' => 'The section parameter must be set to an integer or \'new\'' ),
				array( 'code' => 'sectionsnotsupported', 'info' => 'Sections are not supported for this type of page.' ),
				array( 'code' => 'editnotsupported', 'info' => 'Editing of this type of page is not supported using '
																. 'the text based edit API.' ),
				array( 'code' => 'appendnotsupported', 'info' => 'This type of page can not be edited by appending '
																. 'or prepending text.' ),
				array( 'code' => 'badformat', 'info' => 'The requested serialization format can not be applied to '
														. 'the page\'s content model' ),
				array( 'customcssprotected' ),
				array( 'customjsprotected' ),
			)
		);
	}

	public function getAllowedParams() {
		return array(
			'title' => array(
				ApiBase::PARAM_TYPE => 'string',
			),
			'pageid' => array(
				ApiBase::PARAM_TYPE => 'integer',
			),
			'section' => null,
			'sectiontitle' => array(
				ApiBase::PARAM_TYPE => 'string',
				ApiBase::PARAM_REQUIRED => false,
			),
			'text' => null,
			'token' => array(
				ApiBase::PARAM_TYPE => 'string',
				ApiBase::PARAM_REQUIRED => true
			),
			'summary' => null,
			'minor' => false,
			'notminor' => false,
			'bot' => false,
			'basetimestamp' => null,
			'starttimestamp' => null,
			'recreate' => false,
			'createonly' => false,
			'nocreate' => false,
			'watch' => array(
				ApiBase::PARAM_DFLT => false,
				ApiBase::PARAM_DEPRECATED => true,
			),
			'unwatch' => array(
				ApiBase::PARAM_DFLT => false,
				ApiBase::PARAM_DEPRECATED => true,
			),
			'watchlist' => array(
				ApiBase::PARAM_DFLT => 'preferences',
				ApiBase::PARAM_TYPE => array(
					'watch',
					'unwatch',
					'preferences',
					'nochange'
				),
			),
			'md5' => null,
			'prependtext' => null,
			'appendtext' => null,
			'undo' => array(
				ApiBase::PARAM_TYPE => 'integer'
			),
			'undoafter' => array(
				ApiBase::PARAM_TYPE => 'integer'
			),
			'redirect' => array(
				ApiBase::PARAM_TYPE => 'boolean',
				ApiBase::PARAM_DFLT => false,
			),
			'contentformat' => array(
				ApiBase::PARAM_TYPE => ContentHandler::getAllContentFormats(),
			),
			'contentmodel' => array(
				ApiBase::PARAM_TYPE => ContentHandler::getContentModels(),
			)
		);
	}

	public function getParamDescription() {
		$p = $this->getModulePrefix();
		return array(
			'title' => "Title of the page you want to edit. Cannot be used together with {$p}pageid",
			'pageid' => "Page ID of the page you want to edit. Cannot be used together with {$p}title",
			'section' => 'Section number. 0 for the top section, \'new\' for a new section',
			'sectiontitle' => 'The title for a new section',
			'text' => 'Page content',
			'token' => array( 'Edit token. You can get one of these through prop=info.',
						"The token should always be sent as the last parameter, or at least, after the {$p}text parameter"
			),
			'summary' => "Edit summary. Also section title when {$p}section=new and {$p}sectiontitle is not set",
			'minor' => 'Minor edit',
			'notminor' => 'Non-minor edit',
			'bot' => 'Mark this edit as bot',
			'basetimestamp' => array( 'Timestamp of the base revision (obtained through prop=revisions&rvprop=timestamp).',
						'Used to detect edit conflicts; leave unset to ignore conflicts'
			),
			'starttimestamp' => array( 'Timestamp when you obtained the edit token.',
						'Used to detect edit conflicts; leave unset to ignore conflicts'
			),
			'recreate' => 'Override any errors about the article having been deleted in the meantime',
			'createonly' => 'Don\'t edit the page if it exists already',
			'nocreate' => 'Throw an error if the page doesn\'t exist',
			'watch' => 'Add the page to your watchlist',
			'unwatch' => 'Remove the page from your watchlist',
			'watchlist' => 'Unconditionally add or remove the page from your watchlist, use preferences or do not change watch',
			'md5' => array(	"The MD5 hash of the {$p}text parameter, or the {$p}prependtext and {$p}appendtext parameters concatenated.",
					'If set, the edit won\'t be done unless the hash is correct' ),
			'prependtext' => "Add this text to the beginning of the page. Overrides {$p}text",
			'appendtext' => array( "Add this text to the end of the page. Overrides {$p}text.",
						"Use {$p}section=new to append a new section" ),
			'undo' => "Undo this revision. Overrides {$p}text, {$p}prependtext and {$p}appendtext",
			'undoafter' => 'Undo all revisions from undo to this one. If not set, just undo one revision',
			'redirect' => 'Automatically resolve redirects',
			'contentformat' => 'Content serialization format used for the input text',
			'contentmodel' => 'Content model of the new content',
		);
	}

	public function getResultProperties() {
		return array(
			'' => array(
				'new' => 'boolean',
				'result' => array(
					ApiBase::PROP_TYPE => array(
						'Success',
						'Failure'
					),
				),
				'pageid' => array(
					ApiBase::PROP_TYPE => 'integer',
					ApiBase::PROP_NULLABLE => true
				),
				'title' => array(
					ApiBase::PROP_TYPE => 'string',
					ApiBase::PROP_NULLABLE => true
				),
				'nochange' => 'boolean',
				'oldrevid' => array(
					ApiBase::PROP_TYPE => 'integer',
					ApiBase::PROP_NULLABLE => true
				),
				'newrevid' => array(
					ApiBase::PROP_TYPE => 'integer',
					ApiBase::PROP_NULLABLE => true
				),
				'newtimestamp' => array(
					ApiBase::PROP_TYPE => 'string',
					ApiBase::PROP_NULLABLE => true
				)
			)
		);
	}

	public function needsToken() {
		return true;
	}

	public function getTokenSalt() {
		return '';
	}

	public function getExamples() {
		return array(

			'api.php?action=edit&title=Test&summary=test%20summary&text=article%20content&basetimestamp=20070824123454&token=%2B\\'
				=> 'Edit a page (anonymous user)',

			'api.php?action=edit&title=Test&summary=NOTOC&minor=&prependtext=__NOTOC__%0A&basetimestamp=20070824123454&token=%2B\\'
				=> 'Prepend __NOTOC__ to a page (anonymous user)',
			'api.php?action=edit&title=Test&undo=13585&undoafter=13579&basetimestamp=20070824123454&token=%2B\\'
				=> 'Undo r13579 through r13585 with autosummary (anonymous user)',
		);
	}

	public function getHelpUrls() {
		return 'https://www.mediawiki.org/wiki/API:Edit';
	}

	public function getVersion() {
		return __CLASS__ . ': $Id$';
	}
}<|MERGE_RESOLUTION|>--- conflicted
+++ resolved
@@ -82,17 +82,9 @@
 			if ( $titleObj->isRedirect() ) {
 				$oldTitle = $titleObj;
 
-<<<<<<< HEAD
 				$titles = Revision::newFromTitle( $oldTitle, false, Revision::READ_LATEST )
-							->getContent( Revision::FOR_THIS_USER )
+							->getContent( Revision::FOR_THIS_USER, $user )
 							->getRedirectChain();
-=======
-				$titles = Title::newFromRedirectArray(
-					Revision::newFromTitle(
-						$oldTitle, false, Revision::READ_LATEST
-					)->getText( Revision::FOR_THIS_USER, $user )
-				);
->>>>>>> a7153315
 				// array_shift( $titles );
 
 				$redirValues = array();
