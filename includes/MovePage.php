--- conflicted
+++ resolved
@@ -351,15 +351,6 @@
 			$status->fatal( 'movepage-source-doesnt-exist' );
 		}
 
-<<<<<<< HEAD
-		# The move is allowed only if (1) the target doesn't exist, or
-		# (2) the target is a redirect to the source, and has no history
-		# (so we can undo bad moves right after they're done).
-		if ( $this->newTitle->getArticleID( Title::READ_LATEST /* T272386 */ )
-			&& !$this->isValidMoveTarget()
-		) {
-			$status->fatal( 'articleexists' );
-=======
 		if ( $this->newTitle->isExternal() ) {
 			$status->fatal( 'immobile-target-namespace-iw' );
 		} elseif ( !$this->newTitle->isMovable() ) {
@@ -371,7 +362,6 @@
 		}
 		if ( !$this->newTitle->isValid() ) {
 			$status->fatal( 'movepage-invalid-target-title' );
->>>>>>> d3bf11f5
 		}
 
 		// Content model checks
@@ -712,23 +702,12 @@
 		$collation = $this->collationFactory->getCategoryCollation();
 		foreach ( $prefixes as $prefixRow ) {
 			$prefix = $prefixRow->cl_sortkey_prefix;
-			$sortKey = Collation::singleton()->getSortKey(
-				$this->newTitle->getCategorySortkey( $prefix ) );
-			// if needed we truncate the sortkey so the database update won't trigger an exception
-			if ( strlen($sortKey) > self::SORTKEY_LENGTH ) {
-				$sortKey = substr( $sortKey, 0, self::SORTKEY_LENGTH );
-			}
 			$catTo = $prefixRow->cl_to;
 			$dbw->update( 'categorylinks',
 				[
-<<<<<<< HEAD
-					'cl_sortkey' => $sortKey,
-					'cl_collation' => $wgCategoryCollation,
-=======
 					'cl_sortkey' => $collation->getSortKey(
 							$this->newTitle->getCategorySortkey( $prefix ) ),
 					'cl_collation' => $this->options->get( 'CategoryCollation' ),
->>>>>>> d3bf11f5
 					'cl_type' => $type,
 					'cl_timestamp=cl_timestamp' ],
 				[
