--- conflicted
+++ resolved
@@ -1,27 +1,34 @@
 <?php
 /**
  * Deal with importing all those nasssty globals and things
- *
- * Copyright © 2003 Brion Vibber <brion@pobox.com>
- * http://www.mediawiki.org/
- *
- * This program is free software; you can redistribute it and/or modify
- * it under the terms of the GNU General Public License as published by
- * the Free Software Foundation; either version 2 of the License, or
- * (at your option) any later version.
- *
- * This program is distributed in the hope that it will be useful,
- * but WITHOUT ANY WARRANTY; without even the implied warranty of
- * MERCHANTABILITY or FITNESS FOR A PARTICULAR PURPOSE. See the
- * GNU General Public License for more details.
- *
- * You should have received a copy of the GNU General Public License along
- * with this program; if not, write to the Free Software Foundation, Inc.,
- * 51 Franklin Street, Fifth Floor, Boston, MA 02110-1301, USA.
- * http://www.gnu.org/copyleft/gpl.html
- *
- * @file
  */
+
+# Copyright (C) 2003 Brion Vibber <brion@pobox.com>
+# http://www.mediawiki.org/
+#
+# This program is free software; you can redistribute it and/or modify
+# it under the terms of the GNU General Public License as published by
+# the Free Software Foundation; either version 2 of the License, or
+# (at your option) any later version.
+#
+# This program is distributed in the hope that it will be useful,
+# but WITHOUT ANY WARRANTY; without even the implied warranty of
+# MERCHANTABILITY or FITNESS FOR A PARTICULAR PURPOSE. See the
+# GNU General Public License for more details.
+#
+# You should have received a copy of the GNU General Public License along
+# with this program; if not, write to the Free Software Foundation, Inc.,
+# 51 Franklin Street, Fifth Floor, Boston, MA 02110-1301, USA.
+# http://www.gnu.org/copyleft/gpl.html
+
+
+/**
+ * Some entry points may use this file without first enabling the
+ * autoloader.
+ */
+if ( !function_exists( '__autoload' ) ) {
+	require_once( dirname(__FILE__) . '/normal/UtfNormal.php' );
+}
 
 /**
  * The WebRequest class encapsulates getting at data passed in the
@@ -37,12 +44,7 @@
  */
 class WebRequest {
 	protected $data, $headers = array();
-
-	/**
-	 * Lazy-init response object
-	 * @var WebResponse
-	 */
-	private $response;
+	private $_response;
 
 	public function __construct() {
 		/// @todo Fixme: this preemptive de-quoting can interfere with other web libraries
@@ -56,75 +58,6 @@
 	}
 
 	/**
-	 * Extract the PATH_INFO variable even when it isn't a reasonable
-	 * value. On some large webhosts, PATH_INFO includes the script
-	 * path as well as everything after it.
-	 *
-	 * @param $want string: If this is not 'all', then the function
-	 * will return an empty array if it determines that the URL is
-	 * inside a rewrite path.
-	 *
-	 * @return Array: 'title' key is the title of the article.
-	 */
-	static public function getPathInfo( $want = 'all' ) {
-		// PATH_INFO is mangled due to http://bugs.php.net/bug.php?id=31892
-		// And also by Apache 2.x, double slashes are converted to single slashes.
-		// So we will use REQUEST_URI if possible.
-		$matches = array();
-		if ( !empty( $_SERVER['REQUEST_URI'] ) ) {
-			// Slurp out the path portion to examine...
-			$url = $_SERVER['REQUEST_URI'];
-			if ( !preg_match( '!^https?://!', $url ) ) {
-				$url = 'http://unused' . $url;
-			}
-			$a = parse_url( $url );
-			if( $a ) {
-				$path = isset( $a['path'] ) ? $a['path'] : '';
-
-				global $wgScript;
-				if( $path == $wgScript && $want !== 'all' ) {
-					// Script inside a rewrite path?
-					// Abort to keep from breaking...
-					return $matches;
-				}
-				// Raw PATH_INFO style
-				$matches = self::extractTitle( $path, "$wgScript/$1" );
-
-				global $wgArticlePath;
-				if( !$matches && $wgArticlePath ) {
-					$matches = self::extractTitle( $path, $wgArticlePath );
-				}
-
-				global $wgActionPaths;
-				if( !$matches && $wgActionPaths ) {
-					$matches = self::extractTitle( $path, $wgActionPaths, 'action' );
-				}
-
-				global $wgVariantArticlePath, $wgContLang;
-				if( !$matches && $wgVariantArticlePath ) {
-					$variantPaths = array();
-					foreach( $wgContLang->getVariants() as $variant ) {
-						$variantPaths[$variant] =
-							str_replace( '$2', $variant, $wgVariantArticlePath );
-					}
-					$matches = self::extractTitle( $path, $variantPaths, 'variant' );
-				}
-			}
-		} elseif ( isset( $_SERVER['ORIG_PATH_INFO'] ) && $_SERVER['ORIG_PATH_INFO'] != '' ) {
-			// Mangled PATH_INFO
-			// http://bugs.php.net/bug.php?id=31892
-			// Also reported when ini_get('cgi.fix_pathinfo')==false
-			$matches['title'] = substr( $_SERVER['ORIG_PATH_INFO'], 1 );
-
-		} elseif ( isset( $_SERVER['PATH_INFO'] ) && ($_SERVER['PATH_INFO'] != '') ) {
-			// Regular old PATH_INFO yay
-			$matches['title'] = substr( $_SERVER['PATH_INFO'], 1 );
-		}
-
-		return $matches;
-	}
-
-	/**
 	 * Check for title, action, and/or variant data in the URL
 	 * and interpolate it into the GET variables.
 	 * This should only be run after $wgContLang is available,
@@ -134,13 +67,61 @@
 	public function interpolateTitle() {
 		global $wgUsePathInfo;
 
-		// bug 16019: title interpolation on API queries is useless and sometimes harmful
-		if ( defined( 'MW_API' ) ) {
-			return;
-		}
-
 		if ( $wgUsePathInfo ) {
-			$matches = self::getPathInfo( 'title' );
+			// PATH_INFO is mangled due to http://bugs.php.net/bug.php?id=31892
+			// And also by Apache 2.x, double slashes are converted to single slashes.
+			// So we will use REQUEST_URI if possible.
+			$matches = array();
+
+			if ( !empty( $_SERVER['REQUEST_URI'] ) ) {
+				// Slurp out the path portion to examine...
+				$url = $_SERVER['REQUEST_URI'];
+				if ( !preg_match( '!^https?://!', $url ) ) {
+					$url = 'http://unused' . $url;
+				}
+				$a = parse_url( $url );
+				if( $a ) {
+					$path = isset( $a['path'] ) ? $a['path'] : '';
+
+					global $wgScript;
+					if( $path == $wgScript ) {
+						// Script inside a rewrite path?
+						// Abort to keep from breaking...
+						return;
+					}
+					// Raw PATH_INFO style
+					$matches = $this->extractTitle( $path, "$wgScript/$1" );
+
+					global $wgArticlePath;
+					if( !$matches && $wgArticlePath ) {
+						$matches = $this->extractTitle( $path, $wgArticlePath );
+					}
+
+					global $wgActionPaths;
+					if( !$matches && $wgActionPaths ) {
+						$matches = $this->extractTitle( $path, $wgActionPaths, 'action' );
+					}
+
+					global $wgVariantArticlePath, $wgContLang;
+					if( !$matches && $wgVariantArticlePath ) {
+						$variantPaths = array();
+						foreach( $wgContLang->getVariants() as $variant ) {
+							$variantPaths[$variant] =
+								str_replace( '$2', $variant, $wgVariantArticlePath );
+						}
+						$matches = $this->extractTitle( $path, $variantPaths, 'variant' );
+					}
+				}
+			} elseif ( isset( $_SERVER['ORIG_PATH_INFO'] ) && $_SERVER['ORIG_PATH_INFO'] != '' ) {
+				// Mangled PATH_INFO
+				// http://bugs.php.net/bug.php?id=31892
+				// Also reported when ini_get('cgi.fix_pathinfo')==false
+				$matches['title'] = substr( $_SERVER['ORIG_PATH_INFO'], 1 );
+
+			} elseif ( isset( $_SERVER['PATH_INFO'] ) && ($_SERVER['PATH_INFO'] != '') ) {
+				// Regular old PATH_INFO yay
+				$matches['title'] = substr( $_SERVER['PATH_INFO'], 1 );
+			}
 			foreach( $matches as $key => $val) {
 				$this->data[$key] = $_GET[$key] = $_REQUEST[$key] = $val;
 			}
@@ -157,7 +138,7 @@
 	 *             passed on as the value of this URL parameter
 	 * @return array of URL variables to interpolate; empty if no match
 	 */
-	private static function extractTitle( $path, $bases, $key=false ) {
+	private function extractTitle( $path, $bases, $key=false ) {
 		foreach( (array)$bases as $keyValue => $base ) {
 			// Find the part after $wgArticlePath
 			$base = str_replace( '$1', '', $base );
@@ -179,7 +160,6 @@
 	/**
 	 * Recursively strips slashes from the given array;
 	 * used for undoing the evil that is magic_quotes_gpc.
-	 *
 	 * @param $arr array: will be modified
 	 * @return array the original array
 	 */
@@ -215,7 +195,6 @@
 
 	/**
 	 * Recursively normalizes UTF-8 strings in the given array.
-	 *
 	 * @param $data string or array
 	 * @return cleaned-up version of the given
 	 * @private
@@ -235,9 +214,9 @@
 	/**
 	 * Fetch a value from the given array or return $default if it's not set.
 	 *
-	 * @param $arr Array
-	 * @param $name String
-	 * @param $default Mixed
+	 * @param $arr array
+	 * @param $name string
+	 * @param $default mixed
 	 * @return mixed
 	 */
 	private function getGPCVal( $arr, $name, $default ) {
@@ -268,9 +247,9 @@
 	 * non-freeform text inputs (e.g. predefined internal text keys
 	 * selected by a drop-down menu). For freeform input, see getText().
 	 *
-	 * @param $name String
-	 * @param $default String: optional default (or NULL)
-	 * @return String
+	 * @param $name string
+	 * @param $default string: optional default (or NULL)
+	 * @return string
 	 */
 	public function getVal( $name, $default = null ) {
 		$val = $this->getGPCVal( $this->data, $name, $default );
@@ -286,10 +265,9 @@
 
 	/**
 	 * Set an aribtrary value into our get/post data.
-	 *
-	 * @param $key String: key name to use
-	 * @param $value Mixed: value to set
-	 * @return Mixed: old value if one was present, null otherwise
+	 * @param $key string Key name to use
+	 * @param $value mixed Value to set
+	 * @return mixed old value if one was present, null otherwise
 	 */
 	public function setVal( $key, $value ) {
 		$ret = isset( $this->data[$key] ) ? $this->data[$key] : null;
@@ -302,9 +280,9 @@
 	 * If source was scalar, will return an array with a single element.
 	 * If no source and no default, returns NULL.
 	 *
-	 * @param $name String
-	 * @param $default Array: optional default (or NULL)
-	 * @return Array
+	 * @param $name string
+	 * @param $default array: optional default (or NULL)
+	 * @return array
 	 */
 	public function getArray( $name, $default = null ) {
 		$val = $this->getGPCVal( $this->data, $name, $default );
@@ -321,9 +299,9 @@
 	 * If no source and no default, returns NULL.
 	 * If an array is returned, contents are guaranteed to be integers.
 	 *
-	 * @param $name String
-	 * @param $default Array: option default (or NULL)
-	 * @return Array of ints
+	 * @param $name string
+	 * @param $default array: option default (or NULL)
+	 * @return array of ints
 	 */
 	public function getIntArray( $name, $default = null ) {
 		$val = $this->getArray( $name, $default );
@@ -337,10 +315,9 @@
 	 * Fetch an integer value from the input or return $default if not set.
 	 * Guaranteed to return an integer; non-numeric input will typically
 	 * return 0.
-	 *
-	 * @param $name String
-	 * @param $default Integer
-	 * @return Integer
+	 * @param $name string
+	 * @param $default int
+	 * @return int
 	 */
 	public function getInt( $name, $default = 0 ) {
 		return intval( $this->getVal( $name, $default ) );
@@ -350,9 +327,8 @@
 	 * Fetch an integer value from the input or return null if empty.
 	 * Guaranteed to return an integer or null; non-numeric input will
 	 * typically return null.
-	 *
-	 * @param $name String
-	 * @return Integer
+	 * @param $name string
+	 * @return int
 	 */
 	public function getIntOrNull( $name ) {
 		$val = $this->getVal( $name );
@@ -365,35 +341,20 @@
 	 * Fetch a boolean value from the input or return $default if not set.
 	 * Guaranteed to return true or false, with normal PHP semantics for
 	 * boolean interpretation of strings.
-	 *
-	 * @param $name String
-	 * @param $default Boolean
-	 * @return Boolean
+	 * @param $name string
+	 * @param $default bool
+	 * @return bool
 	 */
 	public function getBool( $name, $default = false ) {
-		return (bool)$this->getVal( $name, $default );
-	}
-
-	/**
-	 * Fetch a boolean value from the input or return $default if not set.
-	 * Unlike getBool, the string "false" will result in boolean false, which is
-	 * useful when interpreting information sent from JavaScript.
-	 *
-	 * @param $name String
-	 * @param $default Boolean
-	 * @return Boolean
-	 */
-	public function getFuzzyBool( $name, $default = false ) {
-		return $this->getBool( $name, $default ) && strcasecmp( $this->getVal( $name ), 'false' ) !== 0;
+		return $this->getVal( $name, $default ) ? true : false;
 	}
 
 	/**
 	 * Return true if the named value is set in the input, whatever that
 	 * value is (even "0"). Return false if the named value is not set.
 	 * Example use is checking for the presence of check boxes in forms.
-	 *
-	 * @param $name String
-	 * @return Boolean
+	 * @param $name string
+	 * @return bool
 	 */
 	public function getCheck( $name ) {
 		# Checkboxes and buttons are only present when clicked
@@ -404,15 +365,15 @@
 
 	/**
 	 * Fetch a text string from the given array or return $default if it's not
-	 * set. Carriage returns are stripped from the text, and with some language
-	 * modules there is an input transliteration applied. This should generally
-	 * be used for form <textarea> and <input> fields. Used for user-supplied
-	 * freeform text input (for which input transformations may be required - e.g.
-	 * Esperanto x-coding).
-	 *
-	 * @param $name String
-	 * @param $default String: optional
-	 * @return String
+	 * set. \r is stripped from the text, and with some language modules there
+	 * is an input transliteration applied. This should generally be used for
+	 * form <textarea> and <input> fields. Used for user-supplied freeform text
+	 * input (for which input transformations may be required - e.g. Esperanto
+	 * x-coding).
+	 *
+	 * @param $name string
+	 * @param $default string: optional
+	 * @return string
 	 */
 	public function getText( $name, $default = '' ) {
 		global $wgContLang;
@@ -443,23 +404,13 @@
 	}
 
 	/**
-	 * Get the values passed in the query string.
-	 * No transformation is performed on the values.
-	 *
-	 * @return Array
-	 */
-	 public function getQueryValues() {
-	 	return $_GET;
-	 }
-
-	/**
 	 * Returns true if the present request was reached by a POST operation,
 	 * false otherwise (GET, HEAD, or command-line).
 	 *
 	 * Note that values retrieved by the object may come from the
 	 * GET URL etc even on a POST request.
 	 *
-	 * @return Boolean
+	 * @return bool
 	 */
 	public function wasPosted() {
 		return $_SERVER['REQUEST_METHOD'] == 'POST';
@@ -474,44 +425,21 @@
 	 * during the current request (in which case the cookie will
 	 * be sent back to the client at the end of the script run).
 	 *
-	 * @return Boolean
+	 * @return bool
 	 */
 	public function checkSessionCookie() {
-		return isset( $_COOKIE[ session_name() ] );
-	}
-
-	/**
-	 * Get a cookie from the $_COOKIE jar
-	 *
-	 * @param $key String: the name of the cookie
-	 * @param $prefix String: a prefix to use for the cookie name, if not $wgCookiePrefix
-	 * @param $default Mixed: what to return if the value isn't found
-	 * @return Mixed: cookie value or $default if the cookie not set
-	 */
-	public function getCookie( $key, $prefix = null, $default = null ) {
-		if( $prefix === null ) {
-			global $wgCookiePrefix;
-			$prefix = $wgCookiePrefix;
-		}
-		return $this->getGPCVal( $_COOKIE, $prefix . $key , $default );
+		return isset( $_COOKIE[session_name()] );
 	}
 
 	/**
 	 * Return the path portion of the request URI.
-	 *
-	 * @return String
+	 * @return string
 	 */
 	public function getRequestURL() {
-<<<<<<< HEAD
 		if( isset( $_SERVER['REQUEST_URI']) && strlen($_SERVER['REQUEST_URI']) ) {
-=======
-		if( isset( $_SERVER['REQUEST_URI'] ) && strlen( $_SERVER['REQUEST_URI'] ) ) {
->>>>>>> 3ef857fe
 			$base = $_SERVER['REQUEST_URI'];
-		} elseif ( isset( $_SERVER['HTTP_X_ORIGINAL_URL'] ) && strlen( $_SERVER['HTTP_X_ORIGINAL_URL'] ) ) {
+		} elseif( isset( $_SERVER['SCRIPT_NAME'] ) ) {
 			// Probably IIS; doesn't set REQUEST_URI
-			$base = $_SERVER['HTTP_X_ORIGINAL_URL'];
-		} elseif( isset( $_SERVER['SCRIPT_NAME'] ) ) {
 			$base = $_SERVER['SCRIPT_NAME'];
 			if( isset( $_SERVER['QUERY_STRING'] ) && $_SERVER['QUERY_STRING'] != '' ) {
 				$base .= '?' . $_SERVER['QUERY_STRING'];
@@ -519,8 +447,8 @@
 		} else {
 			// This shouldn't happen!
 			throw new MWException( "Web server doesn't provide either " .
-				"REQUEST_URI, HTTP_X_ORIGINAL_URL or SCRIPT_NAME. Report details " .
-				"of your web server configuration to http://bugzilla.wikimedia.org/" );
+				"REQUEST_URI or SCRIPT_NAME. Report details of your " .
+				"web server configuration to http://bugzilla.wikimedia.org/" );
 		}
 		// User-agents should not send a fragment with the URI, but
 		// if they do, and the web server passes it on to us, we
@@ -540,8 +468,7 @@
 
 	/**
 	 * Return the request URI with the canonical service and hostname.
-	 *
-	 * @return String
+	 * @return string
 	 */
 	public function getFullRequestURL() {
 		global $wgServer;
@@ -551,18 +478,32 @@
 	/**
 	 * Take an arbitrary query and rewrite the present URL to include it
 	 * @param $query String: query string fragment; do not include initial '?'
-	 *
-	 * @return String
+	 * @return string
 	 */
 	public function appendQuery( $query ) {
-		return $this->appendQueryArray( wfCgiToArray( $query ) );
+		global $wgTitle;
+		$basequery = '';
+		foreach( $_GET as $var => $val ) {
+			if ( $var == 'title' )
+				continue;
+			if ( is_array( $val ) )
+				/* This will happen given a request like
+				 * http://en.wikipedia.org/w/index.php?title[]=Special:Userlogin&returnto[]=Main_Page
+				 */
+				continue;
+			$basequery .= '&' . urlencode( $var ) . '=' . urlencode( $val );
+		}
+		$basequery .= '&' . $query;
+
+		# Trim the extra &
+		$basequery = substr( $basequery, 1 );
+		return $wgTitle->getLocalURL( $basequery );
 	}
 
 	/**
 	 * HTML-safe version of appendQuery().
-	 *
 	 * @param $query String: query string fragment; do not include initial '?'
-	 * @return String
+	 * @return string
 	 */
 	public function escapeAppendQuery( $query ) {
 		return htmlspecialchars( $this->appendQuery( $query ) );
@@ -574,15 +515,14 @@
 
 	/**
 	 * Appends or replaces value of query variables.
-	 *
 	 * @param $array Array of values to replace/add to query
 	 * @param $onlyquery Bool: whether to only return the query string and not
 	 *                   the complete URL
-	 * @return String
+	 * @return string
 	 */
 	public function appendQueryArray( $array, $onlyquery = false ) {
 		global $wgTitle;
-		$newquery = $this->getQueryValues();
+		$newquery = $_GET;
 		unset( $newquery['title'] );
 		$newquery = array_merge( $newquery, $array );
 		$query = wfArrayToCGI( $newquery );
@@ -602,59 +542,53 @@
 		global $wgUser;
 
 		$limit = $this->getInt( 'limit', 0 );
-		if( $limit < 0 ) {
-			$limit = 0;
-		}
+		if( $limit < 0 ) $limit = 0;
 		if( ( $limit == 0 ) && ( $optionname != '' ) ) {
 			$limit = (int)$wgUser->getOption( $optionname );
 		}
-		if( $limit <= 0 ) {
-			$limit = $deflimit;
-		}
-		if( $limit > 5000 ) {
-			$limit = 5000; # We have *some* limits...
-		}
+		if( $limit <= 0 ) $limit = $deflimit;
+		if( $limit > 5000 ) $limit = 5000; # We have *some* limits...
 
 		$offset = $this->getInt( 'offset', 0 );
-		if( $offset < 0 ) {
-			$offset = 0;
-		}
+		if( $offset < 0 ) $offset = 0;
 
 		return array( $limit, $offset );
 	}
 
 	/**
 	 * Return the path to the temporary file where PHP has stored the upload.
-	 *
 	 * @param $key String:
 	 * @return string or NULL if no such file.
 	 */
 	public function getFileTempname( $key ) {
-		$file = new WebRequestUpload( $this, $key );
-		return $file->getTempName();
+		if( !isset( $_FILES[$key] ) ) {
+			return null;
+		}
+		return $_FILES[$key]['tmp_name'];
 	}
 
 	/**
 	 * Return the size of the upload, or 0.
-	 *
-	 * @deprecated
 	 * @param $key String:
 	 * @return integer
 	 */
 	public function getFileSize( $key ) {
-		$file = new WebRequestUpload( $this, $key );
-		return $file->getSize();
+		if( !isset( $_FILES[$key] ) ) {
+			return 0;
+		}
+		return $_FILES[$key]['size'];
 	}
 
 	/**
 	 * Return the upload error or 0
-	 *
 	 * @param $key String:
 	 * @return integer
 	 */
 	public function getUploadError( $key ) {
-		$file = new WebRequestUpload( $this, $key );
-		return $file->getError();
+		if( !isset( $_FILES[$key] ) || !isset( $_FILES[$key]['error'] ) ) {
+			return 0/*UPLOAD_ERR_OK*/;
+		}
+		return $_FILES[$key]['error'];
 	}
 
 	/**
@@ -669,68 +603,31 @@
 	 * @return string or NULL if no such file.
 	 */
 	public function getFileName( $key ) {
-		$file = new WebRequestUpload( $this, $key );
-		return $file->getName();
-	}
-
-	/**
-	 * Return a WebRequestUpload object corresponding to the key
-	 *
-	 * @param @key string
-	 * @return WebRequestUpload
-	 */
-	public function getUpload( $key ) {
-		return new WebRequestUpload( $this, $key );
+		global $wgContLang;
+		if( !isset( $_FILES[$key] ) ) {
+			return null;
+		}
+		$name = $_FILES[$key]['name'];
+
+		# Safari sends filenames in HTML-encoded Unicode form D...
+		# Horrid and evil! Let's try to make some kind of sense of it.
+		$name = Sanitizer::decodeCharReferences( $name );
+		$name = $wgContLang->normalize( $name );
+		wfDebug( "WebRequest::getFileName() '" . $_FILES[$key]['name'] . "' normalized to '$name'\n" );
+		return $name;
 	}
 
 	/**
 	 * Return a handle to WebResponse style object, for setting cookies,
 	 * headers and other stuff, for Request being worked on.
-	 *
-	 * @return WebResponse
 	 */
 	public function response() {
 		/* Lazy initialization of response object for this request */
-		if ( !is_object( $this->response ) ) {
+		if ( !is_object( $this->_response ) ) {
 			$class = ( $this instanceof FauxRequest ) ? 'FauxResponse' : 'WebResponse';
-			$this->response = new $class();
-		}
-		return $this->response;
-	}
-
-	/**
-	 * Initialise the header list
-	 */
-	private function initHeaders() {
-		if ( count( $this->headers ) ) {
-			return;
-		}
-
-		if ( function_exists( 'apache_request_headers' ) ) {
-			foreach ( apache_request_headers() as $tempName => $tempValue ) {
-				$this->headers[ strtoupper( $tempName ) ] = $tempValue;
-			}
-		} else {
-			$headers = $_SERVER;
-			foreach ( $_SERVER as $name => $value ) {
-				if ( substr( $name, 0, 5 ) === 'HTTP_' ) {
-					$name = str_replace( '_', '-',  substr( $name, 5 ) );
-					$this->headers[$name] = $value;
-				} elseif ( $name === 'CONTENT_LENGTH' ) {
-					$this->headers['CONTENT-LENGTH'] = $value;
-				}
-			}
-		}
-	}
-
-	/**
-	 * Get an array containing all request headers
-	 *
-	 * @return Array mapping header name to its value
-	 */
-	public function getAllHeaders() {
-		$this->initHeaders();
-		return $this->headers;
+			$this->_response = new $class();
+		}
+		return $this->_response;
 	}
 
 	/**
@@ -739,31 +636,42 @@
 	 */
 	public function getHeader( $name ) {
 		$name = strtoupper( $name );
-		if ( isset( $this->headers[$name] ) ) {
-			return $this->headers[$name];
+		if ( function_exists( 'apache_request_headers' ) ) {
+			if ( !$this->headers ) {
+				foreach ( apache_request_headers() as $tempName => $tempValue ) {
+					$this->headers[ strtoupper( $tempName ) ] = $tempValue;
+				}
+			}
+			if ( isset( $this->headers[$name] ) ) {
+				return $this->headers[$name];
+			} else {
+				return false;
+			}
 		} else {
-			return false;
-		}
-	}
-
-	/**
+			$name = 'HTTP_' . str_replace( '-', '_', $name );
+			if ( isset( $_SERVER[$name] ) ) {
+				return $_SERVER[$name];
+			} else {
+				return false;
+			}
+		}
+	}
+
+	/*
 	 * Get data from $_SESSION
-	 *
-	 * @param $key String: name of key in $_SESSION
-	 * @return Mixed
+	 * @param $key String Name of key in $_SESSION
+	 * @return mixed
 	 */
 	public function getSessionData( $key ) {
-		if( !isset( $_SESSION[$key] ) ) {
+		if( !isset( $_SESSION[$key] ) )
 			return null;
-		}
 		return $_SESSION[$key];
 	}
 
 	/**
 	 * Set session data
-	 *
-	 * @param $key String: name of key in $_SESSION
-	 * @param $data Mixed
+	 * @param $key String Name of key in $_SESSION
+	 * @param $data mixed
 	 */
 	public function setSessionData( $key, $data ) {
 		$_SESSION[$key] = $data;
@@ -812,161 +720,6 @@
 		$ext = substr( $pi, $dotPos );
 		return !in_array( $ext, array( $wgScriptExtension, '.php', '.php5' ) );
 	}
-
-	/**
-	 * Parse the Accept-Language header sent by the client into an array
-	 * @return array( languageCode => q-value ) sorted by q-value in descending order
-	 * May contain the "language" '*', which applies to languages other than those explicitly listed.
-	 * This is aligned with rfc2616 section 14.4
-	 */
-	public function getAcceptLang() {
-		// Modified version of code found at http://www.thefutureoftheweb.com/blog/use-accept-language-header
-		$acceptLang = $this->getHeader( 'Accept-Language' );
-		if ( !$acceptLang ) {
-			return array();
-		}
-
-		// Return the language codes in lower case
-		$acceptLang = strtolower( $acceptLang );
-
-		// Break up string into pieces (languages and q factors)
-		$lang_parse = null;
-		preg_match_all( '/([a-z]{1,8}(-[a-z]{1,8})?|\*)\s*(;\s*q\s*=\s*(1|0(\.[0-9]+)?)?)?/',
-			$acceptLang, $lang_parse );
-
-		if ( !count( $lang_parse[1] ) ) {
-			return array();
-		}
-
-		// Create a list like "en" => 0.8
-		$langs = array_combine( $lang_parse[1], $lang_parse[4] );
-		// Set default q factor to 1
-		foreach ( $langs as $lang => $val ) {
-			if ( $val === '' ) {
-				$langs[$lang] = 1;
-			} else if ( $val == 0 ) {
-				unset($langs[$lang]);
-			}
-		}
-
-		// Sort list
-		arsort( $langs, SORT_NUMERIC );
-		return $langs;
-	}
-}
-
-/**
- * Object to access the $_FILES array
- */
-class WebRequestUpload {
-	protected $request;
-	protected $doesExist;
-	protected $fileInfo;
-
-	/**
-	 * Constructor. Should only be called by WebRequest
-	 *
-	 * @param $request WebRequest The associated request
-	 * @param $key string Key in $_FILES array (name of form field)
-	 */
-	public function __construct( $request, $key ) {
-		$this->request = $request;
-		$this->doesExist = isset( $_FILES[$key] );
-		if ( $this->doesExist ) {
-			$this->fileInfo = $_FILES[$key];
-		}
-	}
-
-	/**
-	 * Return whether a file with this name was uploaded.
-	 *
-	 * @return bool
-	 */
-	public function exists() {
-		return $this->doesExist;
-	}
-
-	/**
-	 * Return the original filename of the uploaded file
-	 *
-	 * @return mixed Filename or null if non-existent
-	 */
-	public function getName() {
-		if ( !$this->exists() ) {
-			return null;
-		}
-
-		global $wgContLang;
-		$name = $this->fileInfo['name'];
-
-		# Safari sends filenames in HTML-encoded Unicode form D...
-		# Horrid and evil! Let's try to make some kind of sense of it.
-		$name = Sanitizer::decodeCharReferences( $name );
-		$name = $wgContLang->normalize( $name );
-		wfDebug( __METHOD__ . ": {$this->fileInfo['name']} normalized to '$name'\n" );
-		return $name;
-	}
-
-	/**
-	 * Return the file size of the uploaded file
-	 *
-	 * @return int File size or zero if non-existent
-	 */
-	public function getSize() {
-		if ( !$this->exists() ) {
-			return 0;
-		}
-
-		return $this->fileInfo['size'];
-	}
-
-	/**
-	 * Return the path to the temporary file
-	 *
-	 * @return mixed Path or null if non-existent
-	 */
-	public function getTempName() {
-		if ( !$this->exists() ) {
-			return null;
-		}
-
-		return $this->fileInfo['tmp_name'];
-	}
-
-	/**
-	 * Return the upload error. See link for explanation
-	 * http://www.php.net/manual/en/features.file-upload.errors.php
-	 *
-	 * @return int One of the UPLOAD_ constants, 0 if non-existent
-	 */
-	public function getError() {
-		if ( !$this->exists() ) {
-			return 0; # UPLOAD_ERR_OK
-		}
-
-		return $this->fileInfo['error'];
-	}
-
-	/**
-	 * Returns whether this upload failed because of overflow of a maximum set
-	 * in php.ini
-	 *
-	 * @return bool
-	 */
-	public function isIniSizeOverflow() {
-		if ( $this->getError() == UPLOAD_ERR_INI_SIZE ) {
-			# PHP indicated that upload_max_filesize is exceeded
-			return true;
-		}
-
-		$contentLength = $this->request->getHeader( 'CONTENT_LENGTH' );
-		if ( $contentLength > wfShorthandToInteger( ini_get( 'post_max_size' ) ) ) {
-			# post_max_size is exceeded
-			return true;
-		}
-
-		return false;
-	}
 }
 
 /**
@@ -977,12 +730,12 @@
 class FauxRequest extends WebRequest {
 	private $wasPosted = false;
 	private $session = array();
+	private $response;
 
 	/**
 	 * @param $data Array of *non*-urlencoded key => value pairs, the
 	 *   fake GET/POST values
 	 * @param $wasPosted Bool: whether to treat the data as POST
-	 * @param $session Mixed: session array or null
 	 */
 	public function __construct( $data, $wasPosted = false, $session = null ) {
 		if( is_array( $data ) ) {
@@ -1008,14 +761,6 @@
 		return $this->data;
 	}
 
-	public function getQueryValues() {
-		if ( $this->wasPosted ) {
-			return array();
-		} else {
-			return $this->data;
-		}
-	}
-
 	public function wasPosted() {
 		return $this->wasPosted;
 	}
@@ -1025,6 +770,10 @@
 	}
 
 	public function getRequestURL() {
+		$this->notImplemented( __METHOD__ );
+	}
+
+	public function appendQuery( $query ) {
 		$this->notImplemented( __METHOD__ );
 	}
 
@@ -1042,11 +791,7 @@
 	}
 
 	public function setSessionData( $key, $data ) {
-		$this->session[$key] = $data;
-	}
-
-	public function getSessionArray() {
-		return $this->session;
+		$this->notImplemented( __METHOD__ );
 	}
 
 	public function isPathInfoBad() {
