--- conflicted
+++ resolved
@@ -628,11 +628,7 @@
 	 * @return IORMRow
 	 */
 	public function newFromDBResult( stdClass $result ) {
-<<<<<<< HEAD
-		return self::newRowFromFromDBResult( $result );
-=======
 		return self::newRowFromDBResult( $result );
->>>>>>> 4bed2c4a
 	}
 
 	/**
