--- conflicted
+++ resolved
@@ -55,11 +55,7 @@
 			wfGetLB()->waitFor( $this->params['masterPos'] );
 		}
 
-<<<<<<< HEAD
-		$revision = Revision::newFromTitle( $this->title, 0, Revision::READ_NORMAL );
-=======
 		$revision = Revision::newFromTitle( $this->title, false, Revision::READ_NORMAL );
->>>>>>> 84a54a63
 		if ( !$revision ) {
 			$this->error = 'refreshLinks: Article not found "' .
 				$this->title->getPrefixedDBkey() . '"';
@@ -74,7 +70,6 @@
 	}
 
 	public static function runForTitleInternal( Title $title, Revision $revision, $fname ) {
-<<<<<<< HEAD
 		global $wgContLang;
 
 		wfProfileIn( $fname . '-parse' );
@@ -85,18 +80,6 @@
 
 		wfProfileIn( $fname . '-update' );
 		$updates = $content->getSecondaryDataUpdates( $title, null, false, $parserOutput  );
-=======
-		global $wgParser, $wgContLang;
-
-		wfProfileIn( $fname . '-parse' );
-		$options = ParserOptions::newFromUserAndLang( new User, $wgContLang );
-		$parserOutput = $wgParser->parse(
-			$revision->getText(), $title, $options, true, true, $revision->getId() );
-		wfProfileOut( $fname . '-parse' );
-
-		wfProfileIn( $fname . '-update' );
-		$updates = $parserOutput->getSecondaryDataUpdates( $title, false );
->>>>>>> 84a54a63
 		DataUpdate::runUpdates( $updates );
 		wfProfileOut( $fname . '-update' );
 	}
@@ -202,11 +185,7 @@
 			}
 			# Re-parse each page that transcludes this page and update their tracking links...
 			foreach ( $titles as $title ) {
-<<<<<<< HEAD
-				$revision = Revision::newFromTitle( $title, 0, Revision::READ_NORMAL );
-=======
 				$revision = Revision::newFromTitle( $title, false, Revision::READ_NORMAL );
->>>>>>> 84a54a63
 				if ( !$revision ) {
 					$this->error = 'refreshLinks: Article not found "' .
 						$title->getPrefixedDBkey() . '"';
