<?php
/**
 * Basic search engine
 *
 * This program is free software; you can redistribute it and/or modify
 * it under the terms of the GNU General Public License as published by
 * the Free Software Foundation; either version 2 of the License, or
 * (at your option) any later version.
 *
 * This program is distributed in the hope that it will be useful,
 * but WITHOUT ANY WARRANTY; without even the implied warranty of
 * MERCHANTABILITY or FITNESS FOR A PARTICULAR PURPOSE. See the
 * GNU General Public License for more details.
 *
 * You should have received a copy of the GNU General Public License along
 * with this program; if not, write to the Free Software Foundation, Inc.,
 * 51 Franklin Street, Fifth Floor, Boston, MA 02110-1301, USA.
 * http://www.gnu.org/copyleft/gpl.html
 *
 * @file
 * @ingroup Search
 */

/**
 * @defgroup Search Search
 */

use MediaWiki\HookContainer\HookContainer;
use MediaWiki\HookContainer\HookRunner;
use MediaWiki\MediaWikiServices;

/**
 * Contain a class for special pages
 * @stable to extend
 * @ingroup Search
 */
abstract class SearchEngine {
	public const DEFAULT_SORT = 'relevance';

	/** @var string */
	public $prefix = '';

	/** @var int[]|null */
	public $namespaces = [ NS_MAIN ];

	/** @var int */
	protected $limit = 10;

	/** @var int */
	protected $offset = 0;

	/**
	 * @var string[]
	 * @deprecated since 1.34
	 */
	protected $searchTerms = [];

	/** @var bool */
	protected $showSuggestion = true;
	private $sort = self::DEFAULT_SORT;

	/** @var array Feature values */
	protected $features = [];

	/** @var HookContainer */
	private $hookContainer;

	/** @var HookRunner */
	private $hookRunner;

	/** Profile type for completionSearch */
	public const COMPLETION_PROFILE_TYPE = 'completionSearchProfile';

	/** Profile type for query independent ranking features */
	public const FT_QUERY_INDEP_PROFILE_TYPE = 'fulltextQueryIndepProfile';

	/** Integer flag for legalSearchChars: includes all chars allowed in a search query */
	protected const CHARS_ALL = 1;

	/** Integer flag for legalSearchChars: includes all chars allowed in a search term */
	protected const CHARS_NO_SYNTAX = 2;

	/**
	 * Perform a full text search query and return a result set.
	 * If full text searches are not supported or disabled, return null.
	 *
	 * @note As of 1.32 overriding this function is deprecated. It will
	 * be converted to final in 1.34. Override self::doSearchText().
	 *
	 * @param string $term Raw search term
	 * @return ISearchResultSet|Status|null
	 */
	public function searchText( $term ) {
		return $this->maybePaginate( function () use ( $term ) {
			return $this->doSearchText( $term );
		} );
	}

	/**
	 * Perform a full text search query and return a result set.
	 *
	 * @stable to override
	 *
	 * @param string $term Raw search term
	 * @return ISearchResultSet|Status|null
	 * @since 1.32
	 */
	protected function doSearchText( $term ) {
		return null;
	}

	/**
	 * Perform a title search in the article archive.
	 * NOTE: these results still should be filtered by
	 * matching against PageArchive, permissions checks etc
	 * The results returned by this methods are only sugegstions and
	 * may not end up being shown to the user.
	 *
	 * @note As of 1.32 overriding this function is deprecated. It will
	 * be converted to final in 1.34. Override self::doSearchArchiveTitle().
	 *
	 * @param string $term Raw search term
	 * @return Status
	 * @since 1.29
	 */
	public function searchArchiveTitle( $term ) {
		return $this->doSearchArchiveTitle( $term );
	}

	/**
	 * Perform a title search in the article archive.
	 *
	 * @stable to override
	 *
	 * @param string $term Raw search term
	 * @return Status
	 * @since 1.32
	 */
	protected function doSearchArchiveTitle( $term ) {
		return Status::newGood( [] );
	}

	/**
	 * Perform a title-only search query and return a result set.
	 * If title searches are not supported or disabled, return null.
	 * STUB
	 *
	 * @note As of 1.32 overriding this function is deprecated. It will
	 * be converted to final in 1.34. Override self::doSearchTitle().
	 *
	 * @param string $term Raw search term
	 * @return ISearchResultSet|null
	 */
	public function searchTitle( $term ) {
		return $this->maybePaginate( function () use ( $term ) {
			return $this->doSearchTitle( $term );
		} );
	}

	/**
	 * Perform a title-only search query and return a result set.
	 *
	 * @stable to override
	 *
	 * @param string $term Raw search term
	 * @return ISearchResultSet|null
	 * @since 1.32
	 */
	protected function doSearchTitle( $term ) {
		return null;
	}

	/**
	 * Performs an overfetch and shrink operation to determine if
	 * the next page is available for search engines that do not
	 * explicitly implement their own pagination.
	 *
	 * @param Closure $fn Takes no arguments
	 * @return ISearchResultSet|Status<ISearchResultSet>|null Result of calling $fn
	 */
	private function maybePaginate( Closure $fn ) {
		if ( $this instanceof PaginatingSearchEngine ) {
			return $fn();
		}
		$this->limit++;
		try {
			$resultSetOrStatus = $fn();
		} finally {
			$this->limit--;
		}

		$resultSet = null;
		if ( $resultSetOrStatus instanceof ISearchResultSet ) {
			$resultSet = $resultSetOrStatus;
		} elseif ( $resultSetOrStatus instanceof Status &&
			$resultSetOrStatus->getValue() instanceof ISearchResultSet
		) {
			$resultSet = $resultSetOrStatus->getValue();
		}
		if ( $resultSet ) {
			$resultSet->shrink( $this->limit );
		}

		return $resultSetOrStatus;
	}

	/**
	 * @since 1.18
	 * @stable to override
	 *
	 * @param string $feature
	 * @return bool
	 */
	public function supports( $feature ) {
		switch ( $feature ) {
			case 'search-update':
				return true;
			case 'title-suffix-filter':
			default:
				return false;
		}
	}

	/**
	 * Way to pass custom data for engines
	 * @since 1.18
	 * @param string $feature
	 * @param mixed $data
	 */
	public function setFeatureData( $feature, $data ) {
		$this->features[$feature] = $data;
	}

	/**
	 * Way to retrieve custom data set by setFeatureData
	 * or by the engine itself.
	 * @since 1.29
	 * @param string $feature feature name
	 * @return mixed the feature value or null if unset
	 */
	public function getFeatureData( $feature ) {
		return $this->features[$feature] ?? null;
	}

	/**
	 * When overridden in derived class, performs database-specific conversions
	 * on text to be used for searching or updating search index.
	 * Default implementation does nothing (simply returns $string).
	 *
	 * @param string $string String to process
	 * @return string
	 */
	public function normalizeText( $string ) {
		// Some languages such as Chinese require word segmentation
		return MediaWikiServices::getInstance()->getContentLanguage()->segmentByWord( $string );
	}

	/**
	 * Get service class to finding near matches.
	 * @param Config $config Configuration to use for the matcher.
	 * @return SearchNearMatcher
	 */
	public function getNearMatcher( Config $config ) {
		return new SearchNearMatcher( $config,
			MediaWikiServices::getInstance()->getContentLanguage(),
			$this->getHookContainer()
		);
	}

	/**
	 * Get near matcher for default SearchEngine.
	 * @return SearchNearMatcher
	 */
	protected static function defaultNearMatcher() {
		$services = MediaWikiServices::getInstance();
		$config = $services->getMainConfig();
		return $services->newSearchEngine()->getNearMatcher( $config );
	}

	/**
<<<<<<< HEAD
	 * If an exact title match can be found, or a very slightly close match,
	 * return the title. If no match, returns NULL.
	 * @deprecated since 1.27; Use SearchEngine::getNearMatcher()
	 * @param string $searchterm
	 * @return Title
	 */
	public static function getNearMatch( $searchterm ) {
		wfDeprecated( __METHOD__, '1.27' );

		return static::defaultNearMatcher()->getNearMatch( $searchterm );
	}

	/**
=======
>>>>>>> d3bf11f5
	 * Get chars legal for search
	 * @param int $type type of search chars (see self::CHARS_ALL
	 * and self::CHARS_NO_SYNTAX). Defaults to CHARS_ALL
	 * @return string
	 */
	public function legalSearchChars( $type = self::CHARS_ALL ) {
		return "A-Za-z_'.0-9\\x80-\\xFF\\-";
	}

	/**
	 * Set the maximum number of results to return
	 * and how many to skip before returning the first.
	 *
	 * @param int $limit
	 * @param int $offset
	 */
	public function setLimitOffset( $limit, $offset = 0 ) {
		$this->limit = intval( $limit );
		$this->offset = intval( $offset );
	}

	/**
	 * Set which namespaces the search should include.
	 * Give an array of namespace index numbers.
	 *
	 * @param int[]|null $namespaces
	 */
	public function setNamespaces( $namespaces ) {
		if ( $namespaces ) {
			// Filter namespaces to only keep valid ones
			$validNs = MediaWikiServices::getInstance()->getSearchEngineConfig()->searchableNamespaces();
<<<<<<< HEAD
			$namespaces = array_filter( $namespaces, function ( $ns ) use( $validNs ) {
=======
			$namespaces = array_filter( $namespaces, static function ( $ns ) use( $validNs ) {
>>>>>>> d3bf11f5
				return $ns < 0 || isset( $validNs[$ns] );
			} );
		} else {
			$namespaces = [];
		}
		$this->namespaces = $namespaces;
	}

	/**
	 * Set whether the searcher should try to build a suggestion.  Note: some searchers
	 * don't support building a suggestion in the first place and others don't respect
	 * this flag.
	 *
	 * @param bool $showSuggestion Should the searcher try to build suggestions
	 */
	public function setShowSuggestion( $showSuggestion ) {
		$this->showSuggestion = $showSuggestion;
	}

	/**
	 * Get the valid sort directions.  All search engines support 'relevance' but others
	 * might support more. The default in all implementations must be 'relevance.'
	 *
	 * @since 1.25
	 * @stable to override
	 *
	 * @return string[] the valid sort directions for setSort
	 */
	public function getValidSorts() {
		return [ self::DEFAULT_SORT ];
	}

	/**
	 * Set the sort direction of the search results. Must be one returned by
	 * SearchEngine::getValidSorts()
	 *
	 * @since 1.25
	 * @throws InvalidArgumentException
	 * @param string $sort sort direction for query result
	 */
	public function setSort( $sort ) {
		if ( !in_array( $sort, $this->getValidSorts() ) ) {
			throw new InvalidArgumentException( "Invalid sort: $sort. " .
				"Must be one of: " . implode( ', ', $this->getValidSorts() ) );
		}
		$this->sort = $sort;
	}

	/**
	 * Get the sort direction of the search results
	 *
	 * @since 1.25
	 * @return string
	 */
	public function getSort() {
		return $this->sort;
	}

	/**
	 * Parse some common prefixes: all (search everything)
	 * or namespace names and set the list of namespaces
	 * of this class accordingly.
	 *
	 * @deprecated since 1.32; should be handled internally by the search engine
	 * @param string $query
	 * @return string
	 */
	public function replacePrefixes( $query ) {
		return $query;
	}

	/**
	 * Parse some common prefixes: all (search everything)
	 * or namespace names
	 *
	 * @param string $query
	 * @param bool $withAllKeyword activate support of the "all:" keyword and its
	 * translations to activate searching on all namespaces.
	 * @param bool $withPrefixSearchExtractNamespaceHook call the PrefixSearchExtractNamespace hook
	 *  if classic namespace identification did not match.
	 * @return false|array false if no namespace was extracted, an array
	 * with the parsed query at index 0 and an array of namespaces at index
	 * 1 (or null for all namespaces).
	 * @throws FatalError
	 * @throws MWException
	 */
	public static function parseNamespacePrefixes(
		$query,
		$withAllKeyword = true,
		$withPrefixSearchExtractNamespaceHook = false
	) {
		$parsed = $query;
		if ( strpos( $query, ':' ) === false ) { // nothing to do
			return false;
		}
		$extractedNamespace = null;

		$allQuery = false;
		if ( $withAllKeyword ) {
			$allkeywords = [];

			$allkeywords[] = wfMessage( 'searchall' )->inContentLanguage()->text() . ":";
			// force all: so that we have a common syntax for all the wikis
			if ( !in_array( 'all:', $allkeywords ) ) {
				$allkeywords[] = 'all:';
			}

			foreach ( $allkeywords as $kw ) {
				if ( strncmp( $query, $kw, strlen( $kw ) ) == 0 ) {
					$parsed = substr( $query, strlen( $kw ) );
					$allQuery = true;
					break;
				}
			}
		}

		if ( !$allQuery && strpos( $query, ':' ) !== false ) {
			$prefix = str_replace( ' ', '_', substr( $query, 0, strpos( $query, ':' ) ) );
			$index = MediaWikiServices::getInstance()->getContentLanguage()->getNsIndex( $prefix );
			if ( $index !== false ) {
				$extractedNamespace = [ $index ];
				$parsed = substr( $query, strlen( $prefix ) + 1 );
			} elseif ( $withPrefixSearchExtractNamespaceHook ) {
				$hookNamespaces = [ NS_MAIN ];
				$hookQuery = $query;
				Hooks::runner()->onPrefixSearchExtractNamespace( $hookNamespaces, $hookQuery );
				if ( $hookQuery !== $query ) {
					$parsed = $hookQuery;
					$extractedNamespace = $hookNamespaces;
				} else {
					return false;
				}
			} else {
				return false;
			}
		}

		return [ $parsed, $extractedNamespace ];
	}

	/**
	 * Find snippet highlight settings for all users
	 * @return array Contextlines, contextchars
	 * @deprecated in 1.34 use the SearchHighlighter constants directly
	 * @see SearchHighlighter::DEFAULT_CONTEXT_CHARS
	 * @see SearchHighlighter::DEFAULT_CONTEXT_LINES
	 */
	public static function userHighlightPrefs() {
		$contextlines = SearchHighlighter::DEFAULT_CONTEXT_LINES;
		$contextchars = SearchHighlighter::DEFAULT_CONTEXT_CHARS;
		return [ $contextlines, $contextchars ];
	}

	/**
	 * Create or update the search index record for the given page.
	 * Title and text should be pre-processed.
	 * STUB
	 *
	 * @param int $id
	 * @param string $title
	 * @param string $text
	 */
	public function update( $id, $title, $text ) {
		// no-op
	}

	/**
	 * Update a search index record's title only.
	 * Title should be pre-processed.
	 * STUB
	 *
	 * @param int $id
	 * @param string $title
	 */
	public function updateTitle( $id, $title ) {
		// no-op
	}

	/**
	 * Delete an indexed page
	 * Title should be pre-processed.
	 * STUB
	 *
	 * @param int $id Page id that was deleted
	 * @param string $title Title of page that was deleted
	 */
	public function delete( $id, $title ) {
		// no-op
	}

	/**
	 * Get the raw text for updating the index from a content object
	 * Nicer search backends could possibly do something cooler than
	 * just returning raw text
	 *
	 * @todo This isn't ideal, we'd really like to have content-specific handling here
	 * @param Title $t Title we're indexing
	 * @param Content|null $c Content of the page to index
	 * @return string
	 * @deprecated since 1.34 use Content::getTextForSearchIndex directly
	 */
	public function getTextFromContent( Title $t, Content $c = null ) {
		return $c ? $c->getTextForSearchIndex() : '';
	}

	/**
	 * If an implementation of SearchEngine handles all of its own text processing
	 * in getTextFromContent() and doesn't require SearchUpdate::updateText()'s
	 * rather silly handling, it should return true here instead.
	 *
	 * @return bool
	 * @deprecated since 1.34 no longer needed since getTextFromContent is being deprecated
	 */
	public function textAlreadyUpdatedForIndex() {
		return false;
	}

	/**
	 * Makes search simple string if it was namespaced.
	 * Sets namespaces of the search to namespaces extracted from string.
	 * @param string $search
	 * @return string Simplified search string
	 */
	protected function normalizeNamespaces( $search ) {
		$queryAndNs = self::parseNamespacePrefixes( $search, false, true );
		if ( $queryAndNs !== false ) {
			$this->setNamespaces( $queryAndNs[1] );
			return $queryAndNs[0];
		}
		return $search;
	}

	/**
	 * Perform an overfetch of completion search results. This allows
	 * determining if another page of results is available.
	 *
	 * @param string $search
	 * @return SearchSuggestionSet
	 */
	protected function completionSearchBackendOverfetch( $search ) {
		$this->limit++;
		try {
			return $this->completionSearchBackend( $search );
		} finally {
			$this->limit--;
		}
	}

	/**
	 * Perform a completion search.
	 * Does not resolve namespaces and does not check variants.
	 * Search engine implementations may want to override this function.
	 *
	 * @stable to override
	 *
	 * @param string $search
	 * @return SearchSuggestionSet
	 */
	protected function completionSearchBackend( $search ) {
		$results = [];

		$search = trim( $search );

		if ( !in_array( NS_SPECIAL, $this->namespaces ) && // We do not run hook on Special: search
			!$this->getHookRunner()->onPrefixSearchBackend(
				$this->namespaces, $search, $this->limit, $results, $this->offset )
		) {
			// False means hook worked.
			// FIXME: Yes, the API is weird. That's why it is going to be deprecated.

			return SearchSuggestionSet::fromStrings( $results );
		} else {
			// Hook did not do the job, use default simple search
			$results = $this->simplePrefixSearch( $search );
			return SearchSuggestionSet::fromTitles( $results );
		}
	}

	/**
	 * Perform a completion search.
	 * @param string $search
	 * @return SearchSuggestionSet
	 */
	public function completionSearch( $search ) {
		if ( trim( $search ) === '' ) {
			return SearchSuggestionSet::emptySuggestionSet(); // Return empty result
		}
		$search = $this->normalizeNamespaces( $search );
		$suggestions = $this->completionSearchBackendOverfetch( $search );
		return $this->processCompletionResults( $search, $suggestions );
	}

	/**
	 * Perform a completion search with variants.
	 * @stable to override
	 *
	 * @param string $search
	 * @return SearchSuggestionSet
	 */
	public function completionSearchWithVariants( $search ) {
		if ( trim( $search ) === '' ) {
			return SearchSuggestionSet::emptySuggestionSet(); // Return empty result
		}
		$search = $this->normalizeNamespaces( $search );

		$results = $this->completionSearchBackendOverfetch( $search );
		$fallbackLimit = 1 + $this->limit - $results->getSize();
		if ( $fallbackLimit > 0 ) {
			$services = MediaWikiServices::getInstance();
			$fallbackSearches = $services->getLanguageConverterFactory()
				->getLanguageConverter( $services->getContentLanguage() )
				->autoConvertToAllVariants( $search );
			$fallbackSearches = array_diff( array_unique( $fallbackSearches ), [ $search ] );

			foreach ( $fallbackSearches as $fbs ) {
				$this->setLimitOffset( $fallbackLimit );
				$fallbackSearchResult = $this->completionSearch( $fbs );
				$results->appendAll( $fallbackSearchResult );
				$fallbackLimit -= $fallbackSearchResult->getSize();
				if ( $fallbackLimit <= 0 ) {
					break;
				}
			}
		}
		return $this->processCompletionResults( $search, $results );
	}

	/**
	 * Extract titles from completion results
	 * @param SearchSuggestionSet $completionResults
	 * @return Title[]
	 */
	public function extractTitles( SearchSuggestionSet $completionResults ) {
		return $completionResults->map( static function ( SearchSuggestion $sugg ) {
			return $sugg->getSuggestedTitle();
		} );
	}

	/**
	 * Process completion search results.
	 * Resolves the titles and rescores.
	 * @param string $search
	 * @param SearchSuggestionSet $suggestions
	 * @return SearchSuggestionSet
	 */
	protected function processCompletionResults( $search, SearchSuggestionSet $suggestions ) {
		// We over-fetched to determine pagination. Shrink back down if we have extra results
		// and mark if pagination is possible
		$suggestions->shrink( $this->limit );

		$search = trim( $search );
		// preload the titles with LinkBatch
		$linkBatchFactory = MediaWikiServices::getInstance()->getLinkBatchFactory();
		$lb = $linkBatchFactory->newLinkBatch( $suggestions->map( static function ( SearchSuggestion $sugg ) {
			return $sugg->getSuggestedTitle();
		} ) );
		$lb->setCaller( __METHOD__ );
		$lb->execute();

		$diff = $suggestions->filter( static function ( SearchSuggestion $sugg ) {
			return $sugg->getSuggestedTitle()->isKnown();
		} );
		if ( $diff > 0 ) {
			MediaWikiServices::getInstance()->getStatsdDataFactory()
				->updateCount( 'search.completion.missing', $diff );
		}

		$results = $suggestions->map( static function ( SearchSuggestion $sugg ) {
			return $sugg->getSuggestedTitle()->getPrefixedText();
		} );

		if ( $this->offset === 0 ) {
			// Rescore results with an exact title match
			// NOTE: in some cases like cross-namespace redirects
			// (frequently used as shortcuts e.g. WP:WP on huwiki) some
			// backends like Cirrus will return no results. We should still
			// try an exact title match to workaround this limitation
			$rescorer = new SearchExactMatchRescorer();
			$rescoredResults = $rescorer->rescore( $search, $this->namespaces, $results, $this->limit );
		} else {
			// No need to rescore if offset is not 0
			// The exact match must have been returned at position 0
			// if it existed.
			$rescoredResults = $results;
		}

		if ( count( $rescoredResults ) > 0 ) {
			$found = array_search( $rescoredResults[0], $results );
			if ( $found === false ) {
				// If the first result is not in the previous array it
				// means that we found a new exact match
				$exactMatch = SearchSuggestion::fromTitle( 0, Title::newFromText( $rescoredResults[0] ) );
				$suggestions->prepend( $exactMatch );
				$suggestions->shrink( $this->limit );
			} else {
				// if the first result is not the same we need to rescore
				if ( $found > 0 ) {
					$suggestions->rescore( $found );
				}
			}
		}

		return $suggestions;
	}

	/**
	 * Simple prefix search for subpages.
	 * @param string $search
	 * @return Title[]
	 */
	public function defaultPrefixSearch( $search ) {
		if ( trim( $search ) === '' ) {
			return [];
		}

		$search = $this->normalizeNamespaces( $search );
		return $this->simplePrefixSearch( $search );
	}

	/**
	 * Call out to simple search backend.
	 * Defaults to TitlePrefixSearch.
	 * @param string $search
	 * @return Title[]
	 */
	protected function simplePrefixSearch( $search ) {
		// Use default database prefix search
		$backend = new TitlePrefixSearch;
		return $backend->defaultSearchBackend( $this->namespaces, $search, $this->limit, $this->offset );
	}

	/**
<<<<<<< HEAD
	 * Make a list of searchable namespaces and their canonical names.
	 * @deprecated since 1.27; use SearchEngineConfig::searchableNamespaces()
	 * @return array
	 */
	public static function searchableNamespaces() {
		wfDeprecated( __METHOD__, '1.27' );

		return MediaWikiServices::getInstance()->getSearchEngineConfig()->searchableNamespaces();
	}

	/**
	 * Extract default namespaces to search from the given user's
	 * settings, returning a list of index numbers.
	 * @deprecated since 1.27; use SearchEngineConfig::userNamespaces()
	 * @param user $user
	 * @return array
	 */
	public static function userNamespaces( $user ) {
		wfDeprecated( __METHOD__, '1.27' );

		return MediaWikiServices::getInstance()->getSearchEngineConfig()->userNamespaces( $user );
	}

	/**
	 * An array of namespaces indexes to be searched by default
	 * @deprecated since 1.27; use SearchEngineConfig::defaultNamespaces()
	 * @return array
	 */
	public static function defaultNamespaces() {
		wfDeprecated( __METHOD__, '1.27' );

		return MediaWikiServices::getInstance()->getSearchEngineConfig()->defaultNamespaces();
	}

	/**
	 * Get a list of namespace names useful for showing in tooltips
	 * and preferences
	 * @deprecated since 1.27; use SearchEngineConfig::namespacesAsText()
	 * @param array $namespaces
	 * @return array
	 */
	public static function namespacesAsText( $namespaces ) {
		wfDeprecated( __METHOD__, '1.27' );

		return MediaWikiServices::getInstance()->getSearchEngineConfig()->namespacesAsText( $namespaces );
	}

	/**
	 * Load up the appropriate search engine class for the currently
	 * active database backend, and return a configured instance.
	 * @deprecated since 1.27; Use SearchEngineFactory::create
	 * @param string $type Type of search backend, if not the default
	 * @return SearchEngine
	 */
	public static function create( $type = null ) {
		wfDeprecated( __METHOD__, '1.27' );

		return MediaWikiServices::getInstance()->getSearchEngineFactory()->create( $type );
	}

	/**
	 * Return the search engines we support. If only $wgSearchType
	 * is set, it'll be an array of just that one item.
	 * @deprecated since 1.27; use SearchEngineConfig::getSearchTypes()
	 * @return array
	 */
	public static function getSearchTypes() {
		wfDeprecated( __METHOD__, '1.27' );

		return MediaWikiServices::getInstance()->getSearchEngineConfig()->getSearchTypes();
	}

	/**
=======
>>>>>>> d3bf11f5
	 * Get a list of supported profiles.
	 * Some search engine implementations may expose specific profiles to fine-tune
	 * its behaviors.
	 * The profile can be passed as a feature data with setFeatureData( $profileType, $profileName )
	 * The array returned by this function contains the following keys:
	 * - name: the profile name to use with setFeatureData
	 * - desc-message: the i18n description
	 * - default: set to true if this profile is the default
	 *
	 * @since 1.28
	 * @stable to override
	 *
	 * @param string $profileType the type of profiles
	 * @param User|null $user the user requesting the list of profiles
	 * @return array|null the list of profiles or null if none available
	 * @phan-return null|array{name:string,desc-message:string,default?:bool}
	 */
	public function getProfiles( $profileType, User $user = null ) {
		return null;
	}

	/**
	 * Create a search field definition.
	 * Specific search engines should override this method to create search fields.
	 * @stable to override
	 *
	 * @param string $name
	 * @param string $type One of the types in SearchIndexField::INDEX_TYPE_*
	 * @return SearchIndexField
	 * @since 1.28
	 */
	public function makeSearchFieldMapping( $name, $type ) {
		return new NullIndexField();
	}

	/**
	 * Get fields for search index
	 * @since 1.28
	 * @return SearchIndexField[] Index field definitions for all content handlers
	 */
	public function getSearchIndexFields() {
		$models = MediaWikiServices::getInstance()->getContentHandlerFactory()->getContentModels();
		$fields = [];
		$seenHandlers = new SplObjectStorage();
		foreach ( $models as $model ) {
			try {
				$handler = MediaWikiServices::getInstance()
					->getContentHandlerFactory()
					->getContentHandler( $model );
			}
			catch ( MWUnknownContentModelException $e ) {
				// If we can find no handler, ignore it
				continue;
			}
			// Several models can have the same handler, so avoid processing it repeatedly
			if ( $seenHandlers->contains( $handler ) ) {
				// We already did this one
				continue;
			}
			$seenHandlers->attach( $handler );
			$handlerFields = $handler->getFieldsForSearchIndex( $this );
			foreach ( $handlerFields as $fieldName => $fieldData ) {
				if ( empty( $fields[$fieldName] ) ) {
					$fields[$fieldName] = $fieldData;
				} else {
					// TODO: do we allow some clashes with the same type or reject all of them?
					$mergeDef = $fields[$fieldName]->merge( $fieldData );
					if ( !$mergeDef ) {
						throw new InvalidArgumentException( "Duplicate field $fieldName for model $model" );
					}
					$fields[$fieldName] = $mergeDef;
				}
			}
		}
		// Hook to allow extensions to produce search mapping fields
		$this->getHookRunner()->onSearchIndexFields( $fields, $this );
		return $fields;
	}

	/**
	 * Augment search results with extra data.
	 *
	 * @param ISearchResultSet $resultSet
	 */
	public function augmentSearchResults( ISearchResultSet $resultSet ) {
		$setAugmentors = [];
		$rowAugmentors = [];
		$this->getHookRunner()->onSearchResultsAugment( $setAugmentors, $rowAugmentors );
		if ( !$setAugmentors && !$rowAugmentors ) {
			// We're done here
			return;
		}

		// Convert row augmentors to set augmentor
		foreach ( $rowAugmentors as $name => $row ) {
			if ( isset( $setAugmentors[$name] ) ) {
				throw new InvalidArgumentException( "Both row and set augmentors are defined for $name" );
			}
			$setAugmentors[$name] = new PerRowAugmentor( $row );
		}

		/**
		 * @var string $name
		 * @var ResultSetAugmentor $augmentor
		 */
		foreach ( $setAugmentors as $name => $augmentor ) {
			$data = $augmentor->augmentAll( $resultSet );
			if ( $data ) {
				$resultSet->setAugmentedData( $name, $data );
			}
		}
	}

	/**
	 * @since 1.35
	 * @internal
	 * @param HookContainer $hookContainer
	 */
	public function setHookContainer( HookContainer $hookContainer ) {
		$this->hookContainer = $hookContainer;
		$this->hookRunner = new HookRunner( $hookContainer );
	}

	/**
	 * Get a HookContainer, for running extension hooks or for hook metadata.
	 *
	 * @since 1.35
	 * @return HookContainer
	 */
	protected function getHookContainer(): HookContainer {
		if ( !$this->hookContainer ) {
			// This shouldn't be hit in core, but it is needed for CirrusSearch
			// which commonly creates a CirrusSearch object without cirrus being
			// configured in $wgSearchType/$wgSearchTypeAlternatives.
			$this->hookContainer = MediaWikiServices::getInstance()->getHookContainer();
		}
		return $this->hookContainer;
	}

	/**
	 * Get a HookRunner for running core hooks.
	 *
	 * @internal This is for use by core only. Hook interfaces may be removed
	 *   without notice.
	 * @since 1.35
	 * @return HookRunner
	 */
	protected function getHookRunner(): HookRunner {
		if ( !$this->hookRunner ) {
			$this->hookRunner = new HookRunner( $this->getHookContainer() );
		}
		return $this->hookRunner;
	}

}<|MERGE_RESOLUTION|>--- conflicted
+++ resolved
@@ -278,22 +278,6 @@
 	}
 
 	/**
-<<<<<<< HEAD
-	 * If an exact title match can be found, or a very slightly close match,
-	 * return the title. If no match, returns NULL.
-	 * @deprecated since 1.27; Use SearchEngine::getNearMatcher()
-	 * @param string $searchterm
-	 * @return Title
-	 */
-	public static function getNearMatch( $searchterm ) {
-		wfDeprecated( __METHOD__, '1.27' );
-
-		return static::defaultNearMatcher()->getNearMatch( $searchterm );
-	}
-
-	/**
-=======
->>>>>>> d3bf11f5
 	 * Get chars legal for search
 	 * @param int $type type of search chars (see self::CHARS_ALL
 	 * and self::CHARS_NO_SYNTAX). Defaults to CHARS_ALL
@@ -325,11 +309,7 @@
 		if ( $namespaces ) {
 			// Filter namespaces to only keep valid ones
 			$validNs = MediaWikiServices::getInstance()->getSearchEngineConfig()->searchableNamespaces();
-<<<<<<< HEAD
-			$namespaces = array_filter( $namespaces, function ( $ns ) use( $validNs ) {
-=======
 			$namespaces = array_filter( $namespaces, static function ( $ns ) use( $validNs ) {
->>>>>>> d3bf11f5
 				return $ns < 0 || isset( $validNs[$ns] );
 			} );
 		} else {
@@ -762,82 +742,6 @@
 	}
 
 	/**
-<<<<<<< HEAD
-	 * Make a list of searchable namespaces and their canonical names.
-	 * @deprecated since 1.27; use SearchEngineConfig::searchableNamespaces()
-	 * @return array
-	 */
-	public static function searchableNamespaces() {
-		wfDeprecated( __METHOD__, '1.27' );
-
-		return MediaWikiServices::getInstance()->getSearchEngineConfig()->searchableNamespaces();
-	}
-
-	/**
-	 * Extract default namespaces to search from the given user's
-	 * settings, returning a list of index numbers.
-	 * @deprecated since 1.27; use SearchEngineConfig::userNamespaces()
-	 * @param user $user
-	 * @return array
-	 */
-	public static function userNamespaces( $user ) {
-		wfDeprecated( __METHOD__, '1.27' );
-
-		return MediaWikiServices::getInstance()->getSearchEngineConfig()->userNamespaces( $user );
-	}
-
-	/**
-	 * An array of namespaces indexes to be searched by default
-	 * @deprecated since 1.27; use SearchEngineConfig::defaultNamespaces()
-	 * @return array
-	 */
-	public static function defaultNamespaces() {
-		wfDeprecated( __METHOD__, '1.27' );
-
-		return MediaWikiServices::getInstance()->getSearchEngineConfig()->defaultNamespaces();
-	}
-
-	/**
-	 * Get a list of namespace names useful for showing in tooltips
-	 * and preferences
-	 * @deprecated since 1.27; use SearchEngineConfig::namespacesAsText()
-	 * @param array $namespaces
-	 * @return array
-	 */
-	public static function namespacesAsText( $namespaces ) {
-		wfDeprecated( __METHOD__, '1.27' );
-
-		return MediaWikiServices::getInstance()->getSearchEngineConfig()->namespacesAsText( $namespaces );
-	}
-
-	/**
-	 * Load up the appropriate search engine class for the currently
-	 * active database backend, and return a configured instance.
-	 * @deprecated since 1.27; Use SearchEngineFactory::create
-	 * @param string $type Type of search backend, if not the default
-	 * @return SearchEngine
-	 */
-	public static function create( $type = null ) {
-		wfDeprecated( __METHOD__, '1.27' );
-
-		return MediaWikiServices::getInstance()->getSearchEngineFactory()->create( $type );
-	}
-
-	/**
-	 * Return the search engines we support. If only $wgSearchType
-	 * is set, it'll be an array of just that one item.
-	 * @deprecated since 1.27; use SearchEngineConfig::getSearchTypes()
-	 * @return array
-	 */
-	public static function getSearchTypes() {
-		wfDeprecated( __METHOD__, '1.27' );
-
-		return MediaWikiServices::getInstance()->getSearchEngineConfig()->getSearchTypes();
-	}
-
-	/**
-=======
->>>>>>> d3bf11f5
 	 * Get a list of supported profiles.
 	 * Some search engine implementations may expose specific profiles to fine-tune
 	 * its behaviors.
