<?php
/**
 * Module defining helper functions for detecting and dealing with MIME types.
 *
 * This program is free software; you can redistribute it and/or modify
 * it under the terms of the GNU General Public License as published by
 * the Free Software Foundation; either version 2 of the License, or
 * (at your option) any later version.
 *
 * This program is distributed in the hope that it will be useful,
 * but WITHOUT ANY WARRANTY; without even the implied warranty of
 * MERCHANTABILITY or FITNESS FOR A PARTICULAR PURPOSE. See the
 * GNU General Public License for more details.
 *
 * You should have received a copy of the GNU General Public License along
 * with this program; if not, write to the Free Software Foundation, Inc.,
 * 51 Franklin Street, Fifth Floor, Boston, MA 02110-1301, USA.
 * http://www.gnu.org/copyleft/gpl.html
 *
 * @file
 */
use Psr\Log\LoggerAwareInterface;
use Psr\Log\LoggerInterface;
use Psr\Log\NullLogger;
use Wikimedia\Mime\MimeMap;
use Wikimedia\Mime\MimeMapMinimal;

/**
 * Implements functions related to MIME types such as detection and mapping to file extension
 *
 * @since 1.28
 */
class MimeAnalyzer implements LoggerAwareInterface {
	/** @var string */
	protected $typeFile;
	/** @var string */
	protected $infoFile;
	/** @var string */
	protected $xmlTypes;
	/** @var callable */
	protected $initCallback;
	/** @var callable */
	protected $detectCallback;
	/** @var callable */
	protected $guessCallback;
	/** @var callable */
	protected $extCallback;
	/** @var array Mapping of media types to arrays of MIME types */
	protected $mediaTypes = null;
	/** @var array Map of MIME type aliases */
	protected $mimeTypeAliases = null;
	/** @var array<string,string[]> Map of MIME types to file extensions */
	protected $mimeToExts = [];
	/** @var array<string,string[]> Map of file extensions to MIME types */
	protected $extToMimes = [];

	/** @var array Map of file extensions types to MIME types (as a space separated list) */
	public $mExtToMime = []; // legacy name; field accessed by hooks

	/** @var IEContentAnalyzer */
	protected $IEAnalyzer;

	/** @var string Extra MIME types, set for example by media handling extensions */
	private $extraTypes = '';
	/** @var string Extra MIME info, set for example by media handling extensions */
	private $extraInfo = '';

	/** @var LoggerInterface */
	private $logger;

	/** @var string Use the full, built-in MIME mapping rather than load from a file */
	public const USE_INTERNAL = 'internal';

	/**
	 * @param array $params Configuration map, includes:
	 *   - typeFile: path to file with the list of known MIME types
	 *   - infoFile: path to file with the MIME type info
	 *   - xmlTypes: map of root element names to XML MIME types
	 *   - initCallback: initialization callback that is passed this object [optional]
	 *   - detectCallback: alternative to finfo that returns the mime type for a file.
	 *      For example, the callback can return the output of "file -bi". [optional]
	 *   - guessCallback: callback to improve the guessed MIME type using the file data.
	 *      This is intended for fixing mistakes in fileinfo or "detectCallback". [optional]
	 *   - extCallback: callback to improve the guessed MIME type using the extension. [optional]
	 *   - logger: PSR-3 logger [optional]
	 * @note Constructing these instances is expensive due to file reads.
	 *  A service or singleton pattern should be used to avoid creating instances again and again.
	 */
	public function __construct( array $params ) {
		$this->typeFile = $params['typeFile'];
		$this->infoFile = $params['infoFile'];
		$this->xmlTypes = $params['xmlTypes'];
		$this->initCallback = $params['initCallback'] ?? null;
		$this->detectCallback = $params['detectCallback'] ?? null;
		$this->guessCallback = $params['guessCallback'] ?? null;
		$this->extCallback = $params['extCallback'] ?? null;
		$this->logger = $params['logger'] ?? new NullLogger();

		$this->loadFiles();
	}

	protected function loadFiles(): void {
		# Allow media handling extensions adding MIME-types and MIME-info
		if ( $this->initCallback ) {
			call_user_func( $this->initCallback, $this );
		}

		$rawTypes = $this->extraTypes;
		if ( $this->typeFile === self::USE_INTERNAL ) {
			$this->mimeToExts = MimeMap::MIME_EXTENSIONS;
		} else {
			$this->mimeToExts = MimeMapMinimal::MIME_EXTENSIONS;
			if ( $this->typeFile ) {
				$rawTypes = file_get_contents( $this->typeFile ) . "\n" . $this->extraTypes;
			}
		}
		if ( $rawTypes ) {
			$this->parseMimeTypes( $rawTypes );
		}

		// Build the reverse mapping (extension => MIME type).
		foreach ( $this->mimeToExts as $mime => $exts ) {
			foreach ( $exts as $ext ) {
				$this->extToMimes[$ext][] = $mime;
			}
		}

		// Migrate items from the legacy $this->mExtToMime field.
		// TODO: Remove this when mExtToMime is finally removed.
		foreach ( $this->mExtToMime as $ext => $mimes ) {
			foreach ( explode( ' ', $mimes ) as $mime ) {
				$this->extToMimes[$ext][] = $mime;
			}
		}

		$rawInfo = $this->extraInfo;
		if ( $this->infoFile === self::USE_INTERNAL ) {
			$this->mimeTypeAliases = MimeMap::MIME_TYPE_ALIASES;
			$this->mediaTypes = MimeMap::MEDIA_TYPES;
		} else {
			$this->mimeTypeAliases = MimeMapMinimal::MIME_TYPE_ALIASES;
			$this->mediaTypes = MimeMapMinimal::MEDIA_TYPES;
			if ( $this->infoFile ) {
				$rawInfo = file_get_contents( $this->infoFile ) . "\n" . $this->extraInfo;
			}
		}
		if ( $rawInfo ) {
			$this->parseMimeInfo( $rawInfo );
		}
	}

	protected function parseMimeTypes( string $rawMimeTypes ): void {
		$rawMimeTypes = str_replace( [ "\r\n", "\n\r", "\n\n", "\r\r", "\r" ], "\n", $rawMimeTypes );
		$rawMimeTypes = str_replace( "\t", " ", $rawMimeTypes );

		$lines = explode( "\n", $rawMimeTypes );
		foreach ( $lines as $s ) {
			$s = trim( $s );
			if ( empty( $s ) ) {
				continue;
			}
			if ( strpos( $s, '#' ) === 0 ) {
				continue;
			}

			$s = strtolower( $s );
			$i = strpos( $s, ' ' );

			if ( $i === false ) {
				continue;
			}

			$ext = trim( substr( $s, $i + 1 ) );

			if ( empty( $ext ) ) {
				continue;
			}

			$tokens = preg_split( '/\s+/', $s, -1, PREG_SPLIT_NO_EMPTY );
			if ( count( $tokens ) > 1 ) {
				$mime = array_shift( $tokens );
				$this->mimeToExts[$mime] = array_values( array_unique(
					array_merge( $this->mimeToExts[$mime] ?? [], $tokens ) ) );
			}
		}
	}

	protected function parseMimeInfo( string $rawMimeInfo ): void {
		$rawMimeInfo = str_replace( [ "\r\n", "\n\r", "\n\n", "\r\r", "\r" ], "\n", $rawMimeInfo );
		$rawMimeInfo = str_replace( "\t", " ", $rawMimeInfo );

		$lines = explode( "\n", $rawMimeInfo );
		foreach ( $lines as $s ) {
			$s = trim( $s );
			if ( empty( $s ) ) {
				continue;
			}
			if ( strpos( $s, '#' ) === 0 ) {
				continue;
			}

			$s = strtolower( $s );
			$i = strpos( $s, ' ' );

			if ( $i === false ) {
				continue;
			}

			# print "processing MIME INFO line $s<br>";

			$match = [];
			if ( preg_match( '!\[\s*(\w+)\s*\]!', $s, $match ) ) {
				$s = preg_replace( '!\[\s*(\w+)\s*\]!', '', $s );
				$mtype = trim( strtoupper( $match[1] ) );
			} else {
				$mtype = MEDIATYPE_UNKNOWN;
			}

			$m = preg_split( '/\s+/', $s, -1, PREG_SPLIT_NO_EMPTY );

			if ( !isset( $this->mediaTypes[$mtype] ) ) {
				$this->mediaTypes[$mtype] = [];
			}

			foreach ( $m as $mime ) {
				$mime = trim( $mime );
				if ( empty( $mime ) ) {
					continue;
				}

				$this->mediaTypes[$mtype][] = $mime;
			}

			if ( count( $m ) > 1 ) {
				$main = $m[0];
				$mCount = count( $m );
				for ( $i = 1; $i < $mCount; $i += 1 ) {
					$mime = $m[$i];
					$this->mimeTypeAliases[$mime] = $main;
				}
			}
		}
	}

	public function setLogger( LoggerInterface $logger ) {
		$this->logger = $logger;
	}

	/**
	 * Adds to the list mapping MIME to file extensions.
	 *
	 * As an extension author, you are encouraged to submit patches to
	 * MediaWiki's core to add new MIME types to MimeMap.php.
	 *
	 * @param string $types
	 */
	public function addExtraTypes( string $types ): void {
		$this->extraTypes .= "\n" . $types;
	}

	/**
	 * Adds to the list mapping MIME to media type.
	 *
	 * As an extension author, you are encouraged to submit patches to
	 * MediaWiki's core to add new MIME info to MimeMap.php.
	 *
	 * @param string $info
	 */
	public function addExtraInfo( string $info ): void {
		$this->extraInfo .= "\n" . $info;
	}

	/**
	 * Returns a list of file extensions for a given MIME type as a space
	 * separated string or null if the MIME type was unrecognized. Resolves
	 * MIME type aliases.
	 *
	 * @deprecated since 1.35 Use getExtensionsFromMimeType() instead.
	 * @param string $mime
	 * @return string|null
	 */
	public function getExtensionsForType( $mime ) {
		$exts = $this->getExtensionsFromMimeType( $mime );
		return $exts ? implode( ' ', $exts ) : null;
	}

	/**
	 * Returns an array of file extensions associated with a given MIME type.
	 * The returned array is empty if the MIME type was unrecognized. Resolves
	 * MIME type aliases.
	 *
	 * @since 1.35
	 * @param string $mime
	 * @return string[]
	 */
	public function getExtensionsFromMimeType( string $mime ): array {
		$mime = strtolower( $mime );
		if ( !isset( $this->mimeToExts[$mime] ) && isset( $this->mimeTypeAliases[$mime] ) ) {
			$mime = $this->mimeTypeAliases[$mime];
		}
		return $this->mimeToExts[$mime] ?? [];
	}

	/**
	 * Returns an array of MIME types associated with a given file extension.
	 * The returned array is empty if the file extension is not associated with
	 * any MIME types.
	 *
	 * @since 1.35
	 * @param string $ext
	 * @return string[]
	 */
	public function getMimeTypesFromExtension( string $ext ): array {
		$ext = strtolower( $ext );
		return $this->extToMimes[$ext] ?? [];
	}

	/**
	 * Returns a single MIME type for a given file extension or null if unknown.
	 * This is always the first type from the list returned by getMimeTypesFromExtension($ext).
	 *
	 * @since 1.35
	 * @param string $ext
	 * @return string|null
	 */
	public function getMimeTypeFromExtensionOrNull( string $ext ): ?string {
		$types = $this->getMimeTypesFromExtension( $ext );
		return $types[0] ?? null;
	}

	/**
	 * Returns a single file extension for a given MIME type or null if unknown.
	 * This is always the first type from the list returned by getExtensionsFromMimeType($mime).
	 *
	 * @deprecated since 1.35 Use getMimeTypeFromExtensionOrNull() instead.
	 * @param string $ext
	 * @return string|null
	 */
	public function guessTypesForExtension( $ext ) {
		return $this->getMimeTypeFromExtensionOrNull( $ext );
	}

	/**
	 * Returns a list of MIME types for a given file extension as a space
	 * separated string or null if the extension was unrecognized.
	 *
	 * @deprecated since 1.35 Use getMimeTypesFromExtension() instead.
	 * @param string $ext
	 * @return string|null
	 */
	public function getTypesForExtension( $ext ) {
		$types = $this->getMimeTypesFromExtension( $ext );
		return $types ? implode( ' ', $types ) : null;
	}

	/**
	 * Returns a single file extension for a given MIME type or null if unknown.
	 * This is always the first type from the list returned by getExtensionsFromMimeType($mime).
	 *
	 * @since 1.35
	 * @param string $mime
	 * @return string|null
	 */
	public function getExtensionFromMimeTypeOrNull( string $mime ): ?string {
		$exts = $this->getExtensionsFromMimeType( $mime );
		return $exts[0] ?? null;
	}

	/**
	 * Tests if the extension matches the given MIME type. Returns true if a
	 * match was found, null if the MIME type is unknown, and false if the
	 * MIME type is known but no matches where found.
	 *
	 * @param string $extension
	 * @param string $mime
	 * @return bool|null
	 */
	public function isMatchingExtension( string $extension, string $mime ): ?bool {
		$exts = $this->getExtensionsFromMimeType( $mime );

		if ( !$exts ) {
			return null; // Unknown MIME type
		}

		return in_array( strtolower( $extension ), $exts );
	}

	/**
	 * Returns true if the MIME type is known to represent an image format
	 * supported by the PHP GD library.
	 *
	 * @param string $mime
	 * @return bool
	 */
	public function isPHPImageType( string $mime ): bool {
		// As defined by imagegetsize and image_type_to_mime
		static $types = [
			'image/gif', 'image/jpeg', 'image/png',
			'image/x-bmp', 'image/xbm', 'image/tiff',
			'image/jp2', 'image/jpeg2000', 'image/iff',
			'image/xbm', 'image/x-xbitmap',
			'image/vnd.wap.wbmp', 'image/vnd.xiff',
			'image/x-photoshop',
			'application/x-shockwave-flash',
		];

		return in_array( $mime, $types );
	}

	/**
	 * Returns true if the extension represents a type which can
	 * be reliably detected from its content. Use this to determine
	 * whether strict content checks should be applied to reject
	 * invalid uploads; if we can't identify the type we won't
	 * be able to say if it's invalid.
	 *
	 * @todo Be more accurate when using fancy MIME detector plugins;
	 *       right now this is the bare minimum getimagesize() list.
	 * @param string $extension
	 * @return bool
	 */
	public function isRecognizableExtension( string $extension ): bool {
		static $types = [
			// Types recognized by getimagesize()
			'gif', 'jpeg', 'jpg', 'png', 'swf', 'psd',
			'bmp', 'tiff', 'tif', 'jpc', 'jp2',
			'jpx', 'jb2', 'swc', 'iff', 'wbmp',
			'xbm',

			// Formats we recognize magic numbers for
			'djvu', 'ogx', 'ogg', 'ogv', 'oga', 'spx', 'opus',
			'mid', 'pdf', 'wmf', 'xcf', 'webm', 'mkv', 'mka',
			'webp', 'mp3',

			// XML formats we sure hope we recognize reliably
			'svg',

			// 3D formats
			'stl',
		];
		return in_array( strtolower( $extension ), $types );
	}

	/**
	 * Improves a MIME type using the file extension. Some file formats are very generic,
	 * so their MIME type is not very meaningful. A more useful MIME type can be derived
	 * by looking at the file extension. Typically, this method would be called on the
	 * result of guessMimeType().
	 *
	 * XXX: Null-returning behavior is probably an accident and definitely confusing (T253483).
	 *
	 * @param string $mime The MIME type, typically guessed from a file's content.
	 * @param string $ext The file extension, as taken from the file name
	 * @return string|null The improved MIME type, or null if the MIME type is
	 *   unknown/unknown and the extension is not recognized.
	 */
	public function improveTypeFromExtension( string $mime, string $ext ): ?string {
		if ( $mime === 'unknown/unknown' ) {
			if ( $this->isRecognizableExtension( $ext ) ) {
				$this->logger->info( __METHOD__ . ': refusing to guess mime type for .' .
					"$ext file, we should have recognized it\n" );
			} else {
				// Not something we can detect, so simply
				// trust the file extension
				$mime = $this->getMimeTypeFromExtensionOrNull( $ext );
			}
		} elseif ( $mime === 'application/x-opc+zip' ) {
			if ( $this->isMatchingExtension( $ext, $mime ) ) {
				// A known file extension for an OPC file,
				// find the proper MIME type for that file extension
				$mime = $this->getMimeTypeFromExtensionOrNull( $ext );
			} else {
				$this->logger->info( __METHOD__ .
					": refusing to guess better type for $mime file, " .
					".$ext is not a known OPC extension.\n" );
				$mime = 'application/zip';
			}
		} elseif ( $mime === 'text/plain' && $this->findMediaType( ".$ext" ) === MEDIATYPE_TEXT ) {
			// Textual types are sometimes not recognized properly.
			// If detected as text/plain, and has an extension which is textual
			// improve to the extension's type. For example, csv and json are often
			// misdetected as text/plain.
			$mime = $this->getMimeTypeFromExtensionOrNull( $ext );
		}

		# Media handling extensions can improve the MIME detected
		$callback = $this->extCallback;
		if ( $callback ) {
			$callback( $this, $ext, $mime /* by reference */ );
		}

		if ( isset( $this->mimeTypeAliases[$mime] ) ) {
			$mime = $this->mimeTypeAliases[$mime];
		}

		$this->logger->info( __METHOD__ . ": improved mime type for .$ext: $mime\n" );
		return $mime;
	}

	/**
	 * MIME type detection. This uses detectMimeType to detect the MIME type
	 * of the file, but applies additional checks to determine some well known
	 * file formats that may be missed or misinterpreted by the default MIME
	 * detection (namely XML based formats like XHTML or SVG, as well as ZIP
	 * based formats like OPC/ODF files).
	 *
	 * @param string $file The file to check
	 * @param string|bool $ext The file extension, or true (default) to extract
	 * it from the filename. Set it to false to ignore the extension. DEPRECATED!
	 * Set to false, use improveTypeFromExtension($mime, $ext) later to improve MIME type.
	 * @return string The MIME type of $file
	 */
	public function guessMimeType( string $file, $ext = true ): string {
		if ( $ext ) { // TODO: make $ext default to false. Or better, remove it.
			$this->logger->info( __METHOD__ .
				": WARNING: use of the \$ext parameter is deprecated. " .
				"Use improveTypeFromExtension(\$mime, \$ext) instead.\n" );
		}

		$mime = $this->doGuessMimeType( $file, $ext );

		if ( !$mime ) {
			$this->logger->info( __METHOD__ .
				": internal type detection failed for $file (.$ext)...\n" );
			$mime = $this->detectMimeType( $file, $ext );
		}

		if ( isset( $this->mimeTypeAliases[$mime] ) ) {
			$mime = $this->mimeTypeAliases[$mime];
		}

		$this->logger->info( __METHOD__ . ": guessed mime type of $file: $mime\n" );
		return $mime;
	}

	/**
	 * Guess the MIME type from the file contents.
	 *
	 * @todo Remove $ext param
	 *
	 * @param string $file
	 * @param string|bool $ext
	 * @return bool|string
	 * @throws UnexpectedValueException
	 */
	private function doGuessMimeType( string $file, $ext ) {
		// Read a chunk of the file
		Wikimedia\suppressWarnings();
		$f = fopen( $file, 'rb' );
		Wikimedia\restoreWarnings();

		if ( !$f ) {
			return 'unknown/unknown';
		}

		$fsize = filesize( $file );
		if ( $fsize === false ) {
			return 'unknown/unknown';
		}

		$head = fread( $f, 1024 );
		$tailLength = min( 65558, $fsize ); // 65558 = maximum size of a zip EOCDR
		if ( fseek( $f, -1 * $tailLength, SEEK_END ) === -1 ) {
			throw new UnexpectedValueException(
				"Seeking $tailLength bytes from EOF failed in " . __METHOD__ );
		}
		$tail = $tailLength ? fread( $f, $tailLength ) : '';

		$this->logger->info( __METHOD__ .
			": analyzing head and tail of $file for magic numbers.\n" );

		// Hardcode a few magic number checks...
		$headers = [
			// Multimedia...
			'MThd'             => 'audio/midi',
			'OggS'             => 'application/ogg',
			'ID3'              => 'audio/mpeg',
			"\xff\xfb"         => 'audio/mpeg', // MPEG-1 layer 3
			"\xff\xf3"         => 'audio/mpeg', // MPEG-2 layer 3 (lower sample rates)
			"\xff\xe3"         => 'audio/mpeg', // MPEG-2.5 layer 3 (very low sample rates)

			// Image formats...
			// Note that WMF may have a bare header, no magic number.
			"\x01\x00\x09\x00" => 'application/x-msmetafile', // Possibly prone to false positives?
			"\xd7\xcd\xc6\x9a" => 'application/x-msmetafile',
			'%PDF'             => 'application/pdf',
			'gimp xcf'         => 'image/x-xcf',

			// Some forbidden fruit...
			'MZ'               => 'application/octet-stream', // DOS/Windows executable
			"\xca\xfe\xba\xbe" => 'application/octet-stream', // Mach-O binary
			"\x7fELF"          => 'application/octet-stream', // ELF binary
		];

		foreach ( $headers as $magic => $candidate ) {
			if ( strncmp( $head, $magic, strlen( $magic ) ) == 0 ) {
				$this->logger->info( __METHOD__ .
					": magic header in $file recognized as $candidate\n" );
				return $candidate;
			}
		}

		/* Look for WebM and Matroska files */
		if ( strncmp( $head, pack( "C4", 0x1a, 0x45, 0xdf, 0xa3 ), 4 ) == 0 ) {
			$doctype = strpos( $head, "\x42\x82" );
			if ( $doctype ) {
				// Next byte is datasize, then data (sizes larger than 1 byte are stupid muxers)
				$data = substr( $head, $doctype + 3, 8 );
				if ( strncmp( $data, "matroska", 8 ) == 0 ) {
					$this->logger->info( __METHOD__ . ": recognized file as video/x-matroska\n" );
					return "video/x-matroska";
				} elseif ( strncmp( $data, "webm", 4 ) == 0 ) {
					// XXX HACK look for a video track, if we don't find it, this is an audio file
					$videotrack = strpos( $head, "\x86\x85V_VP" );

					if ( $videotrack ) {
						// There is a video track, so this is a video file.
						$this->logger->info( __METHOD__ . ": recognized file as video/webm\n" );
						return "video/webm";
					}

					$this->logger->info( __METHOD__ . ": recognized file as audio/webm\n" );
					return "audio/webm";
				}
			}
			$this->logger->info( __METHOD__ . ": unknown EBML file\n" );
			return "unknown/unknown";
		}

		/* Look for WebP */
		if ( strncmp( $head, "RIFF", 4 ) == 0 &&
			strncmp( substr( $head, 8, 7 ), "WEBPVP8", 7 ) == 0
		) {
			$this->logger->info( __METHOD__ . ": recognized file as image/webp\n" );
			return "image/webp";
		}

		/* Look for JPEG2000 */
		if ( strncmp( $head, "\x00\x00\x00\x0cjP\x20\x20\x0d\x0a\x87\x0a", 12 ) == 0 ) {
			$this->logger->info( __METHOD__ . ": recognized as JPEG2000\n" );
			// we skip 4 bytes
			if ( strncmp( substr( $head, 16, 8 ), "ftypjp2 ", 8 ) == 0 ) {
				$this->logger->info( __METHOD__ . ": recognized file as image/jp2\n" );
				return 'image/jp2';
			} elseif ( strncmp( substr( $head, 16, 8 ), "ftypjpx ", 8 ) == 0 ) {
				$this->logger->info( __METHOD__ . ": recognized file as image/jpx\n" );
				return 'image/jpx';
			}
		}

		/* Look for MS Compound Binary (OLE) files */
		if ( strncmp( $head, "\xd0\xcf\x11\xe0\xa1\xb1\x1a\xe1", 8 ) == 0 ) {
			$this->logger->info( __METHOD__ . ': recognized MS CFB (OLE) file' );
			return $this->detectMicrosoftBinaryType( $f );
		}

		/**
		 * Look for PHP.  Check for this before HTML/XML...  Warning: this is a
		 * heuristic, and won't match a file with a lot of non-PHP before.  It
		 * will also match text files which could be PHP. :)
		 *
		 * @todo FIXME: For this reason, the check is probably useless -- an attacker
		 * could almost certainly just pad the file with a lot of nonsense to
		 * circumvent the check in any case where it would be a security
		 * problem.  On the other hand, it causes harmful false positives (bug
		 * 16583).  The heuristic has been cut down to exclude three-character
		 * strings like "<? ", but should it be axed completely?
		 */
		if ( ( strpos( $head, '<?php' ) !== false ) ||
			( strpos( $head, "<\x00?\x00p\x00h\x00p" ) !== false ) ||
			( strpos( $head, "<\x00?\x00 " ) !== false ) ||
			( strpos( $head, "<\x00?\x00\n" ) !== false ) ||
			( strpos( $head, "<\x00?\x00\t" ) !== false ) ||
			( strpos( $head, "<\x00?\x00=" ) !== false )
		) {
			$this->logger->info( __METHOD__ . ": recognized $file as application/x-php\n" );
			return 'application/x-php';
		}

		/**
		 * look for XML formats (XHTML and SVG)
		 */
		Wikimedia\suppressWarnings();
		$xml = new XmlTypeCheck( $file );
		Wikimedia\restoreWarnings();
		if ( $xml->wellFormed ) {
			$xmlTypes = $this->xmlTypes;
			return $xmlTypes[$xml->getRootElement()] ?? 'application/xml';
		}

		/**
		 * look for shell scripts
		 */
		$script_type = null;

		# detect by shebang
		if ( substr( $head, 0, 2 ) == "#!" ) {
			$script_type = "ASCII";
		} elseif ( substr( $head, 0, 5 ) == "\xef\xbb\xbf#!" ) {
			$script_type = "UTF-8";
		} elseif ( substr( $head, 0, 7 ) == "\xfe\xff\x00#\x00!" ) {
			$script_type = "UTF-16BE";
		} elseif ( substr( $head, 0, 7 ) == "\xff\xfe#\x00!" ) {
			$script_type = "UTF-16LE";
		}

		if ( $script_type ) {
			if ( $script_type !== "UTF-8" && $script_type !== "ASCII" ) {
				// Quick and dirty fold down to ASCII!
				$pack = [ 'UTF-16BE' => 'n*', 'UTF-16LE' => 'v*' ];
				$chars = unpack( $pack[$script_type], substr( $head, 2 ) );
				$head = '';
				foreach ( $chars as $codepoint ) {
					if ( $codepoint < 128 ) {
						$head .= chr( $codepoint );
					} else {
						$head .= '?';
					}
				}
			}

			$match = [];

			if ( preg_match( '%/?([^\s]+/)(\w+)%', $head, $match ) ) {
				$mime = "application/x-{$match[2]}";
				$this->logger->info( __METHOD__ . ": shell script recognized as $mime\n" );
				return $mime;
			}
		}

		// Check for ZIP variants (before getimagesize)
		$eocdrPos = strpos( $tail, "PK\x05\x06" );
		if ( $eocdrPos !== false && $eocdrPos <= strlen( $tail ) - 22 ) {
			$this->logger->info( __METHOD__ . ": ZIP signature present in $file\n" );
			// Check if it really is a ZIP file, make sure the EOCDR is at the end (T40432)
<<<<<<< HEAD
			$commentLength = unpack( "n", substr( $tail, $eocdrPos + 20 ) )[0];
=======
			$commentLength = unpack( "n", substr( $tail, $eocdrPos + 20 ) )[1];
>>>>>>> d3bf11f5
			if ( $eocdrPos + 22 + $commentLength !== strlen( $tail ) ) {
				$this->logger->info( __METHOD__ . ": ZIP EOCDR not at end. Not a ZIP file." );
			} else {
				return $this->detectZipType( $head, $tail, $ext );
			}
		}

		// Check for STL (3D) files
		// @see https://en.wikipedia.org/wiki/STL_(file_format)
		if ( $fsize >= 15 &&
			stripos( $head, 'SOLID ' ) === 0 &&
			preg_match( '/\RENDSOLID .*$/i', $tail ) ) {
			// ASCII STL file
			return 'application/sla';
		} elseif ( $fsize > 84 ) {
			// binary STL file
			$triangles = substr( $head, 80, 4 );
			$triangles = unpack( 'V', $triangles );
			$triangles = reset( $triangles );
			if ( $triangles !== false && $fsize === 84 + ( $triangles * 50 ) ) {
				return 'application/sla';
			}
		}

		Wikimedia\suppressWarnings();
		$gis = getimagesize( $file );
		Wikimedia\restoreWarnings();

		if ( $gis && isset( $gis['mime'] ) ) {
			$mime = $gis['mime'];
			$this->logger->info( __METHOD__ . ": getimagesize detected $file as $mime\n" );
			return $mime;
		}

		# Media handling extensions can guess the MIME by content
		# It's intentionally here so that if core is wrong about a type (false positive),
		# people will hopefully nag and submit patches :)
		$mime = false;
		# Some strings by reference for performance - assuming well-behaved hooks
		$callback = $this->guessCallback;
		if ( $callback ) {
			$callback( $this, $head, $tail, $file, $mime /* by reference */ );
		}

		return $mime;
	}

	/**
	 * Detect application-specific file type of a given ZIP file from its
	 * header data.  Currently works for OpenDocument and OpenXML types...
	 * If can't tell, returns 'application/zip'.
	 *
	 * @param string $header Some reasonably-sized chunk of file header
	 * @param string|null $tail The tail of the file
	 * @param string|bool $ext The file extension, or true to extract it from the filename.
	 * Set it to false (default) to ignore the extension. DEPRECATED! Set to false,
	 * use improveTypeFromExtension($mime, $ext) later to improve MIME type.
	 * @return string
	 */
	public function detectZipType( string $header, ?string $tail = null, $ext = false ): string {
		if ( $ext ) { # TODO: remove $ext param
			$this->logger->info( __METHOD__ .
				": WARNING: use of the \$ext parameter is deprecated. " .
				"Use improveTypeFromExtension(\$mime, \$ext) instead.\n" );
		}

		$mime = 'application/zip';
		$opendocTypes = [
			# In OASIS Open Document Format v1.2, Database front end document
			# has a recommended MIME type of:
			# application/vnd.oasis.opendocument.base
			# Despite the type registered at the IANA being 'database' which is
			# supposed to be normative.
			# T35515
			'base',

			'chart-template',
			'chart',
			'formula-template',
			'formula',
			'graphics-template',
			'graphics',
			'image-template',
			'image',
			'presentation-template',
			'presentation',
			'spreadsheet-template',
			'spreadsheet',
			'text-template',
			'text-master',
			'text-web',
			'text' ];

		// The list of document types is available in OASIS Open Document
		// Format version 1.2 under Appendix C. It is not normative though,
		// supposedly types registered at the IANA should be.
		// http://docs.oasis-open.org/office/v1.2/os/OpenDocument-v1.2-os-part1.html
		$types = '(?:' . implode( '|', $opendocTypes ) . ')';
		$opendocRegex = "/^mimetype(application\/vnd\.oasis\.opendocument\.$types)/";

		$openxmlRegex = "/^\[Content_Types\].xml/";

		if ( preg_match( $opendocRegex, substr( $header, 30 ), $matches ) ) {
			$mime = $matches[1];
			$this->logger->info( __METHOD__ . ": detected $mime from ZIP archive\n" );
		} elseif ( preg_match( $openxmlRegex, substr( $header, 30 ) ) ) {
			$mime = "application/x-opc+zip";
			# TODO: remove the block below, as soon as improveTypeFromExtension is used everywhere
			if ( $ext !== true && $ext !== false ) {
				/** This is the mode used by getPropsFromPath
				 * These MIME's are stored in the database, where we don't really want
				 * x-opc+zip, because we use it only for internal purposes
				 */
				if ( $this->isMatchingExtension( $ext, $mime ) ) {
					/* A known file extension for an OPC file,
					 * find the proper mime type for that file extension
					 */
					$mime = $this->getMimeTypeFromExtensionOrNull( $ext );
				} else {
					$mime = "application/zip";
				}
			}
			$this->logger->info( __METHOD__ .
				": detected an Open Packaging Conventions archive: $mime\n" );
		} elseif ( substr( $header, 0, 8 ) == "\xd0\xcf\x11\xe0\xa1\xb1\x1a\xe1" &&
			( $headerpos = strpos( $tail, "PK\x03\x04" ) ) !== false &&
			preg_match( $openxmlRegex, substr( $tail, $headerpos + 30 ) ) ) {
			if ( substr( $header, 512, 4 ) == "\xEC\xA5\xC1\x00" ) {
				$mime = "application/msword";
			}
			switch ( substr( $header, 512, 6 ) ) {
				case "\xEC\xA5\xC1\x00\x0E\x00":
				case "\xEC\xA5\xC1\x00\x1C\x00":
				case "\xEC\xA5\xC1\x00\x43\x00":
					$mime = "application/vnd.ms-powerpoint";
					break;
				case "\xFD\xFF\xFF\xFF\x10\x00":
				case "\xFD\xFF\xFF\xFF\x1F\x00":
				case "\xFD\xFF\xFF\xFF\x22\x00":
				case "\xFD\xFF\xFF\xFF\x23\x00":
				case "\xFD\xFF\xFF\xFF\x28\x00":
				case "\xFD\xFF\xFF\xFF\x29\x00":
				case "\xFD\xFF\xFF\xFF\x10\x02":
				case "\xFD\xFF\xFF\xFF\x1F\x02":
				case "\xFD\xFF\xFF\xFF\x22\x02":
				case "\xFD\xFF\xFF\xFF\x23\x02":
				case "\xFD\xFF\xFF\xFF\x28\x02":
				case "\xFD\xFF\xFF\xFF\x29\x02":
					$mime = "application/vnd.msexcel";
					break;
			}

			$this->logger->info( __METHOD__ .
				": detected a MS Office document with OPC trailer\n" );
		} else {
			$this->logger->info( __METHOD__ . ": unable to identify type of ZIP archive\n" );
		}
		return $mime;
	}

	/**
	 * Detect the type of a Microsoft Compound Binary a.k.a. OLE file.
	 * These are old style pre-ODF files such as .doc and .xls
	 *
	 * @param resource $handle An opened seekable file handle
	 * @return string The detected MIME type
	 */
	private function detectMicrosoftBinaryType( $handle ): string {
		$info = MSCompoundFileReader::readHandle( $handle );
		if ( !$info['valid'] ) {
			$this->logger->info( __METHOD__ . ': invalid file format' );
			return 'unknown/unknown';
		}
		if ( !$info['mime'] ) {
			$this->logger->info( __METHOD__ . ": unrecognised document subtype" );
			return 'unknown/unknown';
		}
		return $info['mime'];
	}

	/**
	 * Internal MIME type detection. Detection is done using the fileinfo
	 * extension if it is available. It can be overriden by callback, which could
	 * use an external program, for example. If detection fails and $ext is not false,
	 * the MIME type is guessed from the file extension, using getMimeTypeFromExtensionOrNull.
	 *
	 * If the MIME type is still unknown, getimagesize is used to detect the
	 * MIME type if the file is an image. If no MIME type can be determined,
	 * this function returns 'unknown/unknown'.
	 *
	 * @param string $file The file to check
	 * @param string|bool $ext The file extension, or true (default) to extract it from the filename.
	 * Set it to false to ignore the extension. DEPRECATED! Set to false, use
	 * improveTypeFromExtension($mime, $ext) later to improve MIME type.
	 * @return string The MIME type of $file
	 */
	private function detectMimeType( string $file, $ext = true ): string {
		/** @todo Make $ext default to false. Or better, remove it. */
		if ( $ext ) {
			$this->logger->info( __METHOD__ .
				": WARNING: use of the \$ext parameter is deprecated. "
				. "Use improveTypeFromExtension(\$mime, \$ext) instead.\n" );
		}

		$callback = $this->detectCallback;
		$m = null;
		if ( $callback ) {
			$m = $callback( $file );
		} else {
			$m = mime_content_type( $file );
		}

		if ( $m ) {
			# normalize
			$m = preg_replace( '![;, ].*$!', '', $m ); # strip charset, etc
			$m = trim( $m );
			$m = strtolower( $m );

			if ( strpos( $m, 'unknown' ) !== false ) {
				$m = null;
			} else {
				$this->logger->info( __METHOD__ . ": magic mime type of $file: $m\n" );
				return $m;
			}
		}

		// If desired, look at extension as a fallback.
		if ( $ext === true ) {
			$i = strrpos( $file, '.' );
			$ext = strtolower( $i ? substr( $file, $i + 1 ) : '' );
		}
		if ( $ext ) {
			if ( $this->isRecognizableExtension( $ext ) ) {
				$this->logger->info( __METHOD__ . ": refusing to guess mime type for .$ext file, "
					. "we should have recognized it\n" );
			} else {
				$m = $this->getMimeTypeFromExtensionOrNull( $ext );
				if ( $m ) {
					$this->logger->info( __METHOD__ . ": extension mime type of $file: $m\n" );
					return $m;
				}
			}
		}

		// Unknown type
		$this->logger->info( __METHOD__ . ": failed to guess mime type for $file!\n" );
		return 'unknown/unknown';
	}

	/**
	 * Determine the media type code for a file, using its MIME type, name and
	 * possibly its contents.
	 *
	 * This function relies on the findMediaType(), mapping extensions and MIME
	 * types to media types.
	 *
	 * @todo analyse file if need be
	 * @todo look at multiple extension, separately and together.
	 *
	 * @param string|null $path Full path to the image file, in case we have to look at the contents
	 * (if null, only the MIME type is used to determine the media type code).
	 * @param string|null $mime MIME type. If null it will be guessed using guessMimeType.
	 * @return string A value to be used with the MEDIATYPE_xxx constants.
	 */
	public function getMediaType( string $path = null, string $mime = null ): string {
		if ( !$mime && !$path ) {
			return MEDIATYPE_UNKNOWN;
		}

		// If MIME type is unknown, guess it
		if ( !$mime ) {
			$mime = $this->guessMimeType( $path, false );
		}

		// Special code for ogg - detect if it's video (theora),
		// else label it as sound.
		if ( $mime == 'application/ogg' && is_string( $path ) && file_exists( $path ) ) {
			// Read a chunk of the file
			$f = fopen( $path, "rt" );
			if ( !$f ) {
				return MEDIATYPE_UNKNOWN;
			}
			$head = fread( $f, 256 );
			fclose( $f );

			$head = str_replace( 'ffmpeg2theora', '', strtolower( $head ) );

			// This is an UGLY HACK, file should be parsed correctly
			if ( strpos( $head, 'theora' ) !== false ) {
				return MEDIATYPE_VIDEO;
			} elseif ( strpos( $head, 'vorbis' ) !== false ) {
				return MEDIATYPE_AUDIO;
			} elseif ( strpos( $head, 'flac' ) !== false ) {
				return MEDIATYPE_AUDIO;
			} elseif ( strpos( $head, 'speex' ) !== false ) {
				return MEDIATYPE_AUDIO;
			} elseif ( strpos( $head, 'opus' ) !== false ) {
				return MEDIATYPE_AUDIO;
			} else {
				return MEDIATYPE_MULTIMEDIA;
			}
		}

		$type = null;
		// Check for entry for full MIME type
		if ( $mime ) {
			$type = $this->findMediaType( $mime );
			if ( $type !== MEDIATYPE_UNKNOWN ) {
				return $type;
			}
		}

		// Check for entry for file extension
		if ( $path ) {
			$i = strrpos( $path, '.' );
			$e = strtolower( $i ? substr( $path, $i + 1 ) : '' );

			// TODO: look at multi-extension if this fails, parse from full path
			$type = $this->findMediaType( '.' . $e );
			if ( $type !== MEDIATYPE_UNKNOWN ) {
				return $type;
			}
		}

		// Check major MIME type
		if ( $mime ) {
			$i = strpos( $mime, '/' );
			if ( $i !== false ) {
				$major = substr( $mime, 0, $i );
				$type = $this->findMediaType( $major );
				if ( $type !== MEDIATYPE_UNKNOWN ) {
					return $type;
				}
			}
		}

		if ( !$type ) {
			$type = MEDIATYPE_UNKNOWN;
		}

		return $type;
	}

	/**
	 * Returns a media code matching the given MIME type or file extension.
	 *
	 * File extensions are represented by a string starting with a dot (.) to
	 * distinguish them from MIME types.
	 *
	 * @param string $extMime
	 * @return int|string
	 */
	private function findMediaType( string $extMime ) {
		if ( strpos( $extMime, '.' ) === 0 ) {
			// If it's an extension, look up the MIME types
			$m = $this->getMimeTypesFromExtension( substr( $extMime, 1 ) );
			if ( !$m ) {
				return MEDIATYPE_UNKNOWN;
			}
		} else {
			// Normalize MIME type
			if ( isset( $this->mimeTypeAliases[$extMime] ) ) {
				$extMime = $this->mimeTypeAliases[$extMime];
			}

			$m = [ $extMime ];
		}

		foreach ( $m as $mime ) {
			foreach ( $this->mediaTypes as $type => $codes ) {
				if ( in_array( $mime, $codes, true ) ) {
					return $type;
				}
			}
		}

		return MEDIATYPE_UNKNOWN;
	}

	/**
	 * Returns an array of media types (MEDIATYPE_xxx constants)
	 *
	 * @return string[]
	 */
	public function getMediaTypes(): array {
		return array_keys( $this->mediaTypes );
	}

	/**
	 * Get the MIME types that various versions of Internet Explorer would
	 * detect from a chunk of the content.
	 *
	 * @param string $fileName The file name (unused at present)
	 * @param string $chunk The first 256 bytes of the file
	 * @param string $proposed The MIME type proposed by the server
	 * @return string[]
	 */
	public function getIEMimeTypes( string $fileName, string $chunk, string $proposed ): array {
		$ca = $this->getIEContentAnalyzer();
		return $ca->getRealMimesFromData( $fileName, $chunk, $proposed );
	}

	/**
	 * Get a cached instance of IEContentAnalyzer
	 *
	 * @return IEContentAnalyzer
	 */
	protected function getIEContentAnalyzer(): IEContentAnalyzer {
		if ( $this->IEAnalyzer === null ) {
			$this->IEAnalyzer = new IEContentAnalyzer;
		}
		return $this->IEAnalyzer;
	}
}<|MERGE_RESOLUTION|>--- conflicted
+++ resolved
@@ -733,11 +733,7 @@
 		if ( $eocdrPos !== false && $eocdrPos <= strlen( $tail ) - 22 ) {
 			$this->logger->info( __METHOD__ . ": ZIP signature present in $file\n" );
 			// Check if it really is a ZIP file, make sure the EOCDR is at the end (T40432)
-<<<<<<< HEAD
-			$commentLength = unpack( "n", substr( $tail, $eocdrPos + 20 ) )[0];
-=======
 			$commentLength = unpack( "n", substr( $tail, $eocdrPos + 20 ) )[1];
->>>>>>> d3bf11f5
 			if ( $eocdrPos + 22 + $commentLength !== strlen( $tail ) ) {
 				$this->logger->info( __METHOD__ . ": ZIP EOCDR not at end. Not a ZIP file." );
 			} else {
