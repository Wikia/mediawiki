--- conflicted
+++ resolved
@@ -156,14 +156,8 @@
 
 		$e = null;
 		try {
-<<<<<<< HEAD
-			$conn->del( $key );
-			// Return true even if the key didn't exist
-			$result = true;
-=======
 			// Note that redis does not return false if the key was not there
 			$result = ( $conn->del( $key ) !== false );
->>>>>>> d3bf11f5
 		} catch ( RedisException $e ) {
 			$result = false;
 			$this->handleException( $conn, $e );
