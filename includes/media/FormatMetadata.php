--- conflicted
+++ resolved
@@ -1546,17 +1546,10 @@
 	 * @param string $type "latitude" or "longitude"
 	 * @return string
 	 */
-<<<<<<< HEAD
-	private function formatCoords( $coord, $type ) {
-		if ( !is_numeric( $coord ) ) {
-			wfDebugLog( 'exif', __METHOD__ . ": \"$coord\" is not a number" );
-			return (string)$coord;
-=======
 	private function formatCoords( $coord, string $type ) {
 		if ( !is_numeric( $coord ) ) {
 			wfDebugLog( 'exif', __METHOD__ . ": \"$coord\" is not a number" );
 			return $this->literal( (string)$coord );
->>>>>>> d3bf11f5
 		}
 
 		$ref = '';
@@ -1585,11 +1578,7 @@
 		$sec = $this->formatNum( $sec );
 
 		// Note the default message "$1° $2′ $3″ $4" ignores the 5th parameter
-<<<<<<< HEAD
-		return $this->msg( 'exif-coordinate-format', $deg, $min, $sec, $ref, $coord )->text();
-=======
 		return $this->msg( 'exif-coordinate-format', $deg, $min, $sec, $ref, $this->literal( $coord ) )->text();
->>>>>>> d3bf11f5
 	}
 
 	/**
