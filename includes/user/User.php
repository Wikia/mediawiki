--- conflicted
+++ resolved
@@ -2187,7 +2187,6 @@
 			$this->load();
 		}
 
-<<<<<<< HEAD
 		// Currently $this->mActorId might be null if $this was loaded from a
 		// cache entry that was written when $wgActorTableSchemaMigrationStage
 		// was SCHEMA_COMPAT_OLD. Once that is no longer a possibility (i.e. when
@@ -2249,36 +2248,7 @@
 				$this->mActorId = (int)$db->selectField( 'actor', 'actor_id', $q, __METHOD__, $options );
 			}
 			$this->setItemLoaded( 'actor' );
-=======
-		if ( !$this->mActorId && $dbwOrWikiId instanceof IDatabase ) {
-			MediaWikiServices::getInstance()
-				->getActorStoreFactory()
-				->getActorNormalization( $dbwOrWikiId->getDomainID() )
-				->acquireActorId( $this, $dbwOrWikiId );
-			// acquireActorId will call setActorId on $this
-			Assert::postcondition(
-				$this->mActorId !== null,
-				"Failed to acquire actor ID for user id {$this->mId} name {$this->mName}"
-			);
->>>>>>> d3bf11f5
-		}
-
-		return (int)$this->mActorId;
-	}
-
-	/**
-	 * Sets the actor id.
-	 * For use by ActorStore only.
-	 * Should be removed once callers of getActorId() have been migrated to using ActorNormalization.
-	 *
-	 * @internal
-	 * @deprecated since 1.36
-	 * @param int $actorId
-	 */
-	public function setActorId( int $actorId ) {
-		$this->mActorId = $actorId;
-		$this->setItemLoaded( 'actor' );
-	}
+		}
 
 	/**
 	 * Get the user's name escaped by underscores.
@@ -2325,13 +2295,8 @@
 		if ( $mode === 'refresh' ) {
 			$cache->delete( $key, 1 ); // low tombstone/"hold-off" TTL
 		} else {
-<<<<<<< HEAD
-			$lb->getConnection( DB_MASTER )->onTransactionPreCommitOrIdle(
-				function () use ( $cache, $key ) {
-=======
 			$lb->getConnectionRef( DB_PRIMARY )->onTransactionPreCommitOrIdle(
 				static function () use ( $cache, $key ) {
->>>>>>> d3bf11f5
 					$cache->delete( $key );
 				},
 				__METHOD__
@@ -3442,16 +3407,10 @@
 		$this->mTouched = $newTouched;
 		MediaWikiServices::getInstance()->getUserOptionsManager()->saveOptions( $this );
 
-<<<<<<< HEAD
-		Hooks::run( 'UserSaveSettings', [ $this ] );
-		$this->clearSharedCache( 'changed' );
-		$this->getUserPage()->purgeSquid();
-=======
 		$this->getHookRunner()->onUserSaveSettings( $this );
 		$this->clearSharedCache( 'changed' );
 		$hcu = MediaWikiServices::getInstance()->getHtmlCacheUpdater();
 		$hcu->purgeTitleUrls( $this->getUserPage(), $hcu::PURGE_INTENT_TXROUND_REFLECTED );
->>>>>>> d3bf11f5
 	}
 
 	/**
