<?php
/**
 * Abstract class for type hinting (accepts WikiPage, Article, ImagePage, CategoryPage)
 */
abstract class Page {}

/**
 * Class representing a MediaWiki article and history.
 *
 * Some fields are public only for backwards-compatibility. Use accessors.
 * In the past, this class was part of Article.php and everything was public.
 *
 * @internal documentation reviewed 15 Mar 2010
 */
class WikiPage extends Page {
	// doDeleteArticleReal() return values. Values less than zero indicate fatal errors,
	// values greater than zero indicate that there were problems not resulting in page
	// not being deleted

	/**
	 * Delete operation aborted by hook
	 */
	const DELETE_HOOK_ABORTED = -1;

	/**
	 * Deletion successful
	 */
	const DELETE_SUCCESS = 0;

	/**
	 * Page not found
	 */
	const DELETE_NO_PAGE = 1;

	/**
	 * No revisions found to delete
	 */
	const DELETE_NO_REVISIONS = 2;

	/**
	 * @var Title
	 */
	public $mTitle = null;

	/**@{{
	 * @protected
	 */
	public $mDataLoaded = false;         // !< Boolean
	public $mIsRedirect = false;         // !< Boolean
	public $mLatest = false;             // !< Integer (false means "not loaded")
	public $mPreparedEdit = false;       // !< Array
	/**@}}*/

	/**
	 * @var Title
	 */
	protected $mRedirectTarget = null;

	/**
	 * @var Revision
	 */
	protected $mLastRevision = null;

	/**
	 * @var string; timestamp of the current revision or empty string if not loaded
	 */
	protected $mTimestamp = '';

	/**
	 * @var string
	 */
	protected $mTouched = '19700101000000';

	/**
	 * @var int|null
	 */
	protected $mCounter = null;

	/**
	 * Constructor and clear the article
	 * @param $title Title Reference to a Title object.
	 */
	public function __construct( Title $title ) {
		$this->mTitle = $title;
	}

	/**
	 * Create a WikiPage object of the appropriate class for the given title.
	 *
	 * @param $title Title
	 * @return WikiPage object of the appropriate type
	 */
	public static function factory( Title $title ) {
		$ns = $title->getNamespace();

		if ( $ns == NS_MEDIA ) {
			throw new MWException( "NS_MEDIA is a virtual namespace; use NS_FILE." );
		} elseif ( $ns < 0 ) {
			throw new MWException( "Invalid or virtual namespace $ns given." );
		}

		switch ( $ns ) {
			case NS_FILE:
				$page = new WikiFilePage( $title );
				break;
			case NS_CATEGORY:
				$page = new WikiCategoryPage( $title );
				break;
			default:
				$page = new WikiPage( $title );
		}

		return $page;
	}

	/**
	 * Constructor from a page id
	 *
	 * @param $id Int article ID to load
	 *
	 * @return WikiPage|null
	 */
	public static function newFromID( $id ) {
		$t = Title::newFromID( $id );
		if ( $t ) {
			return self::factory( $t );
		}
		return null;
	}

	/**
	 * Returns overrides for action handlers.
	 * Classes listed here will be used instead of the default one when
	 * (and only when) $wgActions[$action] === true. This allows subclasses
	 * to override the default behavior.
	 *
	 * @todo: move this UI stuff somewhere else
	 *
	 * @return Array
	 */
	public function getActionOverrides() {
		$content_handler = $this->getContentHandler();
		return $content_handler->getActionOverrides();
	}

	/**
	 * Returns the ContentHandler instance to be used to deal with the content of this WikiPage.
	 *
	 * Shorthand for ContentHandler::getForModelName( $this->getContentModelName() );
	 *
	 * @return ContentHandler
	 *
	 * @since 1.WD
	 */
	public function getContentHandler() {
		return ContentHandler::getForModelName( $this->getContentModelName() );
	}

	/**
	 * Get the title object of the article
	 * @return Title object of this page
	 */
	public function getTitle() {
		return $this->mTitle;
	}

	/**
	 * Clear the object
	 */
	public function clear() {
		$this->mDataLoaded = false;

		$this->mCounter = null;
		$this->mRedirectTarget = null; # Title object if set
		$this->mLastRevision = null; # Latest revision
		$this->mTouched = '19700101000000';
		$this->mTimestamp = '';
		$this->mIsRedirect = false;
		$this->mLatest = false;
		$this->mPreparedEdit = false;
	}

	/**
	 * Return the list of revision fields that should be selected to create
	 * a new page.
	 *
	 * @return array
	 */
	public static function selectFields() {
		return array(
			'page_id',
			'page_namespace',
			'page_title',
			'page_restrictions',
			'page_counter',
			'page_is_redirect',
			'page_is_new',
			'page_random',
			'page_touched',
			'page_latest',
			'page_len',
			'page_content_model',
		);
	}

	/**
	 * Fetch a page record with the given conditions
	 * @param $dbr DatabaseBase object
	 * @param $conditions Array
	 * @return mixed Database result resource, or false on failure
	 */
	protected function pageData( $dbr, $conditions ) {
		$fields = self::selectFields();

		wfRunHooks( 'ArticlePageDataBefore', array( &$this, &$fields ) );

		$row = $dbr->selectRow( 'page', $fields, $conditions, __METHOD__ );

		wfRunHooks( 'ArticlePageDataAfter', array( &$this, &$row ) );

		return $row;
	}

	/**
	 * Fetch a page record matching the Title object's namespace and title
	 * using a sanitized title string
	 *
	 * @param $dbr DatabaseBase object
	 * @param $title Title object
	 * @return mixed Database result resource, or false on failure
	 */
	public function pageDataFromTitle( $dbr, $title ) {
		return $this->pageData( $dbr, array(
			'page_namespace' => $title->getNamespace(),
			'page_title'     => $title->getDBkey() ) );
	}

	/**
	 * Fetch a page record matching the requested ID
	 *
	 * @param $dbr DatabaseBase
	 * @param $id Integer
	 * @return mixed Database result resource, or false on failure
	 */
	public function pageDataFromId( $dbr, $id ) {
		return $this->pageData( $dbr, array( 'page_id' => $id ) );
	}

	/**
	 * Set the general counter, title etc data loaded from
	 * some source.
	 *
	 * @param $data Object|String One of the following:
	 *		A DB query result object or...
	 *		"fromdb" to get from a slave DB or...
	 *		"fromdbmaster" to get from the master DB
	 * @return void
	 */
	public function loadPageData( $data = 'fromdb' ) {
		if ( $data === 'fromdbmaster' ) {
			$data = $this->pageDataFromTitle( wfGetDB( DB_MASTER ), $this->mTitle );
		} elseif ( $data === 'fromdb' ) { // slave
			$data = $this->pageDataFromTitle( wfGetDB( DB_SLAVE ), $this->mTitle );
			# Use a "last rev inserted" timestamp key to dimish the issue of slave lag.
			# Note that DB also stores the master position in the session and checks it.
			$touched = $this->getCachedLastEditTime();
			if ( $touched ) { // key set
				if ( !$data || $touched > wfTimestamp( TS_MW, $data->page_touched ) ) {
					$data = $this->pageDataFromTitle( wfGetDB( DB_MASTER ), $this->mTitle );
				}
			}
		}

		$lc = LinkCache::singleton();

		if ( $data ) {
			$lc->addGoodLinkObjFromRow( $this->mTitle, $data );

			$this->mTitle->loadFromRow( $data );

			# Old-fashioned restrictions
			$this->mTitle->loadRestrictions( $data->page_restrictions );

			$this->mCounter     = intval( $data->page_counter );
			$this->mTouched     = wfTimestamp( TS_MW, $data->page_touched );
			$this->mIsRedirect  = intval( $data->page_is_redirect );
			$this->mLatest      = intval( $data->page_latest );
		} else {
			$lc->addBadLinkObj( $this->mTitle );

			$this->mTitle->loadFromRow( false );
		}

		$this->mDataLoaded = true;
	}

	/**
	 * @return int Page ID
	 */
	public function getId() {
		return $this->mTitle->getArticleID();
	}

	/**
	 * @return bool Whether or not the page exists in the database
	 */
	public function exists() {
		return $this->mTitle->exists();
	}

	/**
	 * Check if this page is something we're going to be showing
	 * some sort of sensible content for. If we return false, page
	 * views (plain action=view) will return an HTTP 404 response,
	 * so spiders and robots can know they're following a bad link.
	 *
	 * @return bool
	 */
	public function hasViewableContent() {
		return $this->mTitle->exists() || $this->mTitle->isAlwaysKnown();
	}

	/**
	 * @return int The view count for the page
	 */
	public function getCount() {
		if ( !$this->mDataLoaded ) {
			$this->loadPageData();
		}

		return $this->mCounter;
	}

	/**
	 * Tests if the article text represents a redirect
	 *
	 * @param $text mixed string containing article contents, or boolean
	 * @return bool
	 */
	public function isRedirect( $text = false ) {
		if ( $text === false ) $content = $this->getContent();
		else $content = ContentHandler::makeContent( $text, $this->mTitle ); # TODO: allow model and format to be provided; or better, expect a Content object


		if ( empty( $content ) ) return false;
		else return $content->isRedirect();
	}

	/**
	 * Returns the page's content model name. Will use the revisions actual content model if the page exists,
	 * and the page's default if the page doesn't exist yet.
	 *
	 * @return int
	 *
	 * @since 1.WD
	 */
	public function getContentModelName() {
		if ( $this->exists() ) {
			# look at the revision's actual content model
			$rev = $this->getRevision();
			return $rev->getContentModelName();
		} else {
			# use the default model for this page
			return $this->mTitle->getContentModelName();
		}
	}

	/**
	 * Loads page_touched and returns a value indicating if it should be used
	 * @return boolean true if not a redirect
	 */
	public function checkTouched() {
		if ( !$this->mDataLoaded ) {
			$this->loadPageData();
		}
		return !$this->mIsRedirect;
	}

	/**
	 * Get the page_touched field
	 * @return string containing GMT timestamp
	 */
	public function getTouched() {
		if ( !$this->mDataLoaded ) {
			$this->loadPageData();
		}
		return $this->mTouched;
	}

	/**
	 * Get the page_latest field
	 * @return integer rev_id of current revision
	 */
	public function getLatest() {
		if ( !$this->mDataLoaded ) {
			$this->loadPageData();
		}
		return (int)$this->mLatest;
	}

	/**
	 * Loads everything except the text
	 * This isn't necessary for all uses, so it's only done if needed.
	 */
	protected function loadLastEdit() {
		if ( $this->mLastRevision !== null ) {
			return; // already loaded
		}

		$latest = $this->getLatest();
		if ( !$latest ) {
			return; // page doesn't exist or is missing page_latest info
		}

		$revision = Revision::newFromPageId( $this->getId(), $latest );
		if ( $revision ) { // sanity
			$this->setLastEdit( $revision );
		}
	}

	/**
	 * Set the latest revision
	 */
	protected function setLastEdit( Revision $revision ) {
		$this->mLastRevision = $revision;
		$this->mTimestamp = $revision->getTimestamp();
	}

	/**
	 * Get the latest revision
	 * @return Revision|null
	 */
	public function getRevision() {
		$this->loadLastEdit();
		if ( $this->mLastRevision ) {
			return $this->mLastRevision;
		}
		return null;
	}

	/**
	 * Get the content of the current revision. No side-effects...
	 *
	 * @param $audience Integer: one of:
	 *      Revision::FOR_PUBLIC       to be displayed to all users
	 *      Revision::FOR_THIS_USER    to be displayed to $wgUser
	 *      Revision::RAW              get the text regardless of permissions
	 * @return Content|null The content of the current revision
	 *
	 * @since 1.WD
	 */
	public function getContent( $audience = Revision::FOR_PUBLIC ) {
		$this->loadLastEdit();
		if ( $this->mLastRevision ) {
			return $this->mLastRevision->getContent( $audience );
		}
		return null;
	}

	/**
	 * Get the text of the current revision. No side-effects...
	 *
	 * @param $audience Integer: one of:
	 *      Revision::FOR_PUBLIC       to be displayed to all users
	 *      Revision::FOR_THIS_USER    to be displayed to $wgUser
	 *      Revision::RAW              get the text regardless of permissions
	 * @return String|false The text of the current revision
	 * @deprecated as of 1.WD, getContent() should be used instead.
	 */
	public function getText( $audience = Revision::FOR_PUBLIC ) { #@todo: deprecated, replace usage!
		wfDeprecated( __METHOD__, '1.WD' );

		$this->loadLastEdit();
		if ( $this->mLastRevision ) {
			return $this->mLastRevision->getText( $audience );
		}
		return false;
	}

	/**
	 * Get the text of the current revision. No side-effects...
	 *
	 * @return String|bool The text of the current revision. False on failure
	 * @deprecated as of 1.WD, getContent() should be used instead.
	 */
	public function getRawText() { #@todo: deprecated, replace usage!
		wfDeprecated( __METHOD__, '1.WD' );

		return $this->getText( Revision::RAW );
	}

	/**
	 * @return string MW timestamp of last article revision
	 */
	public function getTimestamp() {
		// Check if the field has been filled by WikiPage::setTimestamp()
		if ( !$this->mTimestamp ) {
			$this->loadLastEdit();
		}

		return wfTimestamp( TS_MW, $this->mTimestamp );
	}

	/**
	 * Set the page timestamp (use only to avoid DB queries)
	 * @param $ts string MW timestamp of last article revision
	 * @return void
	 */
	public function setTimestamp( $ts ) {
		$this->mTimestamp = wfTimestamp( TS_MW, $ts );
	}

	/**
	 * @param $audience Integer: one of:
	 *      Revision::FOR_PUBLIC       to be displayed to all users
	 *      Revision::FOR_THIS_USER    to be displayed to $wgUser
	 *      Revision::RAW              get the text regardless of permissions
	 * @return int user ID for the user that made the last article revision
	 */
	public function getUser( $audience = Revision::FOR_PUBLIC ) {
		$this->loadLastEdit();
		if ( $this->mLastRevision ) {
			return $this->mLastRevision->getUser( $audience );
		} else {
			return -1;
		}
	}

	/**
	 * @param $audience Integer: one of:
	 *      Revision::FOR_PUBLIC       to be displayed to all users
	 *      Revision::FOR_THIS_USER    to be displayed to $wgUser
	 *      Revision::RAW              get the text regardless of permissions
	 * @return string username of the user that made the last article revision
	 */
	public function getUserText( $audience = Revision::FOR_PUBLIC ) {
		$this->loadLastEdit();
		if ( $this->mLastRevision ) {
			return $this->mLastRevision->getUserText( $audience );
		} else {
			return '';
		}
	}

	/**
	 * @param $audience Integer: one of:
	 *      Revision::FOR_PUBLIC       to be displayed to all users
	 *      Revision::FOR_THIS_USER    to be displayed to $wgUser
	 *      Revision::RAW              get the text regardless of permissions
	 * @return string Comment stored for the last article revision
	 */
	public function getComment( $audience = Revision::FOR_PUBLIC ) {
		$this->loadLastEdit();
		if ( $this->mLastRevision ) {
			return $this->mLastRevision->getComment( $audience );
		} else {
			return '';
		}
	}

	/**
	 * Returns true if last revision was marked as "minor edit"
	 *
	 * @return boolean Minor edit indicator for the last article revision.
	 */
	public function getMinorEdit() {
		$this->loadLastEdit();
		if ( $this->mLastRevision ) {
			return $this->mLastRevision->isMinor();
		} else {
			return false;
		}
	}

	/**
	 * Get the cached timestamp for the last time the page changed.
	 * This is only used to help handle slave lag by comparing to page_touched.
	 * @return string MW timestamp
	 */
	protected function getCachedLastEditTime() {
		global $wgMemc;
		$key = wfMemcKey( 'page-lastedit', md5( $this->mTitle->getPrefixedDBkey() ) );
		return $wgMemc->get( $key );
	}

	/**
	 * Set the cached timestamp for the last time the page changed.
	 * This is only used to help handle slave lag by comparing to page_touched.
	 * @param $timestamp string
	 * @return void
	 */
	public function setCachedLastEditTime( $timestamp ) {
		global $wgMemc;
		$key = wfMemcKey( 'page-lastedit', md5( $this->mTitle->getPrefixedDBkey() ) );
		$wgMemc->set( $key, wfTimestamp( TS_MW, $timestamp ), 60*15 );
	}

	/**
	 * Determine whether a page would be suitable for being counted as an
	 * article in the site_stats table based on the title & its content
	 *
	 * @param $editInfo Object or false: object returned by prepareTextForEdit(),
	 *        if false, the current database state will be used
	 * @return Boolean
	 */
	public function isCountable( $editInfo = false ) {
		global $wgArticleCountMethod;

		if ( !$this->mTitle->isContentPage() ) {
			return false;
		}

		if ( $editInfo ) {
			$content = $editInfo->pstContent;
		} else {
			$content = $this->getContent();
		}

		if ( !$content || $content->isRedirect( ) ) {
			return false;
		}

		$hasLinks = null;

		if ( $wgArticleCountMethod === 'link' ) {
			# nasty special case to avoid re-parsing to detect links

			if ( $editInfo ) {
				// ParserOutput::getLinks() is a 2D array of page links, so
				// to be really correct we would need to recurse in the array
				// but the main array should only have items in it if there are
				// links.
				$hasLinks = (bool)count( $editInfo->output->getLinks() );
			} else {
				$hasLinks = (bool)wfGetDB( DB_SLAVE )->selectField( 'pagelinks', 1,
					array( 'pl_from' => $this->getId() ), __METHOD__ );
			}
		}

		return $content->isCountable( $hasLinks );
	}

	/**
	 * If this page is a redirect, get its target
	 *
	 * The target will be fetched from the redirect table if possible.
	 * If this page doesn't have an entry there, call insertRedirect()
	 * @return Title|mixed object, or null if this page is not a redirect
	 */
	public function getRedirectTarget() {
		if ( !$this->mTitle->isRedirect() ) {
			return null;
		}

		if ( $this->mRedirectTarget !== null ) {
			return $this->mRedirectTarget;
		}

		# Query the redirect table
		$dbr = wfGetDB( DB_SLAVE );
		$row = $dbr->selectRow( 'redirect',
			array( 'rd_namespace', 'rd_title', 'rd_fragment', 'rd_interwiki' ),
			array( 'rd_from' => $this->getId() ),
			__METHOD__
		);

		// rd_fragment and rd_interwiki were added later, populate them if empty
		if ( $row && !is_null( $row->rd_fragment ) && !is_null( $row->rd_interwiki ) ) {
			return $this->mRedirectTarget = Title::makeTitle(
				$row->rd_namespace, $row->rd_title,
				$row->rd_fragment, $row->rd_interwiki );
		}

		# This page doesn't have an entry in the redirect table
		return $this->mRedirectTarget = $this->insertRedirect();
	}

	/**
	 * Insert an entry for this page into the redirect table.
	 *
	 * Don't call this function directly unless you know what you're doing.
	 * @return Title object or null if not a redirect
	 */
	public function insertRedirect() {
		// recurse through to only get the final target
		$content = $this->getContent();
		$retval = $content ? $content->getUltimateRedirectTarget() : null;
		if ( !$retval ) {
			return null;
		}
		$this->insertRedirectEntry( $retval );
		return $retval;
	}

	/**
	 * Insert or update the redirect table entry for this page to indicate
	 * it redirects to $rt .
	 * @param $rt Title redirect target
	 */
	public function insertRedirectEntry( $rt ) {
		$dbw = wfGetDB( DB_MASTER );
		$dbw->replace( 'redirect', array( 'rd_from' ),
			array(
				'rd_from'      => $this->getId(),
				'rd_namespace' => $rt->getNamespace(),
				'rd_title'     => $rt->getDBkey(),
				'rd_fragment'  => $rt->getFragment(),
				'rd_interwiki' => $rt->getInterwiki(),
			),
			__METHOD__
		);
	}

	/**
	 * Get the Title object or URL this page redirects to
	 *
	 * @return mixed false, Title of in-wiki target, or string with URL
	 */
	public function followRedirect() {
		return $this->getRedirectURL( $this->getRedirectTarget() );
	}

	/**
	 * Get the Title object or URL to use for a redirect. We use Title
	 * objects for same-wiki, non-special redirects and URLs for everything
	 * else.
	 * @param $rt Title Redirect target
	 * @return mixed false, Title object of local target, or string with URL
	 */
	public function getRedirectURL( $rt ) {
		if ( !$rt ) {
			return false;
		}

		if ( $rt->isExternal() ) {
			if ( $rt->isLocal() ) {
				// Offsite wikis need an HTTP redirect.
				//
				// This can be hard to reverse and may produce loops,
				// so they may be disabled in the site configuration.
				$source = $this->mTitle->getFullURL( 'redirect=no' );
				return $rt->getFullURL( 'rdfrom=' . urlencode( $source ) );
			} else {
				// External pages pages without "local" bit set are not valid
				// redirect targets
				return false;
			}
		}

		if ( $rt->isSpecialPage() ) {
			// Gotta handle redirects to special pages differently:
			// Fill the HTTP response "Location" header and ignore
			// the rest of the page we're on.
			//
			// Some pages are not valid targets
			if ( $rt->isValidRedirectTarget() ) {
				return $rt->getFullURL();
			} else {
				return false;
			}
		}

		return $rt;
	}

	/**
	 * Get a list of users who have edited this article, not including the user who made
	 * the most recent revision, which you can get from $article->getUser() if you want it
	 * @return UserArrayFromResult
	 */
	public function getContributors() {
		# @todo FIXME: This is expensive; cache this info somewhere.

		$dbr = wfGetDB( DB_SLAVE );

		if ( $dbr->implicitGroupby() ) {
			$realNameField = 'user_real_name';
		} else {
			$realNameField = 'MIN(user_real_name) AS user_real_name';
		}

		$tables = array( 'revision', 'user' );

		$fields = array(
			'rev_user as user_id',
			'rev_user_text AS user_name',
			$realNameField,
			'MAX(rev_timestamp) AS timestamp',
		);

		$conds = array( 'rev_page' => $this->getId() );

		// The user who made the top revision gets credited as "this page was last edited by
		// John, based on contributions by Tom, Dick and Harry", so don't include them twice.
		$user = $this->getUser();
		if ( $user ) {
			$conds[] = "rev_user != $user";
		} else {
			$conds[] = "rev_user_text != {$dbr->addQuotes( $this->getUserText() )}";
		}

		$conds[] = "{$dbr->bitAnd( 'rev_deleted', Revision::DELETED_USER )} = 0"; // username hidden?

		$jconds = array(
			'user' => array( 'LEFT JOIN', 'rev_user = user_id' ),
		);

		$options = array(
			'GROUP BY' => array( 'rev_user', 'rev_user_text' ),
			'ORDER BY' => 'timestamp DESC',
		);

		$res = $dbr->select( $tables, $fields, $conds, __METHOD__, $options, $jconds );
		return new UserArrayFromResult( $res );
	}

	/**
	 * Get the last N authors
	 * @param $num Integer: number of revisions to get
	 * @param $revLatest String: the latest rev_id, selected from the master (optional)
	 * @return array Array of authors, duplicates not removed
	 */
	public function getLastNAuthors( $num, $revLatest = 0 ) {
		wfProfileIn( __METHOD__ );
		// First try the slave
		// If that doesn't have the latest revision, try the master
		$continue = 2;
		$db = wfGetDB( DB_SLAVE );

		do {
			$res = $db->select( array( 'page', 'revision' ),
				array( 'rev_id', 'rev_user_text' ),
				array(
					'page_namespace' => $this->mTitle->getNamespace(),
					'page_title' => $this->mTitle->getDBkey(),
					'rev_page = page_id'
				), __METHOD__,
				array(
					'ORDER BY' => 'rev_timestamp DESC',
					'LIMIT' => $num
				)
			);

			if ( !$res ) {
				wfProfileOut( __METHOD__ );
				return array();
			}

			$row = $db->fetchObject( $res );

			if ( $continue == 2 && $revLatest && $row->rev_id != $revLatest ) {
				$db = wfGetDB( DB_MASTER );
				$continue--;
			} else {
				$continue = 0;
			}
		} while ( $continue );

		$authors = array( $row->rev_user_text );

		foreach ( $res as $row ) {
			$authors[] = $row->rev_user_text;
		}

		wfProfileOut( __METHOD__ );
		return $authors;
	}

	/**
	 * Should the parser cache be used?
	 *
	 * @param $parserOptions ParserOptions to check
	 * @param $oldid int
	 * @return boolean
	 */
	public function isParserCacheUsed( ParserOptions $parserOptions, $oldid ) {
		global $wgEnableParserCache;

		return $wgEnableParserCache
			&& $parserOptions->getStubThreshold() == 0
			&& $this->mTitle->exists()
			&& ( $oldid === null || $oldid === 0 || $oldid === $this->getLatest() )
			&& $this->getContentHandler()->isParserCacheSupported();
	}

	/**
	 * Get a ParserOutput for the given ParserOptions and revision ID.
	 * The parser cache will be used if possible.
	 *
	 * @since 1.19
	 * @param $parserOptions ParserOptions to use for the parse operation
	 * @param $oldid Revision ID to get the text from, passing null or 0 will
	 *               get the current revision (default value)
	 * @param $context IContextSource context for parsing
	 *
	 * @return ParserOutput or false if the revision was not found
	 */
	public function getParserOutput( ParserOptions $parserOptions, $oldid = null, IContextSource $context = null ) {
		wfProfileIn( __METHOD__ );

		$useParserCache = $this->isParserCacheUsed( $parserOptions, $oldid );
		wfDebug( __METHOD__ . ': using parser cache: ' . ( $useParserCache ? 'yes' : 'no' ) . "\n" );
		if ( $parserOptions->getStubThreshold() ) {
			wfIncrStats( 'pcache_miss_stub' );
		}

		if ( $useParserCache ) {
			$parserOutput = ParserCache::singleton()->get( $this, $parserOptions );
			if ( $parserOutput !== false ) {
				wfProfileOut( __METHOD__ );
				return $parserOutput;
			}
		}

		if ( $oldid === null || $oldid === 0 ) {
			$oldid = $this->getLatest();
		}

		$pool = new PoolWorkArticleView( $this, $parserOptions, $oldid, $useParserCache, null, $context );
		$pool->execute();

		wfProfileOut( __METHOD__ );

		return $pool->getParserOutput();
	}

	/**
	 * Do standard deferred updates after page view
	 * @param $user User The relevant user
	 */
	public function doViewUpdates( User $user ) {
		global $wgDisableCounters;
		if ( wfReadOnly() ) {
			return;
		}

		# Don't update page view counters on views from bot users (bug 14044)
		if ( !$wgDisableCounters && !$user->isAllowed( 'bot' ) && $this->mTitle->exists() ) {
			DeferredUpdates::addUpdate( new ViewCountUpdate( $this->getId() ) );
			DeferredUpdates::addUpdate( new SiteStatsUpdate( 1, 0, 0 ) );
		}

		# Update newtalk / watchlist notification status
		$user->clearNotification( $this->mTitle );
	}

	/**
	 * Perform the actions of a page purging
	 * @return bool
	 */
	public function doPurge() {
		global $wgUseSquid;

		if( !wfRunHooks( 'ArticlePurge', array( &$this ) ) ){
			return false;
		}

		// Invalidate the cache
		$this->mTitle->invalidateCache();
		$this->clear();

		if ( $wgUseSquid ) {
			// Commit the transaction before the purge is sent
			$dbw = wfGetDB( DB_MASTER );
			$dbw->commit( __METHOD__ );

			// Send purge
			$update = SquidUpdate::newSimplePurge( $this->mTitle );
			$update->doUpdate();
		}

		if ( $this->mTitle->getNamespace() == NS_MEDIAWIKI ) {
			if ( $this->mTitle->exists() ) {
<<<<<<< HEAD
				$text = ContentHandler::getContentText( $this->getContent() );
=======
				$text = ContentHandler::getContentText( $this->getNativeData() );
>>>>>>> 00ed9a5c
			} else {
				$text = false;
			}

			MessageCache::singleton()->replace( $this->mTitle->getDBkey(), $text );
		}
		return true;
	}

	/**
	 * Insert a new empty page record for this article.
	 * This *must* be followed up by creating a revision
	 * and running $this->updateRevisionOn( ... );
	 * or else the record will be left in a funky state.
	 * Best if all done inside a transaction.
	 *
	 * @param $dbw DatabaseBase
	 * @return int The newly created page_id key, or false if the title already existed
	 */
	public function insertOn( $dbw ) {
		wfProfileIn( __METHOD__ );

		$page_id = $dbw->nextSequenceValue( 'page_page_id_seq' );
		$dbw->insert( 'page', array(
			'page_id'           => $page_id,
			'page_namespace'    => $this->mTitle->getNamespace(),
			'page_title'        => $this->mTitle->getDBkey(),
			'page_counter'      => 0,
			'page_restrictions' => '',
			'page_is_redirect'  => 0, # Will set this shortly...
			'page_is_new'       => 1,
			'page_random'       => wfRandom(),
			'page_touched'      => $dbw->timestamp(),
			'page_latest'       => 0, # Fill this in shortly...
			'page_len'          => 0, # Fill this in shortly...
		), __METHOD__, 'IGNORE' );

		$affected = $dbw->affectedRows();

		if ( $affected ) {
			$newid = $dbw->insertId();
			$this->mTitle->resetArticleID( $newid );
		}
		wfProfileOut( __METHOD__ );

		return $affected ? $newid : false;
	}

	/**
	 * Update the page record to point to a newly saved revision.
	 *
	 * @param $dbw DatabaseBase: object
	 * @param $revision Revision: For ID number, and text used to set
	 *                  length and redirect status fields
	 * @param $lastRevision Integer: if given, will not overwrite the page field
	 *                      when different from the currently set value.
	 *                      Giving 0 indicates the new page flag should be set
	 *                      on.
	 * @param $lastRevIsRedirect Boolean: if given, will optimize adding and
	 *                           removing rows in redirect table.
	 * @return bool true on success, false on failure
	 * @private
	 */
	public function updateRevisionOn( $dbw, $revision, $lastRevision = null, $lastRevIsRedirect = null ) {
		wfProfileIn( __METHOD__ );

		$content = $revision->getContent();
		$len = $content->getSize();
		$rt = $content->getUltimateRedirectTarget();

		$conditions = array( 'page_id' => $this->getId() );

		if ( !is_null( $lastRevision ) ) {
			# An extra check against threads stepping on each other
			$conditions['page_latest'] = $lastRevision;
		}

		$now = wfTimestampNow();
		$dbw->update( 'page',
			array( /* SET */
				'page_latest'      => $revision->getId(),
				'page_touched'     => $dbw->timestamp( $now ),
				'page_is_new'      => ( $lastRevision === 0 ) ? 1 : 0,
				'page_is_redirect' => $rt !== null ? 1 : 0,
				'page_len'         => $len,
				'page_content_model' => $revision->getContentModelName(),
			),
			$conditions,
			__METHOD__ );

		$result = $dbw->affectedRows() != 0;
		if ( $result ) {
			$this->updateRedirectOn( $dbw, $rt, $lastRevIsRedirect );
			$this->setLastEdit( $revision );
			$this->setCachedLastEditTime( $now );
			$this->mLatest = $revision->getId();
			$this->mIsRedirect = (bool)$rt;
			# Update the LinkCache.
			LinkCache::singleton()->addGoodLinkObj( $this->getId(), $this->mTitle, $len, $this->mIsRedirect, $this->mLatest );
		}

		wfProfileOut( __METHOD__ );
		return $result;
	}

	/**
	 * Add row to the redirect table if this is a redirect, remove otherwise.
	 *
	 * @param $dbw DatabaseBase
	 * @param $redirectTitle Title object pointing to the redirect target,
	 *                       or NULL if this is not a redirect
	 * @param $lastRevIsRedirect null|bool If given, will optimize adding and
	 *                           removing rows in redirect table.
	 * @return bool true on success, false on failure
	 * @private
	 */
	public function updateRedirectOn( $dbw, $redirectTitle, $lastRevIsRedirect = null ) {
		// Always update redirects (target link might have changed)
		// Update/Insert if we don't know if the last revision was a redirect or not
		// Delete if changing from redirect to non-redirect
		$isRedirect = !is_null( $redirectTitle );

		if ( !$isRedirect && $lastRevIsRedirect === false ) {
			return true;
		}

		wfProfileIn( __METHOD__ );
		if ( $isRedirect ) {
			$this->insertRedirectEntry( $redirectTitle );
		} else {
			// This is not a redirect, remove row from redirect table
			$where = array( 'rd_from' => $this->getId() );
			$dbw->delete( 'redirect', $where, __METHOD__ );
		}

		if ( $this->getTitle()->getNamespace() == NS_FILE ) {
			RepoGroup::singleton()->getLocalRepo()->invalidateImageRedirect( $this->getTitle() );
		}
		wfProfileOut( __METHOD__ );

		return ( $dbw->affectedRows() != 0 );
	}

	/**
	 * If the given revision is newer than the currently set page_latest,
	 * update the page record. Otherwise, do nothing.
	 *
	 * @param $dbw DatabaseBase object
	 * @param $revision Revision object
	 * @return mixed
	 */
	public function updateIfNewerOn( $dbw, $revision ) {
		wfProfileIn( __METHOD__ );

		$row = $dbw->selectRow(
			array( 'revision', 'page' ),
			array( 'rev_id', 'rev_timestamp', 'page_is_redirect' ),
			array(
				'page_id' => $this->getId(),
				'page_latest=rev_id' ),
			__METHOD__ );

		if ( $row ) {
			if ( wfTimestamp( TS_MW, $row->rev_timestamp ) >= $revision->getTimestamp() ) {
				wfProfileOut( __METHOD__ );
				return false;
			}
			$prev = $row->rev_id;
			$lastRevIsRedirect = (bool)$row->page_is_redirect;
		} else {
			# No or missing previous revision; mark the page as new
			$prev = 0;
			$lastRevIsRedirect = null;
		}

		$ret = $this->updateRevisionOn( $dbw, $revision, $prev, $lastRevIsRedirect );

		wfProfileOut( __METHOD__ );
		return $ret;
	}

	/**
	 * Get the text that needs to be saved in order to undo all revisions
	 * between $undo and $undoafter. Revisions must belong to the same page,
	 * must exist and must not be deleted
	 * @param $undo Revision
	 * @param $undoafter Revision Must be an earlier revision than $undo
	 * @return mixed string on success, false on failure
	 * @deprecated since 1.WD: use ContentHandler::getUndoContent() instead.
	 */
	public function getUndoText( Revision $undo, Revision $undoafter = null ) {
		wfDeprecated( __METHOD__, '1.WD' );

		$this->loadLastEdit();

		if ( $this->mLastRevision ) {
			if ( is_null( $undoafter ) ) {
				$undoafter = $undo->getPrevious();
			}

			$handler = $this->getContentHandler();
			$undone = $handler->getUndoContent( $this->mLastRevision, $undo, $undoafter );

			if ( !$undone ) {
				return false;
			} else {
				return ContentHandler::getContentText( $undone );
			}
		}

		return false;
	}

	/**
	 * @param $section null|bool|int or a section number (0, 1, 2, T1, T2...)
	 * @param $text String: new text of the section
	 * @param $sectionTitle String: new section's subject, only if $section is 'new'
	 * @param $edittime String: revision timestamp or null to use the current revision
	 * @return String new complete article text, or null if error
	 *
	 * @deprecated since 1.WD, use replaceSectionContent() instead
	 */
<<<<<<< HEAD
	public function replaceSection( $section, $text, $sectionTitle = '', $edittime = null ) {
=======
	public function replaceSection( $section, $text, $sectionTitle = '', $edittime = null ) { #FIXME: use replaceSectionContent() instead!
>>>>>>> 00ed9a5c
		wfDeprecated( __METHOD__, '1.WD' );

		$sectionContent = ContentHandler::makeContent( $text, $this->getTitle() ); #XXX: could make section title, but that's not required.

		$newContent = $this->replaceSectionContent( $section, $sectionContent, $sectionTitle, $edittime );

		return ContentHandler::getContentText( $newContent ); #XXX: unclear what will happen for non-wikitext!
	}

	/**
	 * @param $section null|bool|int or a section number (0, 1, 2, T1, T2...)
	 * @param $content Content: new content of the section
	 * @param $sectionTitle String: new section's subject, only if $section is 'new'
	 * @param $edittime String: revision timestamp or null to use the current revision
	 *
	 * @return Content new complete article content, or null if error
	 *
	 * @since 1.WD
	 */
	public function replaceSectionContent( $section, Content $sectionContent, $sectionTitle = '', $edittime = null ) {
		wfProfileIn( __METHOD__ );

		if ( strval( $section ) == '' ) {
			// Whole-page edit; let the whole text through
			$newContent = $sectionContent;
		} else {
			// Bug 30711: always use current version when adding a new section
			if ( is_null( $edittime ) || $section == 'new' ) {
				$oldContent = $this->getContent();
				if ( ! $oldContent ) {
					wfDebug( __METHOD__ . ": no page text\n" );
					wfProfileOut( __METHOD__ );
					return null;
				}
			} else {
				$dbw = wfGetDB( DB_MASTER );
				$rev = Revision::loadFromTimestamp( $dbw, $this->mTitle, $edittime );

				if ( !$rev ) {
					wfDebug( "WikiPage::replaceSection asked for bogus section (page: " .
						$this->getId() . "; section: $section; edittime: $edittime)\n" );
					wfProfileOut( __METHOD__ );
					return null;
				}

				$oldContent = $rev->getContent();
			}

			$newContent = $oldContent->replaceSection( $section, $sectionContent, $sectionTitle );
		}

		wfProfileOut( __METHOD__ );
		return $newContent;
	}

	/**
	 * Check flags and add EDIT_NEW or EDIT_UPDATE to them as needed.
	 * @param $flags Int
	 * @return Int updated $flags
	 */
	function checkFlags( $flags ) {
		if ( !( $flags & EDIT_NEW ) && !( $flags & EDIT_UPDATE ) ) {
			if ( $this->mTitle->getArticleID() ) {
				$flags |= EDIT_UPDATE;
			} else {
				$flags |= EDIT_NEW;
			}
		}

		return $flags;
	}

	/**
	 * Change an existing article or create a new article. Updates RC and all necessary caches,
	 * optionally via the deferred update array.
	 *
	 * @param $text String: new text
	 * @param $summary String: edit summary
	 * @param $flags Integer bitfield:
	 *      EDIT_NEW
	 *          Article is known or assumed to be non-existent, create a new one
	 *      EDIT_UPDATE
	 *          Article is known or assumed to be pre-existing, update it
	 *      EDIT_MINOR
	 *          Mark this edit minor, if the user is allowed to do so
	 *      EDIT_SUPPRESS_RC
	 *          Do not log the change in recentchanges
	 *      EDIT_FORCE_BOT
	 *          Mark the edit a "bot" edit regardless of user rights
	 *      EDIT_DEFER_UPDATES
	 *          Defer some of the updates until the end of index.php
	 *      EDIT_AUTOSUMMARY
	 *          Fill in blank summaries with generated text where possible
	 *
	 * If neither EDIT_NEW nor EDIT_UPDATE is specified, the status of the article will be detected.
	 * If EDIT_UPDATE is specified and the article doesn't exist, the function will return an
	 * edit-gone-missing error. If EDIT_NEW is specified and the article does exist, an
	 * edit-already-exists error will be returned. These two conditions are also possible with
	 * auto-detection due to MediaWiki's performance-optimised locking strategy.
	 *
	 * @param $baseRevId int the revision ID this edit was based off, if any
	 * @param $user User the user doing the edit
	 *
	 * @return Status object. Possible errors:
	 *     edit-hook-aborted:       The ArticleSave hook aborted the edit but didn't set the fatal flag of $status
	 *     edit-gone-missing:       In update mode, but the article didn't exist
	 *     edit-conflict:           In update mode, the article changed unexpectedly
	 *     edit-no-change:          Warning that the text was the same as before
	 *     edit-already-exists:     In creation mode, but the article already exists
	 *
	 *  Extensions may define additional errors.
	 *
	 *  $return->value will contain an associative array with members as follows:
	 *     new:                     Boolean indicating if the function attempted to create a new article
	 *     revision:                The revision object for the inserted revision, or null
	 *
	 *  Compatibility note: this function previously returned a boolean value indicating success/failure
	 *
	 * @deprecated since 1.WD: use doEditContent() instead.
	 */
<<<<<<< HEAD
	public function doEdit( $text, $summary, $flags = 0, $baseRevId = false, $user = null ) { #@todo: use doEditContent() instead
=======
	public function doEdit( $text, $summary, $flags = 0, $baseRevId = false, $user = null ) { #FIXME: use doEditContent() instead
>>>>>>> 00ed9a5c
		wfDeprecated( __METHOD__, '1.WD' );

		$content = ContentHandler::makeContent( $text, $this->getTitle() );

		return $this->doEditContent( $content, $summary, $flags, $baseRevId, $user );
	}

	/**
	 * Change an existing article or create a new article. Updates RC and all necessary caches,
	 * optionally via the deferred update array.
	 *
	 * @param $content Content: new content
	 * @param $summary String: edit summary
	 * @param $flags Integer bitfield:
	 *      EDIT_NEW
	 *          Article is known or assumed to be non-existent, create a new one
	 *      EDIT_UPDATE
	 *          Article is known or assumed to be pre-existing, update it
	 *      EDIT_MINOR
	 *          Mark this edit minor, if the user is allowed to do so
	 *      EDIT_SUPPRESS_RC
	 *          Do not log the change in recentchanges
	 *      EDIT_FORCE_BOT
	 *          Mark the edit a "bot" edit regardless of user rights
	 *      EDIT_DEFER_UPDATES
	 *          Defer some of the updates until the end of index.php
	 *      EDIT_AUTOSUMMARY
	 *          Fill in blank summaries with generated text where possible
	 *
	 * If neither EDIT_NEW nor EDIT_UPDATE is specified, the status of the article will be detected.
	 * If EDIT_UPDATE is specified and the article doesn't exist, the function will return an
	 * edit-gone-missing error. If EDIT_NEW is specified and the article does exist, an
	 * edit-already-exists error will be returned. These two conditions are also possible with
	 * auto-detection due to MediaWiki's performance-optimised locking strategy.
	 *
	 * @param $baseRevId the revision ID this edit was based off, if any
	 * @param $user User the user doing the edit
	 * @param $serialisation_format String: format for storing the content in the database
	 *
	 * @return Status object. Possible errors:
	 *     edit-hook-aborted:       The ArticleSave hook aborted the edit but didn't set the fatal flag of $status
	 *     edit-gone-missing:       In update mode, but the article didn't exist
	 *     edit-conflict:           In update mode, the article changed unexpectedly
	 *     edit-no-change:          Warning that the text was the same as before
	 *     edit-already-exists:     In creation mode, but the article already exists
	 *
	 *  Extensions may define additional errors.
	 *
	 *  $return->value will contain an associative array with members as follows:
	 *     new:                     Boolean indicating if the function attempted to create a new article
	 *     revision:                The revision object for the inserted revision, or null
	 *
	 * @since 1.WD
	 */
	public function doEditContent( Content $content, $summary, $flags = 0, $baseRevId = false,
<<<<<<< HEAD
								   User $user = null, $serialisation_format = null ) {
=======
								   User $user = null, $serialisation_format = null ) { #FIXME: use this
>>>>>>> 00ed9a5c
		global $wgUser, $wgDBtransactions, $wgUseAutomaticEditSummaries;

		# Low-level sanity check
		if ( $this->mTitle->getText() === '' ) {
			throw new MWException( 'Something is trying to edit an article with an empty title' );
		}

		wfProfileIn( __METHOD__ );

		$user = is_null( $user ) ? $wgUser : $user;
		$status = Status::newGood( array() );

		# Load $this->mTitle->getArticleID() and $this->mLatest if it's not already
		$this->loadPageData( 'fromdbmaster' );

		$flags = $this->checkFlags( $flags );

		# call legacy hook
<<<<<<< HEAD
		$hook_ok = wfRunHooks( 'ArticleContentSave', array( &$this, &$user, &$content, &$summary,
=======
		$hook_ok = wfRunHooks( 'ArticleContentSave', array( &$this, &$user, &$content, &$summary, #FIXME: document new hook!
>>>>>>> 00ed9a5c
			$flags & EDIT_MINOR, null, null, &$flags, &$status ) );

		if ( $hook_ok && !empty( $wgHooks['ArticleSave'] ) ) { # avoid serialization overhead if the hook isn't present
			$content_text = $content->serialize();
			$txt = $content_text; # clone

<<<<<<< HEAD
			$hook_ok = wfRunHooks( 'ArticleSave', array( &$this, &$user, &$txt, &$summary,
=======
			$hook_ok = wfRunHooks( 'ArticleSave', array( &$this, &$user, &$txt, &$summary, #FIXME: deprecate legacy hook!
>>>>>>> 00ed9a5c
				$flags & EDIT_MINOR, null, null, &$flags, &$status ) );

			if ( $txt !== $content_text ) {
				# if the text changed, unserialize the new version to create an updated Content object.
				$content = $content->getContentHandler()->unserializeContent( $txt );
			}
		}

		if ( !$hook_ok ) {
			wfDebug( __METHOD__ . ": ArticleSave or ArticleSaveContent hook aborted save!\n" );

			if ( $status->isOK() ) {
				$status->fatal( 'edit-hook-aborted' );
			}

			wfProfileOut( __METHOD__ );
			return $status;
		}

		# Silently ignore EDIT_MINOR if not allowed
		$isminor = ( $flags & EDIT_MINOR ) && $user->isAllowed( 'minoredit' );
		$bot = $flags & EDIT_FORCE_BOT;

		$old_content = $this->getContent( Revision::RAW ); // current revision's content

		$oldsize = $old_content ? $old_content->getSize() : 0;
		$oldid = $this->getLatest();
		$oldIsRedirect = $this->isRedirect();
		$oldcountable = $this->isCountable();

		$handler = $content->getContentHandler();

		# Provide autosummaries if one is not provided and autosummaries are enabled.
		if ( $wgUseAutomaticEditSummaries && $flags & EDIT_AUTOSUMMARY && $summary == '' ) {
			if ( !$old_content ) $old_content = null;
			$summary = $handler->getAutosummary( $old_content, $content, $flags );
		}

		$editInfo = $this->prepareContentForEdit( $content, null, $user, $serialisation_format );
		$serialized = $editInfo->pst;
		$content = $editInfo->pstContent;
		$newsize =  $content->getSize();

		$dbw = wfGetDB( DB_MASTER );
		$now = wfTimestampNow();
		$this->mTimestamp = $now;

		if ( $flags & EDIT_UPDATE ) {
			# Update article, but only if changed.
			$status->value['new'] = false;

			if ( !$oldid ) {
				# Article gone missing
				wfDebug( __METHOD__ . ": EDIT_UPDATE specified but article doesn't exist\n" );
				$status->fatal( 'edit-gone-missing' );

				wfProfileOut( __METHOD__ );
				return $status;
			}

			# Make sure the revision is either completely inserted or not inserted at all
			if ( !$wgDBtransactions ) {
				$userAbort = ignore_user_abort( true );
			}

			$revision = new Revision( array(
				'page'       => $this->getId(),
				'comment'    => $summary,
				'minor_edit' => $isminor,
				'text'       => $serialized,
				'len'        => $newsize,
				'parent_id'  => $oldid,
				'user'       => $user->getId(),
				'user_text'  => $user->getName(),
				'timestamp'  => $now,
				'content_model' => $content->getModelName(),
				'content_format' => $serialisation_format,
			) );

			$changed = !$content->equals( $old_content );

			if ( $changed ) {
				$dbw->begin( __METHOD__ );
				$revisionId = $revision->insertOn( $dbw );

				# Update page
				#
				# Note that we use $this->mLatest instead of fetching a value from the master DB
				# during the course of this function. This makes sure that EditPage can detect
				# edit conflicts reliably, either by $ok here, or by $article->getTimestamp()
				# before this function is called. A previous function used a separate query, this
				# creates a window where concurrent edits can cause an ignored edit conflict.
				$ok = $this->updateRevisionOn( $dbw, $revision, $oldid, $oldIsRedirect );

				if ( !$ok ) {
					/* Belated edit conflict! Run away!! */
					$status->fatal( 'edit-conflict' );

					# Delete the invalid revision if the DB is not transactional
					if ( !$wgDBtransactions ) {
						$dbw->delete( 'revision', array( 'rev_id' => $revisionId ), __METHOD__ );
					}

					$revisionId = 0;
					$dbw->rollback( __METHOD__ );
				} else {
					global $wgUseRCPatrol;
					wfRunHooks( 'NewRevisionFromEditComplete', array( $this, $revision, $baseRevId, $user ) );
					# Update recentchanges
					if ( !( $flags & EDIT_SUPPRESS_RC ) ) {
						# Mark as patrolled if the user can do so
						$patrolled = $wgUseRCPatrol && !count(
							$this->mTitle->getUserPermissionsErrors( 'autopatrol', $user ) );
						# Add RC row to the DB
						$rc = RecentChange::notifyEdit( $now, $this->mTitle, $isminor, $user, $summary,
							$oldid, $this->getTimestamp(), $bot, '', $oldsize, $newsize,
							$revisionId, $patrolled
						);

						# Log auto-patrolled edits
						if ( $patrolled ) {
							PatrolLog::record( $rc, true, $user );
						}
					}
					$user->incEditCount();
					$dbw->commit( __METHOD__ );
				}
			} else {
				// Bug 32948: revision ID must be set to page {{REVISIONID}} and
				// related variables correctly
				$revision->setId( $this->getLatest() );
			}

			if ( !$wgDBtransactions ) {
				ignore_user_abort( $userAbort );
			}

			// Now that ignore_user_abort is restored, we can respond to fatal errors
			if ( !$status->isOK() ) {
				wfProfileOut( __METHOD__ );
				return $status;
			}

			# Update links tables, site stats, etc.
			$this->doEditUpdates( $revision, $user, array( 'changed' => $changed,
				'oldcountable' => $oldcountable ) );

			if ( !$changed ) {
				$status->warning( 'edit-no-change' );
				$revision = null;
				// Update page_touched, this is usually implicit in the page update
				// Other cache updates are done in onArticleEdit()
				$this->mTitle->invalidateCache();
			}
		} else {
			# Create new article
			$status->value['new'] = true;

			$dbw->begin( __METHOD__ );

			# Add the page record; stake our claim on this title!
			# This will return false if the article already exists
			$newid = $this->insertOn( $dbw );

			if ( $newid === false ) {
				$dbw->rollback( __METHOD__ );
				$status->fatal( 'edit-already-exists' );

				wfProfileOut( __METHOD__ );
				return $status;
			}

			# Save the revision text...
			$revision = new Revision( array(
				'page'       => $newid,
				'comment'    => $summary,
				'minor_edit' => $isminor,
				'text'       => $serialized,
				'len'        => $newsize,
				'user'       => $user->getId(),
				'user_text'  => $user->getName(),
				'timestamp'  => $now,
				'content_model' => $content->getModelName(),
				'content_format' => $serialisation_format,
			) );
			$revisionId = $revision->insertOn( $dbw );

			# Update the page record with revision data
			$this->updateRevisionOn( $dbw, $revision, 0 );

			wfRunHooks( 'NewRevisionFromEditComplete', array( $this, $revision, false, $user ) );

			# Update recentchanges
			if ( !( $flags & EDIT_SUPPRESS_RC ) ) {
				global $wgUseRCPatrol, $wgUseNPPatrol;

				# Mark as patrolled if the user can do so
				$patrolled = ( $wgUseRCPatrol || $wgUseNPPatrol ) && !count(
					$this->mTitle->getUserPermissionsErrors( 'autopatrol', $user ) );
				# Add RC row to the DB
				$rc = RecentChange::notifyNew( $now, $this->mTitle, $isminor, $user, $summary, $bot,
					'', $content->getSize(), $revisionId, $patrolled );

				# Log auto-patrolled edits
				if ( $patrolled ) {
					PatrolLog::record( $rc, true, $user );
				}
			}
			$user->incEditCount();
			$dbw->commit( __METHOD__ );

			# Update links, etc.
			$this->doEditUpdates( $revision, $user, array( 'created' => true ) );

			wfRunHooks( 'ArticleInsertComplete', array( &$this, &$user, $serialized, $summary,
				$flags & EDIT_MINOR, null, null, &$flags, $revision ) );

<<<<<<< HEAD
			wfRunHooks( 'ArticleContentInsertComplete', array( &$this, &$user, $content, $summary,
=======
			wfRunHooks( 'ArticleContentInsertComplete', array( &$this, &$user, $content, $summary, #FIXME: document new hook
>>>>>>> 00ed9a5c
				$flags & EDIT_MINOR, null, null, &$flags, $revision ) );
		}

		# Do updates right now unless deferral was requested
		if ( !( $flags & EDIT_DEFER_UPDATES ) ) {
			DeferredUpdates::doUpdates();
		}

		// Return the new revision (or null) to the caller
		$status->value['revision'] = $revision;

		wfRunHooks( 'ArticleSaveComplete', array( &$this, &$user, $serialized, $summary,
			$flags & EDIT_MINOR, null, null, &$flags, $revision, &$status, $baseRevId ) );

<<<<<<< HEAD
		wfRunHooks( 'ArticleContentSaveComplete', array( &$this, &$user, $content, $summary,
=======
		wfRunHooks( 'ArticleContentSaveComplete', array( &$this, &$user, $content, $summary, #FIXME: document new hook
>>>>>>> 00ed9a5c
			$flags & EDIT_MINOR, null, null, &$flags, $revision, &$status, $baseRevId ) );

		# Promote user to any groups they meet the criteria for
		$user->addAutopromoteOnceGroups( 'onEdit' );

		wfProfileOut( __METHOD__ );
		return $status;
	}

	/**
	 * Get parser options suitable for rendering the primary article wikitext
	 * @param User|string $user User object or 'canonical'
	 * @return ParserOptions
	 */
	public function makeParserOptions( $user ) {
		global $wgContLang;
		if ( $user instanceof User ) { // settings per user (even anons)
			$options = ParserOptions::newFromUser( $user );
		} else { // canonical settings
			$options = ParserOptions::newFromUserAndLang( new User, $wgContLang );
		}
		$options->enableLimitReport(); // show inclusion/loop reports
		$options->setTidy( true ); // fix bad HTML
		return $options;
	}

	/**
	 * Prepare text which is about to be saved.
	 * Returns a stdclass with source, pst and output members
	 *
	 * @deprecated in 1.WD: use prepareContentForEdit instead.
	 */
<<<<<<< HEAD
	public function prepareTextForEdit( $text, $revid = null, User $user = null ) {
		wfDeprecated( __METHOD__, '1.WD' );

=======
	public function prepareTextForEdit( $text, $revid = null, User $user = null ) {  #FIXME: use prepareContentForEdit() instead #XXX: who uses this?!
		#TODO: log use of deprecated function
>>>>>>> 00ed9a5c
		$content = ContentHandler::makeContent( $text, $this->getTitle() );
		return $this->prepareContentForEdit( $content, $revid , $user );
	}

	/**
	 * Prepare content which is about to be saved.
	 * Returns a stdclass with source, pst and output members
	 *
	 * @param \Content $content
	 * @param null $revid
	 * @param null|\User $user
	 * @param null $serialization_format
	 *
	 * @return bool|object
	 *
	 * @since 1.WD
	 */
<<<<<<< HEAD
	public function prepareContentForEdit( Content $content, $revid = null, User $user = null, $serialization_format = null ) {
=======
	public function prepareContentForEdit( Content $content, $revid = null, User $user = null, $serialization_format = null ) { #FIXME: use this #XXX: really public?!
>>>>>>> 00ed9a5c
		global $wgParser, $wgContLang, $wgUser;
		$user = is_null( $user ) ? $wgUser : $user;
		// @TODO fixme: check $user->getId() here???

		if ( $this->mPreparedEdit
			&& $this->mPreparedEdit->newContent
			&& $this->mPreparedEdit->newContent->equals( $content )
			&& $this->mPreparedEdit->revid == $revid
			&& $this->mPreparedEdit->format == $serialization_format
			#XXX: also check $user here?
		) {
			// Already prepared
			return $this->mPreparedEdit;
		}

		$popts = ParserOptions::newFromUserAndLang( $user, $wgContLang );
		wfRunHooks( 'ArticlePrepareTextForEdit', array( $this, $popts ) );

		$edit = (object)array();
		$edit->revid = $revid;

		$edit->pstContent = $content->preSaveTransform( $this->mTitle, $user, $popts );
		$edit->pst = $edit->pstContent->serialize( $serialization_format );
		$edit->format = $serialization_format;

		$edit->popts = $this->makeParserOptions( 'canonical' );

		// TODO: is there no better way to obtain a context here?
		$context = RequestContext::getMain();
		$context->setTitle( $this->mTitle );
		$edit->output = $edit->pstContent->getParserOutput( $context, $revid, $edit->popts );

		$edit->newContent = $content;
		$edit->oldContent = $this->getContent( Revision::RAW );

		$edit->newText = ContentHandler::getContentText( $edit->newContent ); #FIXME: B/C only! don't use this field!
		$edit->oldText = $edit->oldContent ? ContentHandler::getContentText( $edit->oldContent ) : ''; #FIXME: B/C only! don't use this field!

		$this->mPreparedEdit = $edit;

		return $edit;
	}

	/**
	 * Do standard deferred updates after page edit.
	 * Update links tables, site stats, search index and message cache.
	 * Purges pages that include this page if the text was changed here.
	 * Every 100th edit, prune the recent changes table.
	 *
	 * @param $revision Revision object
	 * @param $user User object that did the revision
	 * @param $options Array of options, following indexes are used:
	 * - changed: boolean, whether the revision changed the content (default true)
	 * - created: boolean, whether the revision created the page (default false)
	 * - oldcountable: boolean or null (default null):
	 *   - boolean: whether the page was counted as an article before that
	 *     revision, only used in changed is true and created is false
	 *   - null: don't change the article count
	 */
	public function doEditUpdates( Revision $revision, User $user, array $options = array() ) {
		global $wgEnableParserCache;

		wfProfileIn( __METHOD__ );

		$options += array( 'changed' => true, 'created' => false, 'oldcountable' => null );
		$content = $revision->getContent();

		# Parse the text
		# Be careful not to double-PST: $text is usually already PST-ed once
		if ( !$this->mPreparedEdit || $this->mPreparedEdit->output->getFlag( 'vary-revision' ) ) {
			wfDebug( __METHOD__ . ": No prepared edit or vary-revision is set...\n" );
			$editInfo = $this->prepareContentForEdit( $content, $revision->getId(), $user );
		} else {
			wfDebug( __METHOD__ . ": No vary-revision, using prepared edit...\n" );
			$editInfo = $this->mPreparedEdit;
		}

		# Save it to the parser cache
		if ( $wgEnableParserCache ) {
			$parserCache = ParserCache::singleton();
			$parserCache->save( $editInfo->output, $this, $editInfo->popts );
		}

		# Update the links tables and other secondary data
		$updates = $editInfo->output->getSecondaryDataUpdates( $this->mTitle );
		SecondaryDataUpdate::runUpdates( $updates );

		wfRunHooks( 'ArticleEditUpdates', array( &$this, &$editInfo, $options['changed'] ) );

		if ( wfRunHooks( 'ArticleEditUpdatesDeleteFromRecentchanges', array( &$this ) ) ) {
			if ( 0 == mt_rand( 0, 99 ) ) {
				// Flush old entries from the `recentchanges` table; we do this on
				// random requests so as to avoid an increase in writes for no good reason
				global $wgRCMaxAge;

				$dbw = wfGetDB( DB_MASTER );
				$cutoff = $dbw->timestamp( time() - $wgRCMaxAge );
				$dbw->delete(
					'recentchanges',
					array( "rc_timestamp < '$cutoff'" ),
					__METHOD__
				);
			}
		}

		if ( !$this->mTitle->exists() ) {
			wfProfileOut( __METHOD__ );
			return;
		}

		$id = $this->getId();
		$title = $this->mTitle->getPrefixedDBkey();
		$shortTitle = $this->mTitle->getDBkey();

		if ( !$options['changed'] ) {
			$good = 0;
			$total = 0;
		} elseif ( $options['created'] ) {
			$good = (int)$this->isCountable( $editInfo );
			$total = 1;
		} elseif ( $options['oldcountable'] !== null ) {
			$good = (int)$this->isCountable( $editInfo ) - (int)$options['oldcountable'];
			$total = 0;
		} else {
			$good = 0;
			$total = 0;
		}

		DeferredUpdates::addUpdate( new SiteStatsUpdate( 0, 1, $good, $total ) );
		DeferredUpdates::addUpdate( new SearchUpdate( $id, $title, $content->getTextForSearchIndex() ) );

		# If this is another user's talk page, update newtalk.
		# Don't do this if $options['changed'] = false (null-edits) nor if
		# it's a minor edit and the user doesn't want notifications for those.
		if ( $options['changed']
			&& $this->mTitle->getNamespace() == NS_USER_TALK
			&& $shortTitle != $user->getTitleKey()
			&& !( $revision->isMinor() && $user->isAllowed( 'nominornewtalk' ) )
		) {
			if ( wfRunHooks( 'ArticleEditUpdateNewTalk', array( &$this ) ) ) {
				$other = User::newFromName( $shortTitle, false );
				if ( !$other ) {
					wfDebug( __METHOD__ . ": invalid username\n" );
				} elseif ( User::isIP( $shortTitle ) ) {
					// An anonymous user
					$other->setNewtalk( true );
				} elseif ( $other->isLoggedIn() ) {
					$other->setNewtalk( true );
				} else {
					wfDebug( __METHOD__ . ": don't need to notify a nonexistent user\n" );
				}
			}
		}

		if ( $this->mTitle->getNamespace() == NS_MEDIAWIKI ) {
			$msgtext = ContentHandler::getContentText( $content ); #XXX: could skip pseudo-messages like js/css here, based on content model.
			if ( $msgtext === false || $msgtext === null ) $msgtext = '';

			MessageCache::singleton()->replace( $shortTitle, $msgtext );
		}

		if( $options['created'] ) {
			self::onArticleCreate( $this->mTitle );
		} else {
			self::onArticleEdit( $this->mTitle );
		}

		wfProfileOut( __METHOD__ );
	}

	/**
	 * Edit an article without doing all that other stuff
	 * The article must already exist; link tables etc
	 * are not updated, caches are not flushed.
	 *
	 * @param $text String: text submitted
	 * @param $user User The relevant user
	 * @param $comment String: comment submitted
	 * @param $minor Boolean: whereas it's a minor modification
	 *
	 * @deprecated since 1.WD, use doEditContent() instead.
	 */
	public function doQuickEdit( $text, User $user, $comment = '', $minor = 0 ) {
		wfDeprecated( __METHOD__, "1.WD" );

		$content = ContentHandler::makeContent( $text, $this->getTitle() );
		return $this->doQuickEditContent( $content, $user, $comment , $minor );
	}

	/**
	 * Edit an article without doing all that other stuff
	 * The article must already exist; link tables etc
	 * are not updated, caches are not flushed.
	 *
	 * @param $content Content: content submitted
	 * @param $user User The relevant user
	 * @param $comment String: comment submitted
	 * @param $serialisation_format String: format for storing the content in the database
	 * @param $minor Boolean: whereas it's a minor modification
	 */
	public function doQuickEditContent( Content $content, User $user, $comment = '', $minor = 0, $serialisation_format = null ) {
		wfProfileIn( __METHOD__ );

		$serialized = $content->serialize( $serialisation_format );

		$dbw = wfGetDB( DB_MASTER );
		$revision = new Revision( array(
			'page'       => $this->getId(),
			'text'       => $serialized,
			'length'     => $content->getSize(),
			'comment'    => $comment,
			'minor_edit' => $minor ? 1 : 0,
		) );
		$revision->insertOn( $dbw );
		$this->updateRevisionOn( $dbw, $revision );

		wfRunHooks( 'NewRevisionFromEditComplete', array( $this, $revision, false, $user ) );

		wfProfileOut( __METHOD__ );
	}

	/**
	 * Update the article's restriction field, and leave a log entry.
	 * This works for protection both existing and non-existing pages.
	 *
	 * @param $limit Array: set of restriction keys
	 * @param $reason String
	 * @param &$cascade Integer. Set to false if cascading protection isn't allowed.
	 * @param $expiry Array: per restriction type expiration
	 * @param $user User The user updating the restrictions
	 * @return bool true on success
	 */
	public function doUpdateRestrictions( array $limit, array $expiry, &$cascade, $reason, User $user ) {
		global $wgContLang;

		if ( wfReadOnly() ) {
			return Status::newFatal( 'readonlytext', wfReadOnlyReason() );
		}

		$restrictionTypes = $this->mTitle->getRestrictionTypes();

		$id = $this->mTitle->getArticleID();

		if ( !$cascade ) {
			$cascade = false;
		}

		// Take this opportunity to purge out expired restrictions
		Title::purgeExpiredRestrictions();

		# @todo FIXME: Same limitations as described in ProtectionForm.php (line 37);
		# we expect a single selection, but the schema allows otherwise.
		$isProtected = false;
		$protect = false;
		$changed = false;

		$dbw = wfGetDB( DB_MASTER );

		foreach ( $restrictionTypes as $action ) {
			if ( !isset( $expiry[$action] ) ) {
				$expiry[$action] = $dbw->getInfinity();
			}
			if ( !isset( $limit[$action] ) ) {
				$limit[$action] = '';
			} elseif ( $limit[$action] != '' ) {
				$protect = true;
			}

			# Get current restrictions on $action
			$current = implode( '', $this->mTitle->getRestrictions( $action ) );
			if ( $current != '' ) {
				$isProtected = true;
			}

			if ( $limit[$action] != $current ) {
				$changed = true;
			} elseif ( $limit[$action] != '' ) {
				# Only check expiry change if the action is actually being
				# protected, since expiry does nothing on an not-protected
				# action.
				if ( $this->mTitle->getRestrictionExpiry( $action ) != $expiry[$action] ) {
					$changed = true;
				}
			}
		}

		if ( !$changed && $protect && $this->mTitle->areRestrictionsCascading() != $cascade ) {
			$changed = true;
		}

		# If nothing's changed, do nothing
		if ( !$changed ) {
			return Status::newGood();
		}

		if ( !$protect ) { # No protection at all means unprotection
			$revCommentMsg = 'unprotectedarticle';
			$logAction = 'unprotect';
		} elseif ( $isProtected ) {
			$revCommentMsg = 'modifiedarticleprotection';
			$logAction = 'modify';
		} else {
			$revCommentMsg = 'protectedarticle';
			$logAction = 'protect';
		}

		$encodedExpiry = array();
		$protectDescription = '';
		foreach ( $limit as $action => $restrictions ) {
			$encodedExpiry[$action] = $dbw->encodeExpiry( $expiry[$action] );
			if ( $restrictions != '' ) {
				$protectDescription .= $wgContLang->getDirMark() . "[$action=$restrictions] (";
				if ( $encodedExpiry[$action] != 'infinity' ) {
					$protectDescription .= wfMsgForContent( 'protect-expiring',
						$wgContLang->timeanddate( $expiry[$action], false, false ) ,
						$wgContLang->date( $expiry[$action], false, false ) ,
						$wgContLang->time( $expiry[$action], false, false ) );
				} else {
					$protectDescription .= wfMsgForContent( 'protect-expiry-indefinite' );
				}

				$protectDescription .= ') ';
			}
		}
		$protectDescription = trim( $protectDescription );

		if ( $id ) { # Protection of existing page
			if ( !wfRunHooks( 'ArticleProtect', array( &$this, &$user, $limit, $reason ) ) ) {
				return Status::newGood();
			}

			# Only restrictions with the 'protect' right can cascade...
			# Otherwise, people who cannot normally protect can "protect" pages via transclusion
			$editrestriction = isset( $limit['edit'] ) ? array( $limit['edit'] ) : $this->mTitle->getRestrictions( 'edit' );

			# The schema allows multiple restrictions
			if ( !in_array( 'protect', $editrestriction ) && !in_array( 'sysop', $editrestriction ) ) {
				$cascade = false;
			}

			# Update restrictions table
			foreach ( $limit as $action => $restrictions ) {
				if ( $restrictions != '' ) {
					$dbw->replace( 'page_restrictions', array( array( 'pr_page', 'pr_type' ) ),
						array( 'pr_page' => $id,
							'pr_type' => $action,
							'pr_level' => $restrictions,
							'pr_cascade' => ( $cascade && $action == 'edit' ) ? 1 : 0,
							'pr_expiry' => $encodedExpiry[$action]
						),
						__METHOD__
					);
				} else {
					$dbw->delete( 'page_restrictions', array( 'pr_page' => $id,
						'pr_type' => $action ), __METHOD__ );
				}
			}

			# Prepare a null revision to be added to the history
			$editComment = $wgContLang->ucfirst( wfMsgForContent( $revCommentMsg, $this->mTitle->getPrefixedText() ) );
			if ( $reason ) {
				$editComment .= ": $reason";
			}
			if ( $protectDescription ) {
				$editComment .= " ($protectDescription)";
			}
			if ( $cascade ) {
				$editComment .= ' [' . wfMsgForContent( 'protect-summary-cascade' ) . ']';
			}

			# Insert a null revision
			$nullRevision = Revision::newNullRevision( $dbw, $id, $editComment, true );
			$nullRevId = $nullRevision->insertOn( $dbw );

			$latest = $this->getLatest();
			# Update page record
			$dbw->update( 'page',
				array( /* SET */
					'page_touched' => $dbw->timestamp(),
					'page_restrictions' => '',
					'page_latest' => $nullRevId
				), array( /* WHERE */
					'page_id' => $id
				), __METHOD__
			);

			wfRunHooks( 'NewRevisionFromEditComplete', array( $this, $nullRevision, $latest, $user ) );
			wfRunHooks( 'ArticleProtectComplete', array( &$this, &$user, $limit, $reason ) );
		} else { # Protection of non-existing page (also known as "title protection")
			# Cascade protection is meaningless in this case
			$cascade = false;

			if ( $limit['create'] != '' ) {
				$dbw->replace( 'protected_titles',
					array( array( 'pt_namespace', 'pt_title' ) ),
					array(
						'pt_namespace' => $this->mTitle->getNamespace(),
						'pt_title' => $this->mTitle->getDBkey(),
						'pt_create_perm' => $limit['create'],
						'pt_timestamp' => $dbw->encodeExpiry( wfTimestampNow() ),
						'pt_expiry' => $encodedExpiry['create'],
						'pt_user' => $user->getId(),
						'pt_reason' => $reason,
					), __METHOD__
				);
			} else {
				$dbw->delete( 'protected_titles',
					array(
						'pt_namespace' => $this->mTitle->getNamespace(),
						'pt_title' => $this->mTitle->getDBkey()
					), __METHOD__
				);
			}
		}

		$this->mTitle->flushRestrictions();

		if ( $logAction == 'unprotect' ) {
			$logParams = array();
		} else {
			$logParams = array( $protectDescription, $cascade ? 'cascade' : '' );
		}

		# Update the protection log
		$log = new LogPage( 'protect' );
		$log->addEntry( $logAction, $this->mTitle, trim( $reason ), $logParams, $user );

		return Status::newGood();
	}

	/**
	 * Take an array of page restrictions and flatten it to a string
	 * suitable for insertion into the page_restrictions field.
	 * @param $limit Array
	 * @return String
	 */
	protected static function flattenRestrictions( $limit ) {
		if ( !is_array( $limit ) ) {
			throw new MWException( 'WikiPage::flattenRestrictions given non-array restriction set' );
		}

		$bits = array();
		ksort( $limit );

		foreach ( $limit as $action => $restrictions ) {
			if ( $restrictions != '' ) {
				$bits[] = "$action=$restrictions";
			}
		}

		return implode( ':', $bits );
	}

	/**
	 * Same as doDeleteArticleReal(), but returns more detailed success/failure status
	 * Deletes the article with database consistency, writes logs, purges caches
	 *
	 * @param $reason string delete reason for deletion log
	 * @param $suppress int bitfield
	 * 	Revision::DELETED_TEXT
	 * 	Revision::DELETED_COMMENT
	 * 	Revision::DELETED_USER
	 * 	Revision::DELETED_RESTRICTED
	 * @param $id int article ID
	 * @param $commit boolean defaults to true, triggers transaction end
	 * @param &$error Array of errors to append to
	 * @param $user User The deleting user
	 * @return boolean true if successful
	 */
	public function doDeleteArticle(
		$reason, $suppress = false, $id = 0, $commit = true, &$error = '', User $user = null
	) {
		return $this->doDeleteArticleReal( $reason, $suppress, $id, $commit, $error, $user )
			== WikiPage::DELETE_SUCCESS;
	}

	/**
	 * Back-end article deletion
	 * Deletes the article with database consistency, writes logs, purges caches
	 *
	 * @param $reason string delete reason for deletion log
	 * @param $suppress int bitfield
	 * 	Revision::DELETED_TEXT
	 * 	Revision::DELETED_COMMENT
	 * 	Revision::DELETED_USER
	 * 	Revision::DELETED_RESTRICTED
	 * @param $id int article ID
	 * @param $commit boolean defaults to true, triggers transaction end
	 * @param &$error Array of errors to append to
	 * @param $user User The deleting user
	 * @return int: One of WikiPage::DELETE_* constants
	 */
	public function doDeleteArticleReal(
		$reason, $suppress = false, $id = 0, $commit = true, &$error = '', User $user = null
	) {
		global $wgUser;
		$user = is_null( $user ) ? $wgUser : $user;

		wfDebug( __METHOD__ . "\n" );

		if ( ! wfRunHooks( 'ArticleDelete', array( &$this, &$user, &$reason, &$error ) ) ) {
			return WikiPage::DELETE_HOOK_ABORTED;
		}
		$dbw = wfGetDB( DB_MASTER );
		$t = $this->mTitle->getDBkey();
		$id = $id ? $id : $this->mTitle->getArticleID( Title::GAID_FOR_UPDATE );

		if ( $t === '' || $id == 0 ) {
			return WikiPage::DELETE_NO_PAGE;
		}

		// Bitfields to further suppress the content
		if ( $suppress ) {
			$bitfield = 0;
			// This should be 15...
			$bitfield |= Revision::DELETED_TEXT;
			$bitfield |= Revision::DELETED_COMMENT;
			$bitfield |= Revision::DELETED_USER;
			$bitfield |= Revision::DELETED_RESTRICTED;
		} else {
			$bitfield = 'rev_deleted';
		}

		$dbw->begin( __METHOD__ );
		// For now, shunt the revision data into the archive table.
		// Text is *not* removed from the text table; bulk storage
		// is left intact to avoid breaking block-compression or
		// immutable storage schemes.
		//
		// For backwards compatibility, note that some older archive
		// table entries will have ar_text and ar_flags fields still.
		//
		// In the future, we may keep revisions and mark them with
		// the rev_deleted field, which is reserved for this purpose.
		$dbw->insertSelect( 'archive', array( 'page', 'revision' ),
			array(
				'ar_namespace'  => 'page_namespace',
				'ar_title'      => 'page_title',
				'ar_comment'    => 'rev_comment',
				'ar_user'       => 'rev_user',
				'ar_user_text'  => 'rev_user_text',
				'ar_timestamp'  => 'rev_timestamp',
				'ar_minor_edit' => 'rev_minor_edit',
				'ar_rev_id'     => 'rev_id',
				'ar_parent_id'  => 'rev_parent_id',
				'ar_text_id'    => 'rev_text_id',
				'ar_text'       => '\'\'', // Be explicit to appease
				'ar_flags'      => '\'\'', // MySQL's "strict mode"...
				'ar_len'        => 'rev_len',
				'ar_page_id'    => 'page_id',
				'ar_deleted'    => $bitfield,
				'ar_sha1'       => 'rev_content_model',
				'ar_content_format'       => 'rev_content_format',
				'ar_content_format'       => 'rev_sha1'
			), array(
				'page_id' => $id,
				'page_id = rev_page'
			), __METHOD__
		);

		# Now that it's safely backed up, delete it
		$dbw->delete( 'page', array( 'page_id' => $id ), __METHOD__ );
		$ok = ( $dbw->affectedRows() > 0 ); // getArticleID() uses slave, could be laggy

		if ( !$ok ) {
			$dbw->rollback( __METHOD__ );
			return WikiPage::DELETE_NO_REVISIONS;
		}

		$this->doDeleteUpdates( $id );

		# Log the deletion, if the page was suppressed, log it at Oversight instead
		$logtype = $suppress ? 'suppress' : 'delete';

		$logEntry = new ManualLogEntry( $logtype, 'delete' );
		$logEntry->setPerformer( $user );
		$logEntry->setTarget( $this->mTitle );
		$logEntry->setComment( $reason );
		$logid = $logEntry->insert();
		$logEntry->publish( $logid );

		if ( $commit ) {
			$dbw->commit( __METHOD__ );
		}

		wfRunHooks( 'ArticleDeleteComplete', array( &$this, &$user, $reason, $id ) );
		return WikiPage::DELETE_SUCCESS;
	}

	/**
	 * Do some database updates after deletion
	 *
	 * @param $id Int: page_id value of the page being deleted
	 */
	public function doDeleteUpdates( $id ) {
		DeferredUpdates::addUpdate( new SiteStatsUpdate( 0, 1, - (int)$this->isCountable(), -1 ) );

		$dbw = wfGetDB( DB_MASTER );

		# Delete restrictions for it
		$dbw->delete( 'page_restrictions', array ( 'pr_page' => $id ), __METHOD__ );

		# Fix category table counts
		$cats = array();
		$res = $dbw->select( 'categorylinks', 'cl_to', array( 'cl_from' => $id ), __METHOD__ );

		foreach ( $res as $row ) {
			$cats [] = $row->cl_to;
		}

		$this->updateCategoryCounts( array(), $cats );

		#TODO: move this to an Update object!

		# If using cascading deletes, we can skip some explicit deletes
		if ( !$dbw->cascadingDeletes() ) {
			$dbw->delete( 'revision', array( 'rev_page' => $id ), __METHOD__ );

			# Delete outgoing links
			$dbw->delete( 'pagelinks', array( 'pl_from' => $id ), __METHOD__ );
			$dbw->delete( 'imagelinks', array( 'il_from' => $id ), __METHOD__ );
			$dbw->delete( 'categorylinks', array( 'cl_from' => $id ), __METHOD__ );
			$dbw->delete( 'templatelinks', array( 'tl_from' => $id ), __METHOD__ );
			$dbw->delete( 'externallinks', array( 'el_from' => $id ), __METHOD__ );
			$dbw->delete( 'langlinks', array( 'll_from' => $id ), __METHOD__ );
			$dbw->delete( 'iwlinks', array( 'iwl_from' => $id ), __METHOD__ );
			$dbw->delete( 'redirect', array( 'rd_from' => $id ), __METHOD__ );
			$dbw->delete( 'page_props', array( 'pp_page' => $id ), __METHOD__ );
		}

		# If using cleanup triggers, we can skip some manual deletes
		if ( !$dbw->cleanupTriggers() ) {
			# Clean up recentchanges entries...
			$dbw->delete( 'recentchanges',
				array( 'rc_type != ' . RC_LOG,
					'rc_namespace' => $this->mTitle->getNamespace(),
					'rc_title' => $this->mTitle->getDBkey() ),
				__METHOD__ );
			$dbw->delete( 'recentchanges',
				array( 'rc_type != ' . RC_LOG, 'rc_cur_id' => $id ),
				__METHOD__ );
		}

		# Clear caches
		self::onArticleDelete( $this->mTitle );

		# Reset this object
		$this->clear();

		# Clear the cached article id so the interface doesn't act like we exist
		$this->mTitle->resetArticleID( 0 );
	}

	/**
	 * Roll back the most recent consecutive set of edits to a page
	 * from the same user; fails if there are no eligible edits to
	 * roll back to, e.g. user is the sole contributor. This function
	 * performs permissions checks on $user, then calls commitRollback()
	 * to do the dirty work
	 * 
	 * @todo: seperate the business/permission stuff out from backend code
	 *
	 * @param $fromP String: Name of the user whose edits to rollback.
	 * @param $summary String: Custom summary. Set to default summary if empty.
	 * @param $token String: Rollback token.
	 * @param $bot Boolean: If true, mark all reverted edits as bot.
	 *
	 * @param $resultDetails Array: contains result-specific array of additional values
	 *    'alreadyrolled' : 'current' (rev)
	 *    success        : 'summary' (str), 'current' (rev), 'target' (rev)
	 *
	 * @param $user User The user performing the rollback
	 * @return array of errors, each error formatted as
	 *   array(messagekey, param1, param2, ...).
	 * On success, the array is empty.  This array can also be passed to
	 * OutputPage::showPermissionsErrorPage().
	 */
	public function doRollback(
		$fromP, $summary, $token, $bot, &$resultDetails, User $user
	) {
		$resultDetails = null;

		# Check permissions
		$editErrors = $this->mTitle->getUserPermissionsErrors( 'edit', $user );
		$rollbackErrors = $this->mTitle->getUserPermissionsErrors( 'rollback', $user );
		$errors = array_merge( $editErrors, wfArrayDiff2( $rollbackErrors, $editErrors ) );

		if ( !$user->matchEditToken( $token, array( $this->mTitle->getPrefixedText(), $fromP ) ) ) {
			$errors[] = array( 'sessionfailure' );
		}

		if ( $user->pingLimiter( 'rollback' ) || $user->pingLimiter() ) {
			$errors[] = array( 'actionthrottledtext' );
		}

		# If there were errors, bail out now
		if ( !empty( $errors ) ) {
			return $errors;
		}

		return $this->commitRollback( $fromP, $summary, $bot, $resultDetails, $user );
	}

	/**
	 * Backend implementation of doRollback(), please refer there for parameter
	 * and return value documentation
	 *
	 * NOTE: This function does NOT check ANY permissions, it just commits the
	 * rollback to the DB. Therefore, you should only call this function direct-
	 * ly if you want to use custom permissions checks. If you don't, use
	 * doRollback() instead.
	 * @param $fromP String: Name of the user whose edits to rollback.
	 * @param $summary String: Custom summary. Set to default summary if empty.
	 * @param $bot Boolean: If true, mark all reverted edits as bot.
	 *
	 * @param $resultDetails Array: contains result-specific array of additional values
	 * @param $guser User The user performing the rollback
	 * @return array
	 */
	public function commitRollback( $fromP, $summary, $bot, &$resultDetails, User $guser ) {
		global $wgUseRCPatrol, $wgContLang;

		$dbw = wfGetDB( DB_MASTER );

		if ( wfReadOnly() ) {
			return array( array( 'readonlytext' ) );
		}

		# Get the last editor
		$current = $this->getRevision();
		if ( is_null( $current ) ) {
			# Something wrong... no page?
			return array( array( 'notanarticle' ) );
		}

		$from = str_replace( '_', ' ', $fromP );
		# User name given should match up with the top revision.
		# If the user was deleted then $from should be empty.
		if ( $from != $current->getUserText() ) {
			$resultDetails = array( 'current' => $current );
			return array( array( 'alreadyrolled',
				htmlspecialchars( $this->mTitle->getPrefixedText() ),
				htmlspecialchars( $fromP ),
				htmlspecialchars( $current->getUserText() )
			) );
		}

		# Get the last edit not by this guy...
		# Note: these may not be public values
		$user = intval( $current->getRawUser() );
		$user_text = $dbw->addQuotes( $current->getRawUserText() );
		$s = $dbw->selectRow( 'revision',
			array( 'rev_id', 'rev_timestamp', 'rev_deleted' ),
			array( 'rev_page' => $current->getPage(),
				"rev_user != {$user} OR rev_user_text != {$user_text}"
			), __METHOD__,
			array( 'USE INDEX' => 'page_timestamp',
				'ORDER BY' => 'rev_timestamp DESC' )
			);
		if ( $s === false ) {
			# No one else ever edited this page
			return array( array( 'cantrollback' ) );
		} elseif ( $s->rev_deleted & Revision::DELETED_TEXT || $s->rev_deleted & Revision::DELETED_USER ) {
			# Only admins can see this text
			return array( array( 'notvisiblerev' ) );
		}

		$set = array();
		if ( $bot && $guser->isAllowed( 'markbotedits' ) ) {
			# Mark all reverted edits as bot
			$set['rc_bot'] = 1;
		}

		if ( $wgUseRCPatrol ) {
			# Mark all reverted edits as patrolled
			$set['rc_patrolled'] = 1;
		}

		if ( count( $set ) ) {
			$dbw->update( 'recentchanges', $set,
				array( /* WHERE */
					'rc_cur_id' => $current->getPage(),
					'rc_user_text' => $current->getUserText(),
					"rc_timestamp > '{$s->rev_timestamp}'",
				), __METHOD__
			);
		}

		# Generate the edit summary if necessary
		$target = Revision::newFromId( $s->rev_id );
		if ( empty( $summary ) ) {
			if ( $from == '' ) { // no public user name
				$summary = wfMsgForContent( 'revertpage-nouser' );
			} else {
				$summary = wfMsgForContent( 'revertpage' );
			}
		}

		# Allow the custom summary to use the same args as the default message
		$args = array(
			$target->getUserText(), $from, $s->rev_id,
			$wgContLang->timeanddate( wfTimestamp( TS_MW, $s->rev_timestamp ) ),
			$current->getId(), $wgContLang->timeanddate( $current->getTimestamp() )
		);
		$summary = wfMsgReplaceArgs( $summary, $args );

		# Save
		$flags = EDIT_UPDATE;

		if ( $guser->isAllowed( 'minoredit' ) ) {
			$flags |= EDIT_MINOR;
		}

		if ( $bot && ( $guser->isAllowedAny( 'markbotedits', 'bot' ) ) ) {
			$flags |= EDIT_FORCE_BOT;
		}

		# Actually store the edit
		$status = $this->doEditContent( $target->getContent(), $summary, $flags, $target->getId(), $guser );
		if ( !empty( $status->value['revision'] ) ) {
			$revId = $status->value['revision']->getId();
		} else {
			$revId = false;
		}

		wfRunHooks( 'ArticleRollbackComplete', array( $this, $guser, $target, $current ) );

		$resultDetails = array(
			'summary' => $summary,
			'current' => $current,
			'target'  => $target,
			'newid'   => $revId
		);

		return array();
	}

	/**
	 * The onArticle*() functions are supposed to be a kind of hooks
	 * which should be called whenever any of the specified actions
	 * are done.
	 *
	 * This is a good place to put code to clear caches, for instance.
	 *
	 * This is called on page move and undelete, as well as edit
	 *
	 * @param $title Title object
	 */
	public static function onArticleCreate( $title ) {
		# Update existence markers on article/talk tabs...
		if ( $title->isTalkPage() ) {
			$other = $title->getSubjectPage();
		} else {
			$other = $title->getTalkPage();
		}

		$other->invalidateCache();
		$other->purgeSquid();

		$title->touchLinks();
		$title->purgeSquid();
		$title->deleteTitleProtection();
	}

	/**
	 * Clears caches when article is deleted
	 *
	 * @param $title Title
	 */
	public static function onArticleDelete( $title ) {
		# Update existence markers on article/talk tabs...
		if ( $title->isTalkPage() ) {
			$other = $title->getSubjectPage();
		} else {
			$other = $title->getTalkPage();
		}

		$other->invalidateCache();
		$other->purgeSquid();

		$title->touchLinks();
		$title->purgeSquid();

		# File cache
		HTMLFileCache::clearFileCache( $title );

		# Messages
		if ( $title->getNamespace() == NS_MEDIAWIKI ) {
			MessageCache::singleton()->replace( $title->getDBkey(), false );
		}

		# Images
		if ( $title->getNamespace() == NS_FILE ) {
			$update = new HTMLCacheUpdate( $title, 'imagelinks' );
			$update->doUpdate();
		}

		# User talk pages
		if ( $title->getNamespace() == NS_USER_TALK ) {
			$user = User::newFromName( $title->getText(), false );
			if ( $user ) {
				$user->setNewtalk( false );
			}
		}

		# Image redirects
		RepoGroup::singleton()->getLocalRepo()->invalidateImageRedirect( $title );
	}

	/**
	 * Purge caches on page update etc
	 *
	 * @param $title Title object
	 * @todo:  verify that $title is always a Title object (and never false or null), add Title hint to parameter $title
	 */
	public static function onArticleEdit( $title ) {
		// Invalidate caches of articles which include this page
		DeferredUpdates::addHTMLCacheUpdate( $title, 'templatelinks' );


		// Invalidate the caches of all pages which redirect here
		DeferredUpdates::addHTMLCacheUpdate( $title, 'redirect' );

		# Purge squid for this page only
		$title->purgeSquid();

		# Clear file cache for this page only
		HTMLFileCache::clearFileCache( $title );
	}

	/**#@-*/

	/**
	 * Returns a list of hidden categories this page is a member of.
	 * Uses the page_props and categorylinks tables.
	 *
	 * @return Array of Title objects
	 */
	public function getHiddenCategories() {
		$result = array();
		$id = $this->mTitle->getArticleID();

		if ( $id == 0 ) {
			return array();
		}

		$dbr = wfGetDB( DB_SLAVE );
		$res = $dbr->select( array( 'categorylinks', 'page_props', 'page' ),
			array( 'cl_to' ),
			array( 'cl_from' => $id, 'pp_page=page_id', 'pp_propname' => 'hiddencat',
				'page_namespace' => NS_CATEGORY, 'page_title=cl_to' ),
			__METHOD__ );

		if ( $res !== false ) {
			foreach ( $res as $row ) {
				$result[] = Title::makeTitle( NS_CATEGORY, $row->cl_to );
			}
		}

		return $result;
	}

	/**
	* Return an applicable autosummary if one exists for the given edit.
	* @param $oldtext String|null: the previous text of the page.
	* @param $newtext String|null: The submitted text of the page.
	* @param $flags Int bitmask: a bitmask of flags submitted for the edit.
	* @return string An appropriate autosummary, or an empty string.
	* @deprecated since 1.WD, use ContentHandler::getAutosummary() instead
	*/
	public static function getAutosummary( $oldtext, $newtext, $flags ) {
		# NOTE: stub for backwards-compatibility. assumes the given text is wikitext. will break horribly if it isn't.

		wfDeprecated( __METHOD__, '1.WD' );

		$handler = ContentHandler::getForModelName( CONTENT_MODEL_WIKITEXT );
		$oldContent = is_null( $oldtext ) ? null : $handler->unserializeContent( $oldtext );
		$newContent = is_null( $newtext ) ? null : $handler->unserializeContent( $newtext );

		return $handler->getAutosummary( $oldContent, $newContent, $flags );
	}

	/**
	 * Auto-generates a deletion reason
	 *
	 * @param &$hasHistory Boolean: whether the page has a history
	 * @return mixed String containing deletion reason or empty string, or boolean false
	 *    if no revision occurred
	 * @deprecated since 1.WD, use ContentHandler::getAutoDeleteReason() instead
	 */
	public function getAutoDeleteReason( &$hasHistory ) {
		#NOTE: stub for backwards-compatibility.

		wfDeprecated( __METHOD__, '1.WD' );

		$handler = ContentHandler::getForTitle( $this->getTitle() );
		$handler->getAutoDeleteReason( $this->getTitle(), $hasHistory );
		global $wgContLang;

		// Get the last revision
		$rev = $this->getRevision();

		if ( is_null( $rev ) ) {
			return false;
		}

		// Get the article's contents
		$contents = $rev->getText();
		$blank = false;

		// If the page is blank, use the text from the previous revision,
		// which can only be blank if there's a move/import/protect dummy revision involved
		if ( $contents == '' ) {
			$prev = $rev->getPrevious();

			if ( $prev )	{
				$contents = $prev->getText();
				$blank = true;
			}
		}

		$dbw = wfGetDB( DB_MASTER );

		// Find out if there was only one contributor
		// Only scan the last 20 revisions
		$res = $dbw->select( 'revision', 'rev_user_text',
			array( 'rev_page' => $this->getID(), $dbw->bitAnd( 'rev_deleted', Revision::DELETED_USER ) . ' = 0' ),
			__METHOD__,
			array( 'LIMIT' => 20 )
		);

		if ( $res === false ) {
			// This page has no revisions, which is very weird
			return false;
		}

		$hasHistory = ( $res->numRows() > 1 );
		$row = $dbw->fetchObject( $res );

		if ( $row ) { // $row is false if the only contributor is hidden
			$onlyAuthor = $row->rev_user_text;
			// Try to find a second contributor
			foreach ( $res as $row ) {
				if ( $row->rev_user_text != $onlyAuthor ) { // Bug 22999
					$onlyAuthor = false;
					break;
				}
			}
		} else {
			$onlyAuthor = false;
		}

		// Generate the summary with a '$1' placeholder
		if ( $blank ) {
			// The current revision is blank and the one before is also
			// blank. It's just not our lucky day
			$reason = wfMsgForContent( 'exbeforeblank', '$1' );
		} else {
			if ( $onlyAuthor ) {
				$reason = wfMsgForContent( 'excontentauthor', '$1', $onlyAuthor );
			} else {
				$reason = wfMsgForContent( 'excontent', '$1' );
			}
		}

		if ( $reason == '-' ) {
			// Allow these UI messages to be blanked out cleanly
			return '';
		}

		// Replace newlines with spaces to prevent uglyness
		$contents = preg_replace( "/[\n\r]/", ' ', $contents );
		// Calculate the maximum amount of chars to get
		// Max content length = max comment length - length of the comment (excl. $1)
		$maxLength = 255 - ( strlen( $reason ) - 2 );
		$contents = $wgContLang->truncate( $contents, $maxLength );
		// Remove possible unfinished links
		$contents = preg_replace( '/\[\[([^\]]*)\]?$/', '$1', $contents );
		// Now replace the '$1' placeholder
		$reason = str_replace( '$1', $contents, $reason );

		return $reason;
	}

	/**
	 * Update all the appropriate counts in the category table, given that
	 * we've added the categories $added and deleted the categories $deleted.
	 *
	 * @param $added array   The names of categories that were added
	 * @param $deleted array The names of categories that were deleted
	 */
	public function updateCategoryCounts( $added, $deleted ) {
		$ns = $this->mTitle->getNamespace();
		$dbw = wfGetDB( DB_MASTER );

		# First make sure the rows exist.  If one of the "deleted" ones didn't
		# exist, we might legitimately not create it, but it's simpler to just
		# create it and then give it a negative value, since the value is bogus
		# anyway.
		#
		# Sometimes I wish we had INSERT ... ON DUPLICATE KEY UPDATE.
		$insertCats = array_merge( $added, $deleted );
		if ( !$insertCats ) {
			# Okay, nothing to do
			return;
		}

		$insertRows = array();

		foreach ( $insertCats as $cat ) {
			$insertRows[] = array(
				'cat_id' => $dbw->nextSequenceValue( 'category_cat_id_seq' ),
				'cat_title' => $cat
			);
		}
		$dbw->insert( 'category', $insertRows, __METHOD__, 'IGNORE' );

		$addFields    = array( 'cat_pages = cat_pages + 1' );
		$removeFields = array( 'cat_pages = cat_pages - 1' );

		if ( $ns == NS_CATEGORY ) {
			$addFields[]    = 'cat_subcats = cat_subcats + 1';
			$removeFields[] = 'cat_subcats = cat_subcats - 1';
		} elseif ( $ns == NS_FILE ) {
			$addFields[]    = 'cat_files = cat_files + 1';
			$removeFields[] = 'cat_files = cat_files - 1';
		}

		if ( $added ) {
			$dbw->update(
				'category',
				$addFields,
				array( 'cat_title' => $added ),
				__METHOD__
			);
		}

		if ( $deleted ) {
			$dbw->update(
				'category',
				$removeFields,
				array( 'cat_title' => $deleted ),
				__METHOD__
			);
		}
	}

	/**
	 * Updates cascading protections
	 *
	 * @param $parserOutput ParserOutput object for the current version
	 */
	public function doCascadeProtectionUpdates( ParserOutput $parserOutput ) {
		if ( wfReadOnly() || !$this->mTitle->areRestrictionsCascading() ) {
			return;
		}

		// templatelinks table may have become out of sync,
		// especially if using variable-based transclusions.
		// For paranoia, check if things have changed and if
		// so apply updates to the database. This will ensure
		// that cascaded protections apply as soon as the changes
		// are visible.

		# Get templates from templatelinks
		$id = $this->mTitle->getArticleID();

		$tlTemplates = array();

		$dbr = wfGetDB( DB_SLAVE );
		$res = $dbr->select( array( 'templatelinks' ),
			array( 'tl_namespace', 'tl_title' ),
			array( 'tl_from' => $id ),
			__METHOD__
		);

		foreach ( $res as $row ) {
			$tlTemplates["{$row->tl_namespace}:{$row->tl_title}"] = true;
		}

		# Get templates from parser output.
		$poTemplates = array();
		foreach ( $parserOutput->getTemplates() as $ns => $templates ) {
			foreach ( $templates as $dbk => $id ) {
				$poTemplates["$ns:$dbk"] = true;
			}
		}

		# Get the diff
		$templates_diff = array_diff_key( $poTemplates, $tlTemplates );

		if ( count( $templates_diff ) > 0 ) {
			# Whee, link updates time.
			# Note: we are only interested in links here. We don't need to get other SecondaryDataUpdate items from the parser output.
			$u = new LinksUpdate( $this->mTitle, $parserOutput, false );
			$u->doUpdate();
		}
	}

	/**
	 * Return a list of templates used by this article.
	 * Uses the templatelinks table
	 *
	 * @deprecated in 1.19; use Title::getTemplateLinksFrom()
	 * @return Array of Title objects
	 */
	public function getUsedTemplates() {
		return $this->mTitle->getTemplateLinksFrom();
	}

	/**
	 * Perform article updates on a special page creation.
	 *
	 * @param $rev Revision object
	 *
	 * @todo This is a shitty interface function. Kill it and replace the
	 * other shitty functions like doEditUpdates and such so it's not needed
	 * anymore.
	 * @deprecated since 1.18, use doEditUpdates()
	 */
	public function createUpdates( $rev ) {
		wfDeprecated( __METHOD__, '1.18' );
		global $wgUser;
		$this->doEditUpdates( $rev, $wgUser, array( 'created' => true ) );
	}

	/**
	 * This function is called right before saving the wikitext,
	 * so we can do things like signatures and links-in-context.
	 *
	 * @deprecated in 1.19; use Parser::preSaveTransform() instead
	 * @param $text String article contents
	 * @param $user User object: user doing the edit
	 * @param $popts ParserOptions object: parser options, default options for
	 *               the user loaded if null given
	 * @return string article contents with altered wikitext markup (signatures
	 * 	converted, {{subst:}}, templates, etc.)
	 */
	public function preSaveTransform( $text, User $user = null, ParserOptions $popts = null ) {
		global $wgParser, $wgUser;

		wfDeprecated( __METHOD__, '1.19' );

		$user = is_null( $user ) ? $wgUser : $user;

		if ( $popts === null ) {
			$popts = ParserOptions::newFromUser( $user );
		}

		return $wgParser->preSaveTransform( $text, $this->mTitle, $user, $popts );
	}

	/**
	 * Check whether the number of revisions of this page surpasses $wgDeleteRevisionsLimit
	 *
	 * @deprecated in 1.19; use Title::isBigDeletion() instead.
	 * @return bool
	 */
	public function isBigDeletion() {
		wfDeprecated( __METHOD__, '1.19' );
		return $this->mTitle->isBigDeletion();
	}

	/**
	 * Get the  approximate revision count of this page.
	 *
	 * @deprecated in 1.19; use Title::estimateRevisionCount() instead.
	 * @return int
	 */
	public function estimateRevisionCount() {
		wfDeprecated( __METHOD__, '1.19' );
		return $this->mTitle->estimateRevisionCount();
	}

	/**
	 * Update the article's restriction field, and leave a log entry.
	 *
	 * @deprecated since 1.19
	 * @param $limit Array: set of restriction keys
	 * @param $reason String
	 * @param &$cascade Integer. Set to false if cascading protection isn't allowed.
	 * @param $expiry Array: per restriction type expiration
	 * @param $user User The user updating the restrictions
	 * @return bool true on success
	 */
	public function updateRestrictions(
		$limit = array(), $reason = '', &$cascade = 0, $expiry = array(), User $user = null
	) {
		global $wgUser;

		$user = is_null( $user ) ? $wgUser : $user;

		return $this->doUpdateRestrictions( $limit, $expiry, $cascade, $reason, $user )->isOK();
	}

	/**
	 * @deprecated since 1.18
	 */
	public function quickEdit( $text, $comment = '', $minor = 0 ) {
		wfDeprecated( __METHOD__, '1.18' );
		global $wgUser;
		return $this->doQuickEdit( $text, $wgUser, $comment, $minor );
	}

	/**
	 * @deprecated since 1.18
	 */
	public function viewUpdates() {
		wfDeprecated( __METHOD__, '1.18' );
		global $wgUser;
		return $this->doViewUpdates( $wgUser );
	}

	/**
	 * @deprecated since 1.18
	 * @return bool
	 */
	public function useParserCache( $oldid ) {
		wfDeprecated( __METHOD__, '1.18' );
		global $wgUser;
		return $this->isParserCacheUsed( ParserOptions::newFromUser( $wgUser ), $oldid );
	}
}

class PoolWorkArticleView extends PoolCounterWork {

	/**
	 * @var Page
	 */
	private $page;

	/**
	 * @var string
	 */
	private $cacheKey;

	/**
	 * @var integer
	 */
	private $revid;

	/**
	 * @var ParserOptions
	 */
	private $parserOptions;

	/**
	 * @var string|null
	 */
	private $text;

	/**
	 * @var ParserOutput|bool
	 */
	private $parserOutput = false;

	/**
	 * @var bool
	 */
	private $isDirty = false;

	/**
	 * @var Status|bool
	 */
	private $error = false;

	/**
	 * Constructor
	 *
	 * @param $page Page
	 * @param $revid Integer: ID of the revision being parsed
	 * @param $useParserCache Boolean: whether to use the parser cache
	 * @param $parserOptions parserOptions to use for the parse operation
	 * @param $content Content|String: content to parse or null to load it; may also be given as a wikitext string, for BC
	 * @param $context IContextSource context for parsing
	 */
	function __construct( Page $page, ParserOptions $parserOptions, $revid, $useParserCache, $content = null, IContextSource $context = null ) {
		if ( is_string($content) ) { #BC: old style call
			$modelName = $page->getRevision()->getContentModelName();
			$format = $page->getRevision()->getContentFormat();
			$content = ContentHandler::makeContent( $content, $page->getTitle(), $modelName, $format );
		}

		if ( is_null( $context ) ) {
			$context = RequestContext::getMain();
			#XXX: clone and then set title?
		}

		$this->page = $page;
		$this->revid = $revid;
		$this->context = $context;
		$this->cacheable = $useParserCache;
		$this->parserOptions = $parserOptions;
		$this->content = $content;
		$this->cacheKey = ParserCache::singleton()->getKey( $page, $parserOptions );
		parent::__construct( 'ArticleView', $this->cacheKey . ':revid:' . $revid );
	}

	/**
	 * Get the ParserOutput from this object, or false in case of failure
	 *
	 * @return ParserOutput
	 */
	public function getParserOutput() {
		return $this->parserOutput;
	}

	/**
	 * Get whether the ParserOutput is a dirty one (i.e. expired)
	 *
	 * @return bool
	 */
	public function getIsDirty() {
		return $this->isDirty;
	}

	/**
	 * Get a Status object in case of error or false otherwise
	 *
	 * @return Status|bool
	 */
	public function getError() {
		return $this->error;
	}

	/**
	 * @return bool
	 */
	function doWork() {
		global $wgUseFileCache;

		// @todo: several of the methods called on $this->page are not declared in Page, but present in WikiPage and delegated by Article.

		$isCurrent = $this->revid === $this->page->getLatest();

		if ( $this->content !== null ) {
			$content = $this->content;
		} elseif ( $isCurrent ) {
			$content = $this->page->getContent( Revision::RAW ); #XXX: why use RAW audience here, and PUBLIC (default) below?
		} else {
			$rev = Revision::newFromTitle( $this->page->getTitle(), $this->revid );
			if ( $rev === null ) {
				return false;
			}
			$content = $rev->getContent(); #XXX: why use PUBLIC audience here (default), and RAW above?
		}

		$time = - microtime( true );
		// TODO: page might not have this method? Hard to tell what page is supposed to be here...
		$this->parserOutput = $content->getParserOutput( $this->context, $this->revid, $this->parserOptions );
		$time += microtime( true );

		# Timing hack
		if ( $time > 3 ) {
			wfDebugLog( 'slow-parse', sprintf( "%-5.2f %s", $time,
				$this->page->getTitle()->getPrefixedDBkey() ) );
		}

		if ( $this->cacheable && $this->parserOutput->isCacheable() ) {
			ParserCache::singleton()->save( $this->parserOutput, $this->page, $this->parserOptions );
		}

		// Make sure file cache is not used on uncacheable content.
		// Output that has magic words in it can still use the parser cache
		// (if enabled), though it will generally expire sooner.
		if ( !$this->parserOutput->isCacheable() || $this->parserOutput->containsOldMagic() ) {
			$wgUseFileCache = false;
		}

		if ( $isCurrent ) {
			$this->page->doCascadeProtectionUpdates( $this->parserOutput );
		}

		return true;
	}

	/**
	 * @return bool
	 */
	function getCachedWork() {
		$this->parserOutput = ParserCache::singleton()->get( $this->page, $this->parserOptions );

		if ( $this->parserOutput === false ) {
			wfDebug( __METHOD__ . ": parser cache miss\n" );
			return false;
		} else {
			wfDebug( __METHOD__ . ": parser cache hit\n" );
			return true;
		}
	}

	/**
	 * @return bool
	 */
	function fallback() {
		$this->parserOutput = ParserCache::singleton()->getDirty( $this->page, $this->parserOptions );

		if ( $this->parserOutput === false ) {
			wfDebugLog( 'dirty', "dirty missing\n" );
			wfDebug( __METHOD__ . ": no dirty cache\n" );
			return false;
		} else {
			wfDebug( __METHOD__ . ": sending dirty output\n" );
			wfDebugLog( 'dirty', "dirty output {$this->cacheKey}\n" );
			$this->isDirty = true;
			return true;
		}
	}

	/**
	 * @param $status Status
	 * @return bool
	 */
	function error( $status ) {
		$this->error = $status;
		return false;
	}
}<|MERGE_RESOLUTION|>--- conflicted
+++ resolved
@@ -971,11 +971,7 @@
 
 		if ( $this->mTitle->getNamespace() == NS_MEDIAWIKI ) {
 			if ( $this->mTitle->exists() ) {
-<<<<<<< HEAD
 				$text = ContentHandler::getContentText( $this->getContent() );
-=======
-				$text = ContentHandler::getContentText( $this->getNativeData() );
->>>>>>> 00ed9a5c
 			} else {
 				$text = false;
 			}
@@ -1198,11 +1194,7 @@
 	 *
 	 * @deprecated since 1.WD, use replaceSectionContent() instead
 	 */
-<<<<<<< HEAD
 	public function replaceSection( $section, $text, $sectionTitle = '', $edittime = null ) {
-=======
-	public function replaceSection( $section, $text, $sectionTitle = '', $edittime = null ) { #FIXME: use replaceSectionContent() instead!
->>>>>>> 00ed9a5c
 		wfDeprecated( __METHOD__, '1.WD' );
 
 		$sectionContent = ContentHandler::makeContent( $text, $this->getTitle() ); #XXX: could make section title, but that's not required.
@@ -1323,11 +1315,7 @@
 	 *
 	 * @deprecated since 1.WD: use doEditContent() instead.
 	 */
-<<<<<<< HEAD
 	public function doEdit( $text, $summary, $flags = 0, $baseRevId = false, $user = null ) { #@todo: use doEditContent() instead
-=======
-	public function doEdit( $text, $summary, $flags = 0, $baseRevId = false, $user = null ) { #FIXME: use doEditContent() instead
->>>>>>> 00ed9a5c
 		wfDeprecated( __METHOD__, '1.WD' );
 
 		$content = ContentHandler::makeContent( $text, $this->getTitle() );
@@ -1383,11 +1371,7 @@
 	 * @since 1.WD
 	 */
 	public function doEditContent( Content $content, $summary, $flags = 0, $baseRevId = false,
-<<<<<<< HEAD
 								   User $user = null, $serialisation_format = null ) {
-=======
-								   User $user = null, $serialisation_format = null ) { #FIXME: use this
->>>>>>> 00ed9a5c
 		global $wgUser, $wgDBtransactions, $wgUseAutomaticEditSummaries;
 
 		# Low-level sanity check
@@ -1406,22 +1390,14 @@
 		$flags = $this->checkFlags( $flags );
 
 		# call legacy hook
-<<<<<<< HEAD
 		$hook_ok = wfRunHooks( 'ArticleContentSave', array( &$this, &$user, &$content, &$summary,
-=======
-		$hook_ok = wfRunHooks( 'ArticleContentSave', array( &$this, &$user, &$content, &$summary, #FIXME: document new hook!
->>>>>>> 00ed9a5c
 			$flags & EDIT_MINOR, null, null, &$flags, &$status ) );
 
 		if ( $hook_ok && !empty( $wgHooks['ArticleSave'] ) ) { # avoid serialization overhead if the hook isn't present
 			$content_text = $content->serialize();
 			$txt = $content_text; # clone
 
-<<<<<<< HEAD
 			$hook_ok = wfRunHooks( 'ArticleSave', array( &$this, &$user, &$txt, &$summary,
-=======
-			$hook_ok = wfRunHooks( 'ArticleSave', array( &$this, &$user, &$txt, &$summary, #FIXME: deprecate legacy hook!
->>>>>>> 00ed9a5c
 				$flags & EDIT_MINOR, null, null, &$flags, &$status ) );
 
 			if ( $txt !== $content_text ) {
@@ -1639,11 +1615,7 @@
 			wfRunHooks( 'ArticleInsertComplete', array( &$this, &$user, $serialized, $summary,
 				$flags & EDIT_MINOR, null, null, &$flags, $revision ) );
 
-<<<<<<< HEAD
 			wfRunHooks( 'ArticleContentInsertComplete', array( &$this, &$user, $content, $summary,
-=======
-			wfRunHooks( 'ArticleContentInsertComplete', array( &$this, &$user, $content, $summary, #FIXME: document new hook
->>>>>>> 00ed9a5c
 				$flags & EDIT_MINOR, null, null, &$flags, $revision ) );
 		}
 
@@ -1658,11 +1630,7 @@
 		wfRunHooks( 'ArticleSaveComplete', array( &$this, &$user, $serialized, $summary,
 			$flags & EDIT_MINOR, null, null, &$flags, $revision, &$status, $baseRevId ) );
 
-<<<<<<< HEAD
 		wfRunHooks( 'ArticleContentSaveComplete', array( &$this, &$user, $content, $summary,
-=======
-		wfRunHooks( 'ArticleContentSaveComplete', array( &$this, &$user, $content, $summary, #FIXME: document new hook
->>>>>>> 00ed9a5c
 			$flags & EDIT_MINOR, null, null, &$flags, $revision, &$status, $baseRevId ) );
 
 		# Promote user to any groups they meet the criteria for
@@ -1695,14 +1663,8 @@
 	 *
 	 * @deprecated in 1.WD: use prepareContentForEdit instead.
 	 */
-<<<<<<< HEAD
 	public function prepareTextForEdit( $text, $revid = null, User $user = null ) {
 		wfDeprecated( __METHOD__, '1.WD' );
-
-=======
-	public function prepareTextForEdit( $text, $revid = null, User $user = null ) {  #FIXME: use prepareContentForEdit() instead #XXX: who uses this?!
-		#TODO: log use of deprecated function
->>>>>>> 00ed9a5c
 		$content = ContentHandler::makeContent( $text, $this->getTitle() );
 		return $this->prepareContentForEdit( $content, $revid , $user );
 	}
@@ -1720,11 +1682,7 @@
 	 *
 	 * @since 1.WD
 	 */
-<<<<<<< HEAD
 	public function prepareContentForEdit( Content $content, $revid = null, User $user = null, $serialization_format = null ) {
-=======
-	public function prepareContentForEdit( Content $content, $revid = null, User $user = null, $serialization_format = null ) { #FIXME: use this #XXX: really public?!
->>>>>>> 00ed9a5c
 		global $wgParser, $wgContLang, $wgUser;
 		$user = is_null( $user ) ? $wgUser : $user;
 		// @TODO fixme: check $user->getId() here???
