--- conflicted
+++ resolved
@@ -2389,12 +2389,7 @@
 	public function doDeleteArticleReal(
 		$reason, $suppress = false, $id = 0, $commit = true, &$error = '', User $user = null
 	) {
-<<<<<<< HEAD
 		global $wgUser, $wgContentHandlerUseDB;
-		$user = is_null( $user ) ? $wgUser : $user;
-=======
-		global $wgUser;
->>>>>>> 50927f37
 
 		wfDebug( __METHOD__ . "\n" );
 
