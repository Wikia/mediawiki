--- conflicted
+++ resolved
@@ -2154,16 +2154,6 @@
 $wgSearchTypeAlternatives = null;
 
 /**
-<<<<<<< HEAD
- * Table name prefix.
- * Should be alphanumeric plus underscores, and not contain spaces nor hyphens.
- * Suggested format ends with an underscore.
- */
-$wgDBprefix = '';
-
-/**
-=======
->>>>>>> d3bf11f5
  * MySQL table options to use during installation or update
  */
 $wgDBTableOptions = 'ENGINE=InnoDB, DEFAULT CHARSET=binary';
@@ -3716,29 +3706,6 @@
  */
 $wgLocalTZoffset = null;
 
-<<<<<<< HEAD
-/**
- * List of Unicode characters for which capitalization is overridden in
- * Language::ucfirst. The characters should be
- * represented as char_to_convert => conversion_override. See T219279 for details
- * on why this is useful during php version transitions.
- *
- * @warning: EXPERIMENTAL!
- *
- * @since 1.34
- * @var array
- */
-$wgOverrideUcfirstCharacters = [];
-
-/** @} */ # End of language/charset settings
-
-/*************************************************************************//**
- * @name   Output format and skin settings
- * @{
- */
-
-=======
->>>>>>> d3bf11f5
 /**
  * List of Unicode characters for which capitalization is overridden in
  * Language::ucfirst. The characters should be
@@ -6598,14 +6565,11 @@
 		'ip-all' => [ 10, 3600 ],
 		'user' => [ 4, 86400 ]
 	],
-<<<<<<< HEAD
-=======
 	// since 1.33 - rate limit email confirmations
 	'confirmemail' => [
 		'ip-all' => [ 10, 3600 ],
 		'user' => [ 4, 86400 ]
 	],
->>>>>>> d3bf11f5
 	// Purging pages
 	'purge' => [
 		'ip' => [ 30, 60 ],
@@ -9822,19 +9786,7 @@
 /**
  * Enable Element Timing.
  *
-<<<<<<< HEAD
- * @since 1.31
- * @since 1.32 changed allowed flags
- * @var int An appropriate combination of SCHEMA_COMPAT_XXX flags.
- */
-$wgActorTableSchemaMigrationStage = SCHEMA_COMPAT_NEW;
-
-/**
- * Flag to enable Partial Blocks. This allows an admin to prevent a user from editing specific pages
- * or namespaces.
-=======
  * @warning EXPERIMENTAL!
->>>>>>> d3bf11f5
  *
  * @since 1.33
  * @var bool
@@ -9842,13 +9794,9 @@
 $wgElementTiming = false;
 
 /**
-<<<<<<< HEAD
- * Origin Trials tokens.
-=======
  * Expiry of the endpoint definition for the Reporting API.
  *
  * @warning EXPERIMENTAL!
->>>>>>> d3bf11f5
  *
  * @since 1.34
  * @var int
