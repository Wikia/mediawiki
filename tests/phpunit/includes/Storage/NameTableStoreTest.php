<?php

namespace MediaWiki\Tests\Storage;

use BagOStuff;
use EmptyBagOStuff;
use HashBagOStuff;
use MediaWiki\MediaWikiServices;
use MediaWiki\Storage\NameTableAccessException;
use MediaWiki\Storage\NameTableStore;
<<<<<<< HEAD
use MediaWikiTestCase;
=======
use MediaWikiIntegrationTestCase;
>>>>>>> d3bf11f5
use PHPUnit\Framework\MockObject\MockObject;
use Psr\Log\NullLogger;
use RuntimeException;
use WANObjectCache;
use Wikimedia\Rdbms\IDatabase;
use Wikimedia\Rdbms\LoadBalancer;
use Wikimedia\Rdbms\MaintainableDBConnRef;
use Wikimedia\TestingAccessWrapper;

/**
 * @author Addshore
 * @group Database
 * @covers \MediaWiki\Storage\NameTableStore
 */
class NameTableStoreTest extends MediaWikiIntegrationTestCase {

	protected function setUp(): void {
		parent::setUp();
		$this->tablesUsed[] = 'slot_roles';
	}

	protected function addCoreDBData() {
		// The default implementation causes the slot_roles to already have content. Skip that.
	}

	private function populateTable( $values ) {
		$insertValues = [];
		foreach ( $values as $name ) {
			$insertValues[] = [ 'role_name' => $name ];
		}
		$this->db->insert( 'slot_roles', $insertValues );
	}

	private function getHashWANObjectCache( $cacheBag ) {
		return new WANObjectCache( [ 'cache' => $cacheBag ] );
	}

	/**
	 * @param IDatabase $db
	 * @return LoadBalancer
	 */
	private function getMockLoadBalancer( $db ) {
		$mock = $this->getMockBuilder( LoadBalancer::class )
			->disableOriginalConstructor()
			->getMock();
<<<<<<< HEAD
		$mock->expects( $this->any() )
			->method( 'getConnectionRef' )
			->willReturnCallback( function ( $i ) use ( $mock, $db ) {
=======
		$mock->method( 'getConnectionRef' )
			->willReturnCallback( static function ( $i ) use ( $mock, $db ) {
>>>>>>> d3bf11f5
				return new MaintainableDBConnRef( $mock, $db, $i );
			} );
		return $mock;
	}

	/**
	 * @param null $insertCalls
	 * @param null $selectCalls
	 *
	 * @return MockObject|IDatabase
	 */
	private function getProxyDb( $insertCalls = null, $selectCalls = null ) {
		$proxiedMethods = [
			'select' => $selectCalls,
			'insert' => $insertCalls,
			'affectedRows' => null,
			'insertId' => null,
			'getSessionLagStatus' => null,
			'writesPending' => null,
			'onTransactionPreCommitOrIdle' => null,
			'onAtomicSectionCancel' => null,
			'doAtomicSection' => null,
			'begin' => null,
			'rollback' => null,
			'commit' => null,
		];
		$mock = $this->getMockBuilder( IDatabase::class )
			->disableOriginalConstructor()
			->getMock();
		foreach ( $proxiedMethods as $method => $count ) {
			$mock->expects( is_int( $count ) ? $this->exactly( $count ) : $this->any() )
				->method( $method )
				->willReturnCallback( function ( ...$args ) use ( $method ) {
<<<<<<< HEAD
					return call_user_func_array( [ $this->db, $method ], $args );
=======
					return $this->db->$method( ...$args );
>>>>>>> d3bf11f5
				} );
		}
		return $mock;
	}

	private function getNameTableSqlStore(
		BagOStuff $cacheBag,
		$insertCalls,
		$selectCalls,
		$normalizationCallback = null,
		$insertCallback = null
	) {
		return new NameTableStore(
			$this->getMockLoadBalancer( $this->getProxyDb( $insertCalls, $selectCalls ) ),
			$this->getHashWANObjectCache( $cacheBag ),
			new NullLogger(),
			'slot_roles', 'role_id', 'role_name',
			$normalizationCallback,
			false,
			$insertCallback
		);
	}

	public function provideGetAndAcquireId() {
		return [
			'no wancache, empty table' =>
				[ new EmptyBagOStuff(), true, 1, [], 'foo', 1 ],
			'no wancache, one matching value' =>
				[ new EmptyBagOStuff(), false, 1, [ 'foo' ], 'foo', 1 ],
			'no wancache, one not matching value' =>
				[ new EmptyBagOStuff(), true, 1, [ 'bar' ], 'foo', 2 ],
			'no wancache, multiple, one matching value' =>
				[ new EmptyBagOStuff(), false, 1, [ 'foo', 'bar' ], 'bar', 2 ],
			'no wancache, multiple, no matching value' =>
				[ new EmptyBagOStuff(), true, 1, [ 'foo', 'bar' ], 'baz', 3 ],
			'wancache, empty table' =>
				[ new HashBagOStuff(), true, 1, [], 'foo', 1 ],
			'wancache, one matching value' =>
				[ new HashBagOStuff(), false, 1, [ 'foo' ], 'foo', 1 ],
			'wancache, one not matching value' =>
				[ new HashBagOStuff(), true, 1, [ 'bar' ], 'foo', 2 ],
			'wancache, multiple, one matching value' =>
				[ new HashBagOStuff(), false, 1, [ 'foo', 'bar' ], 'bar', 2 ],
			'wancache, multiple, no matching value' =>
				[ new HashBagOStuff(), true, 1, [ 'foo', 'bar' ], 'baz', 3 ],
		];
	}

	/**
	 * @dataProvider provideGetAndAcquireId
	 * @param BagOStuff $cacheBag to use in the WANObjectCache service
	 * @param bool $needsInsert Does the value we are testing need to be inserted?
	 * @param int $selectCalls Number of times the select DB method will be called
	 * @param string[] $existingValues to be added to the db table
	 * @param string $name name to acquire
	 * @param int $expectedId the id we expect the name to have
	 */
	public function testGetAndAcquireId(
		$cacheBag,
		$needsInsert,
		$selectCalls,
		$existingValues,
		$name,
		$expectedId
	) {
		// Make sure the table is empty!
		$this->truncateTable( 'slot_roles' );

		$this->populateTable( $existingValues );
		$store = $this->getNameTableSqlStore( $cacheBag, (int)$needsInsert, $selectCalls );

		// Some names will not initially exist
		try {
			$result = $store->getId( $name );
			$this->assertSame( $expectedId, $result );
		} catch ( NameTableAccessException $e ) {
			if ( $needsInsert ) {
				$this->assertTrue( true ); // Expected exception
			} else {
				$this->fail( 'Did not expect an exception, but got one: ' . $e->getMessage() );
			}
		}

		// All names should return their id here
		$this->assertSame( $expectedId, $store->acquireId( $name ) );

		// acquireId inserted these names, so now everything should exist with getId
		$this->assertSame( $expectedId, $store->getId( $name ) );

		// calling getId again will also still work, and not result in more selects
		$this->assertSame( $expectedId, $store->getId( $name ) );
	}

	public function provideTestGetAndAcquireIdNameNormalization() {
		yield [ 'A', 'a', 'strtolower' ];
		yield [ 'b', 'B', 'strtoupper' ];
		yield [
			'X',
			'X',
			static function ( $name ) {
				return $name;
			}
		];
		yield [ 'ZZ', 'ZZ-a', __CLASS__ . '::appendDashAToString' ];
	}

	public static function appendDashAToString( $string ) {
		return $string . '-a';
	}

	/**
	 * @dataProvider provideTestGetAndAcquireIdNameNormalization
	 */
	public function testGetAndAcquireIdNameNormalization(
		$nameIn,
		$nameOut,
		$normalizationCallback
	) {
		$store = $this->getNameTableSqlStore(
			new EmptyBagOStuff(),
			1,
			1,
			$normalizationCallback
		);
		$acquiredId = $store->acquireId( $nameIn );
		$this->assertSame( $nameOut, $store->getName( $acquiredId ) );
	}

	public function provideGetName() {
		return [
			[ new HashBagOStuff(), 3, 2 ],
			[ new EmptyBagOStuff(), 3, 3 ],
		];
	}

	/**
	 * @dataProvider provideGetName
	 */
	public function testGetName( BagOStuff $cacheBag, $insertCalls, $selectCalls ) {
		$now = microtime( true );
		$cacheBag->setMockTime( $now );
		// Check for operations to in-memory cache (IMC) and persistent cache (PC)
		$store = $this->getNameTableSqlStore( $cacheBag, $insertCalls, $selectCalls );

		// Get 1 ID and make sure getName returns correctly
		$fooId = $store->acquireId( 'foo' ); // regen PC, set IMC, update IMC, tombstone PC
		$now += 0.01;
		$this->assertSame( 'foo', $store->getName( $fooId ) ); // use IMC
		$now += 0.01;

		// Get another ID and make sure getName returns correctly
		$barId = $store->acquireId( 'bar' ); // update IMC, tombstone PC
		$now += 0.01;
		$this->assertSame( 'bar', $store->getName( $barId ) ); // use IMC
		$now += 0.01;

		// Blitz the cache and make sure it still returns
		TestingAccessWrapper::newFromObject( $store )->tableCache = null; // clear IMC
		$this->assertSame( 'foo', $store->getName( $fooId ) ); // regen interim PC, set IMC
		$this->assertSame( 'bar', $store->getName( $barId ) ); // use IMC

		// Blitz the cache again and get another ID and make sure getName returns correctly
		TestingAccessWrapper::newFromObject( $store )->tableCache = null; // clear IMC
		$bazId = $store->acquireId( 'baz' ); // set IMC using interim PC, update IMC, tombstone PC
		$now += 0.01;
		$this->assertSame( 'baz', $store->getName( $bazId ) ); // uses IMC
		$this->assertSame( 'baz', $store->getName( $bazId ) ); // uses IMC
	}

	public function testGetName_masterFallback() {
		$store = $this->getNameTableSqlStore( new EmptyBagOStuff(), 1, 2 );

		// Insert a new name
		$fooId = $store->acquireId( 'foo' );

		// Empty the process cache, getCachedTable() will now return this empty array
		TestingAccessWrapper::newFromObject( $store )->tableCache = [];

		// getName should fallback to master, which is why we assert 2 selectCalls above
		$this->assertSame( 'foo', $store->getName( $fooId ) );
	}

	public function testGetMap_empty() {
		$this->populateTable( [] );
		$store = $this->getNameTableSqlStore( new HashBagOStuff(), 0, 1 );
		$table = $store->getMap();
		$this->assertSame( [], $table );
	}

	public function testGetMap_twoValues() {
		$this->populateTable( [ 'foo', 'bar' ] );
		$store = $this->getNameTableSqlStore( new HashBagOStuff(), 0, 1 );

		// We are using a cache, so 2 calls should only result in 1 select on the db
		$store->getMap();
		$table = $store->getMap();

		$expected = [ 1 => 'foo', 2 => 'bar' ];
		$this->assertSame( $expected, $table );
		// Make sure the table returned is the same as the cached table
		$this->assertSame( $expected, TestingAccessWrapper::newFromObject( $store )->tableCache );
	}

	public function testReloadMap() {
		$this->populateTable( [ 'foo' ] );
		$store = $this->getNameTableSqlStore( new HashBagOStuff(), 0, 2 );

		// force load
		$this->assertCount( 1, $store->getMap() );

		// add more stuff to the table, so the cache gets out of sync
		$this->populateTable( [ 'bar' ] );

		$expected = [ 1 => 'foo', 2 => 'bar' ];
		$this->assertSame( $expected, $store->reloadMap() );
		$this->assertSame( $expected, $store->getMap() );
	}

	public function testCacheRaceCondition() {
		$wanHashBag = new HashBagOStuff();
		$store1 = $this->getNameTableSqlStore( $wanHashBag, 1, 1 );
		$store2 = $this->getNameTableSqlStore( $wanHashBag, 1, 0 );
		$store3 = $this->getNameTableSqlStore( $wanHashBag, 1, 1 );

		// Cache the current table in the instances we will use
		// This simulates multiple requests running simultaneously
		$store1->getMap();
		$store2->getMap();
		$store3->getMap();

		// Store 2 separate names using different instances
		$fooId = $store1->acquireId( 'foo' );
		$barId = $store2->acquireId( 'bar' );

		// Each of these instances should be aware of what they have inserted
		$this->assertSame( $fooId, $store1->acquireId( 'foo' ) );
		$this->assertSame( $barId, $store2->acquireId( 'bar' ) );

		// A new store should be able to get both of these new Ids
		// Note: before there was a race condition here where acquireId( 'bar' ) would update the
		//       cache with data missing the 'foo' key that it was not aware of
		$store4 = $this->getNameTableSqlStore( $wanHashBag, 0, 1 );
		$this->assertSame( $fooId, $store4->getId( 'foo' ) );
		$this->assertSame( $barId, $store4->getId( 'bar' ) );

		// If a store with old cached data tries to acquire these we will get the same ids.
		$this->assertSame( $fooId, $store3->acquireId( 'foo' ) );
		$this->assertSame( $barId, $store3->acquireId( 'bar' ) );
	}

	public function testGetAndAcquireIdInsertCallback() {
		// FIXME: fails under postgres
		$this->markTestSkippedIfDbType( 'postgres' );

		$store = $this->getNameTableSqlStore(
			new EmptyBagOStuff(),
			1,
			1,
			null,
			static function ( $insertFields ) {
				$insertFields['role_id'] = 7251;
				return $insertFields;
			}
		);
		$this->assertSame( 7251, $store->acquireId( 'A' ) );
	}

	public function testTransactionRollback() {
		$lb = MediaWikiServices::getInstance()->getDBLoadBalancer();

		// Two instances hitting the real database using separate caches.
		$store1 = new NameTableStore(
			$lb,
			$this->getHashWANObjectCache( new HashBagOStuff() ),
			new NullLogger(),
			'slot_roles', 'role_id', 'role_name'
		);
		$store2 = new NameTableStore(
			$lb,
			$this->getHashWANObjectCache( new HashBagOStuff() ),
			new NullLogger(),
			'slot_roles', 'role_id', 'role_name'
		);

		$this->db->begin( __METHOD__ );
		$fooId = $store1->acquireId( 'foo' );
		$this->db->rollback( __METHOD__ );

		$this->assertSame( $fooId, $store2->getId( 'foo' ) );
		$this->assertSame( $fooId, $store1->getId( 'foo' ) );
	}

	public function testTransactionRollbackWithFailedRedo() {
		$insertCalls = 0;

		$db = $this->getProxyDb( 2 );
		$db->method( 'insert' )
<<<<<<< HEAD
			->willReturnCallback( function () use ( &$insertCalls, $db ) {
=======
			->willReturnCallback( static function () use ( &$insertCalls ) {
>>>>>>> d3bf11f5
				$insertCalls++;
				switch ( $insertCalls ) {
					case 1:
						return true;
					case 2:
						throw new RuntimeException( 'Testing' );
				}

				return true;
			} );

		$lb = $this->getMockBuilder( LoadBalancer::class )
			->disableOriginalConstructor()
			->getMock();
		$lb->method( 'getConnectionRef' )
			->willReturn( $db );
		$lb->method( 'resolveDomainID' )
			->willReturnArgument( 0 );

		// Two instances hitting the real database using separate caches.
		$store1 = new NameTableStore(
			$lb,
			$this->getHashWANObjectCache( new HashBagOStuff() ),
			new NullLogger(),
			'slot_roles', 'role_id', 'role_name'
		);

		$this->db->begin( __METHOD__ );
		$store1->acquireId( 'foo' );
		$this->db->rollback( __METHOD__ );

		$this->assertArrayNotHasKey( 'foo', $store1->getMap() );
	}

	public function testTransactionRollbackWithInterference() {
<<<<<<< HEAD
=======
		// FIXME: https://phabricator.wikimedia.org/T259085
		$this->markTestSkippedIfDbType( 'sqlite' );

>>>>>>> d3bf11f5
		$lb = MediaWikiServices::getInstance()->getDBLoadBalancer();

		// Two instances hitting the real database using separate caches.
		$store1 = new NameTableStore(
			$lb,
			$this->getHashWANObjectCache( new HashBagOStuff() ),
			new NullLogger(),
			'slot_roles', 'role_id', 'role_name'
		);
		$store2 = new NameTableStore(
			$lb,
			$this->getHashWANObjectCache( new HashBagOStuff() ),
			new NullLogger(),
			'slot_roles', 'role_id', 'role_name'
		);

		$this->db->begin( __METHOD__ );

		$quuxId = null;
		$this->db->onTransactionResolution(
<<<<<<< HEAD
			function () use ( $store1, &$quuxId ) {
				$quuxId = $store1->acquireId( 'quux' );
			}
=======
			static function () use ( $store1, &$quuxId ) {
				$quuxId = $store1->acquireId( 'quux' );
			},
			__METHOD__
>>>>>>> d3bf11f5
		);

		$store1->acquireId( 'foo' );
		$this->db->rollback( __METHOD__ );

		// $store2 should know about the insert by $store1
		$this->assertSame( $quuxId, $store2->getId( 'quux' ) );

		// A "best effort" attempt was made to restore the entry for 'foo'
		// after the transaction failed. This may succeed on some databases like MySQL,
		// while it fails on others. Since we are giving no guarantee about this,
		// the only thing we can test here is that acquireId( 'foo' ) returns an
		// ID that is distinct from the ID of quux (but might be different from the
		// value returned by the original call to acquireId( 'foo' ).
		// Note that $store2 will not know about the ID for 'foo' acquired by $store1,
		// because it's using a separate cache, and getId() does not fall back to
		// checking the database.
		$this->assertNotSame( $quuxId, $store1->acquireId( 'foo' ) );
	}

	public function testTransactionDoubleRollback() {
		$fname = __METHOD__;

		$lb = MediaWikiServices::getInstance()->getDBLoadBalancer();
		$store = new NameTableStore(
			$lb,
			$this->getHashWANObjectCache( new HashBagOStuff() ),
			new NullLogger(),
			'slot_roles', 'role_id', 'role_name'
		);

		// Nested atomic sections
		$atomic1 = $this->db->startAtomic( $fname, $this->db::ATOMIC_CANCELABLE );
		$atomic2 = $this->db->startAtomic( $fname, $this->db::ATOMIC_CANCELABLE );

		// Acquire ID
		$id = $store->acquireId( 'foo' );

		// Oops, rolled back
		$this->db->cancelAtomic( $fname, $atomic2 );

		// Should have been re-inserted
		$store->reloadMap();
		$this->assertSame( $id, $store->getId( 'foo' ) );

		// Oops, re-insert was rolled back too.
		$this->db->cancelAtomic( $fname, $atomic1 );

		// This time, no re-insertion happened.
		try {
			$id2 = $store->getId( 'foo' );
			$this->fail( "Expected NameTableAccessException, got $id2 (originally was $id)" );
		} catch ( NameTableAccessException $ex ) {
			// expected
		}
	}

}<|MERGE_RESOLUTION|>--- conflicted
+++ resolved
@@ -8,11 +8,7 @@
 use MediaWiki\MediaWikiServices;
 use MediaWiki\Storage\NameTableAccessException;
 use MediaWiki\Storage\NameTableStore;
-<<<<<<< HEAD
-use MediaWikiTestCase;
-=======
 use MediaWikiIntegrationTestCase;
->>>>>>> d3bf11f5
 use PHPUnit\Framework\MockObject\MockObject;
 use Psr\Log\NullLogger;
 use RuntimeException;
@@ -58,14 +54,8 @@
 		$mock = $this->getMockBuilder( LoadBalancer::class )
 			->disableOriginalConstructor()
 			->getMock();
-<<<<<<< HEAD
-		$mock->expects( $this->any() )
-			->method( 'getConnectionRef' )
-			->willReturnCallback( function ( $i ) use ( $mock, $db ) {
-=======
 		$mock->method( 'getConnectionRef' )
 			->willReturnCallback( static function ( $i ) use ( $mock, $db ) {
->>>>>>> d3bf11f5
 				return new MaintainableDBConnRef( $mock, $db, $i );
 			} );
 		return $mock;
@@ -99,11 +89,7 @@
 			$mock->expects( is_int( $count ) ? $this->exactly( $count ) : $this->any() )
 				->method( $method )
 				->willReturnCallback( function ( ...$args ) use ( $method ) {
-<<<<<<< HEAD
-					return call_user_func_array( [ $this->db, $method ], $args );
-=======
 					return $this->db->$method( ...$args );
->>>>>>> d3bf11f5
 				} );
 		}
 		return $mock;
@@ -401,11 +387,7 @@
 
 		$db = $this->getProxyDb( 2 );
 		$db->method( 'insert' )
-<<<<<<< HEAD
-			->willReturnCallback( function () use ( &$insertCalls, $db ) {
-=======
 			->willReturnCallback( static function () use ( &$insertCalls ) {
->>>>>>> d3bf11f5
 				$insertCalls++;
 				switch ( $insertCalls ) {
 					case 1:
@@ -441,12 +423,9 @@
 	}
 
 	public function testTransactionRollbackWithInterference() {
-<<<<<<< HEAD
-=======
 		// FIXME: https://phabricator.wikimedia.org/T259085
 		$this->markTestSkippedIfDbType( 'sqlite' );
 
->>>>>>> d3bf11f5
 		$lb = MediaWikiServices::getInstance()->getDBLoadBalancer();
 
 		// Two instances hitting the real database using separate caches.
@@ -467,16 +446,10 @@
 
 		$quuxId = null;
 		$this->db->onTransactionResolution(
-<<<<<<< HEAD
-			function () use ( $store1, &$quuxId ) {
-				$quuxId = $store1->acquireId( 'quux' );
-			}
-=======
 			static function () use ( $store1, &$quuxId ) {
 				$quuxId = $store1->acquireId( 'quux' );
 			},
 			__METHOD__
->>>>>>> d3bf11f5
 		);
 
 		$store1->acquireId( 'foo' );
