--- conflicted
+++ resolved
@@ -982,14 +982,6 @@
 	/**
 	 * @dataProvider provideIsCountable
 	 *
-<<<<<<< HEAD
-	 * @param string $articleCountMethod
-	 * @param string $wikitextContent
-	 * @param int $revisionVisibility
-	 * @param bool $isCountable
-	 * @throws \MWException
-=======
->>>>>>> d3bf11f5
 	 * @covers \MediaWiki\Storage\DerivedPageDataUpdater::isCountable
 	 */
 	public function testIsCountable(
