<?php

use Wikimedia\TestingAccessWrapper;

/**
 * @group Sanitizer
 */
class SanitizerTest extends MediaWikiIntegrationTestCase {

	/**
	 * @covers Sanitizer::removeHTMLtags
	 * @dataProvider provideHtml5Tags
	 *
	 * @param string $tag Name of an HTML5 element (ie: 'video')
	 * @param bool $escaped Whether sanitizer let the tag in or escape it (ie: '&lt;video&gt;')
	 */
	public function testRemovehtmltagsOnHtml5Tags( $tag, $escaped ) {
		if ( $escaped ) {
			$this->assertEquals( "&lt;$tag&gt;",
				Sanitizer::removeHTMLtags( "<$tag>" )
			);
		} else {
			$this->assertEquals( "<$tag></$tag>\n",
				Sanitizer::removeHTMLtags( "<$tag></$tag>\n" )
			);
		}
	}

	public static function provideHtml5Tags() {
		$ESCAPED = true; # We want tag to be escaped
		$VERBATIM = false; # We want to keep the tag
		return [
			[ 'data', $VERBATIM ],
			[ 'mark', $VERBATIM ],
			[ 'time', $VERBATIM ],
			[ 'video', $ESCAPED ],
		];
	}

	public function dataRemoveHTMLtags() {
		return [
			// former testSelfClosingTag
			[
				'<div>Hello world</div />',
				'<div>Hello world</div>',
				'Self-closing closing div'
			],
			// Make sure special nested HTML5 semantics are not broken
			// https://html.spec.whatwg.org/multipage/semantics.html#the-kbd-element
			[
				'<kbd><kbd>Shift</kbd>+<kbd>F3</kbd></kbd>',
				'<kbd><kbd>Shift</kbd>+<kbd>F3</kbd></kbd>',
				'Nested <kbd>.'
			],
			// https://html.spec.whatwg.org/multipage/semantics.html#the-sub-and-sup-elements
			[
				'<var>x<sub><var>i</var></sub></var>, <var>y<sub><var>i</var></sub></var>',
				'<var>x<sub><var>i</var></sub></var>, <var>y<sub><var>i</var></sub></var>',
				'Nested <var>.'
			],
			// https://html.spec.whatwg.org/multipage/semantics.html#the-dfn-element
			[
				'<dfn><abbr title="Garage Door Opener">GDO</abbr></dfn>',
				'<dfn><abbr title="Garage Door Opener">GDO</abbr></dfn>',
				'<abbr> inside <dfn>',
			],
		];
	}

	/**
	 * @dataProvider dataRemoveHTMLtags
	 * @covers Sanitizer::removeHTMLtags
	 */
	public function testRemoveHTMLtags( $input, $output, $msg = null ) {
		$this->assertEquals( $output, Sanitizer::removeHTMLtags( $input ), $msg );
	}

	/**
	 * @dataProvider provideDeprecatedAttributes
	 * @covers Sanitizer::fixTagAttributes
	 * @covers Sanitizer::validateTagAttributes
	 * @covers Sanitizer::validateAttributes
	 */
	public function testDeprecatedAttributesUnaltered( $inputAttr, $inputEl, $message = '' ) {
		$this->assertEquals( " $inputAttr",
			Sanitizer::fixTagAttributes( $inputAttr, $inputEl ),
			$message
		);
	}

	public static function provideDeprecatedAttributes() {
		/** [ <attribute>, <element>, [message] ] */
		return [
			[ 'clear="left"', 'br' ],
			[ 'clear="all"', 'br' ],
			[ 'width="100"', 'td' ],
			[ 'nowrap="true"', 'td' ],
			[ 'nowrap=""', 'td' ],
			[ 'align="right"', 'td' ],
			[ 'align="center"', 'table' ],
			[ 'align="left"', 'tr' ],
			[ 'align="center"', 'div' ],
			[ 'align="left"', 'h1' ],
			[ 'align="left"', 'p' ],
		];
	}

	/**
	 * @dataProvider provideValidateTagAttributes
	 * @covers Sanitizer::validateTagAttributes
	 * @covers Sanitizer::validateAttributes
	 */
	public function testValidateTagAttributes( $element, $attribs, $expected ) {
		$actual = Sanitizer::validateTagAttributes( $attribs, $element );
		$this->assertArrayEquals( $expected, $actual, false, true );
	}

	public static function provideValidateTagAttributes() {
		return [
			[ 'math',
				[ 'id' => 'foo bar', 'bogus' => 'stripped', 'data-foo' => 'bar' ],
				[ 'id' => 'foo_bar', 'data-foo' => 'bar' ],
			],
			[ 'meta',
				[ 'id' => 'foo bar', 'itemprop' => 'foo', 'content' => 'bar' ],
				[ 'itemprop' => 'foo', 'content' => 'bar' ],
			],
			[ 'div',
				[ 'role' => 'presentation', 'aria-hidden' => 'true' ],
				[ 'role' => 'presentation', 'aria-hidden' => 'true' ],
			],
			[ 'div',
				[ 'role' => 'menuitem', 'aria-hidden' => 'false' ],
				[ 'role' => 'menuitem', 'aria-hidden' => 'false' ],
			],
<<<<<<< HEAD
			[ '/* insecure input */', 'foo: attr( title, url );' ],
			[ '/* insecure input */', 'foo: attr( title url );' ],
			[ '/* insecure input */', 'foo: var(--evil-attribute)' ],
=======
>>>>>>> d3bf11f5
		];
	}

	/**
	 * @dataProvider provideAttributesAllowed
	 * @covers Sanitizer::attributesAllowedInternal
	 */
	public function testAttributesAllowedInternal( $element, $attribs ) {
		$sanitizer = TestingAccessWrapper::newFromClass( Sanitizer::class );
		$actual = $sanitizer->attributesAllowedInternal( $element );
		$this->assertArrayEquals( $attribs, array_keys( $actual ) );
	}

	public function provideAttributesAllowed() {
		/** [ <element>, [ <good attribute 1>, <good attribute 2>, ...] ] */
		return [
			[ 'math', [ 'class', 'style', 'id', 'title' ] ],
			[ 'meta', [ 'itemprop', 'content' ] ],
			[ 'link', [ 'itemprop', 'href', 'title' ] ],
		];
	}

	/**
	 * @dataProvider provideEscapeIdForStuff
	 *
	 * @covers Sanitizer::escapeIdForAttribute()
	 * @covers Sanitizer::escapeIdForLink()
	 * @covers Sanitizer::escapeIdForExternalInterwiki()
	 * @covers Sanitizer::escapeIdInternal()
	 * @covers Sanitizer::escapeIdInternalUrl()
	 *
	 * @param string $stuff
	 * @param string[] $config
	 * @param string $id
	 * @param string|false $expected
	 * @param int|null $mode
	 */
	public function testEscapeIdForStuff( $stuff, array $config, $id, $expected, $mode = null ) {
		$func = "Sanitizer::escapeIdFor{$stuff}";
		$iwFlavor = array_pop( $config );
		$this->setMwGlobals( [
			'wgFragmentMode' => $config,
			'wgExternalInterwikiFragmentMode' => $iwFlavor,
		] );
		$escaped = $func( $id, $mode );
		self::assertEquals( $expected, $escaped );
	}

	public function provideEscapeIdForStuff() {
		// Test inputs and outputs
		$text = 'foo тест_#%!\'()[]:<>&&amp;&amp;amp;%F0';
		$legacyEncoded = 'foo_.D1.82.D0.B5.D1.81.D1.82_.23.25.21.27.28.29.5B.5D:.3C.3E' .
			'.26.26amp.3B.26amp.3Bamp.3B.25F0';
		$html5EncodedId = 'foo_тест_#%!\'()[]:<>&&amp;&amp;amp;%F0';
		$html5EncodedHref = 'foo_тест_#%!\'()[]:<>&&amp;&amp;amp;%25F0';

		// Settings: last element is $wgExternalInterwikiFragmentMode, the rest is $wgFragmentMode
		$legacy = [ 'legacy', 'legacy' ];
		$legacyNew = [ 'legacy', 'html5', 'legacy' ];
		$newLegacy = [ 'html5', 'legacy', 'legacy' ];
		$new = [ 'html5', 'legacy' ];
		$allNew = [ 'html5', 'html5' ];

		return [
			// Pure legacy: how MW worked before 2017
			[ 'Attribute', $legacy, $text, $legacyEncoded, Sanitizer::ID_PRIMARY ],
			[ 'Attribute', $legacy, $text, false, Sanitizer::ID_FALLBACK ],
			[ 'Link', $legacy, $text, $legacyEncoded ],
			[ 'ExternalInterwiki', $legacy, $text, $legacyEncoded ],

			// Transition to a new world: legacy links with HTML5 fallback
			[ 'Attribute', $legacyNew, $text, $legacyEncoded, Sanitizer::ID_PRIMARY ],
			[ 'Attribute', $legacyNew, $text, $html5EncodedId, Sanitizer::ID_FALLBACK ],
			[ 'Link', $legacyNew, $text, $legacyEncoded ],
			[ 'ExternalInterwiki', $legacyNew, $text, $legacyEncoded ],

			// New world: HTML5 links, legacy fallbacks
			[ 'Attribute', $newLegacy, $text, $html5EncodedId, Sanitizer::ID_PRIMARY ],
			[ 'Attribute', $newLegacy, $text, $legacyEncoded, Sanitizer::ID_FALLBACK ],
			[ 'Link', $newLegacy, $text, $html5EncodedHref ],
			[ 'ExternalInterwiki', $newLegacy, $text, $legacyEncoded ],

			// Distant future: no legacy fallbacks, but still linking to leagacy wikis
			[ 'Attribute', $new, $text, $html5EncodedId, Sanitizer::ID_PRIMARY ],
			[ 'Attribute', $new, $text, false, Sanitizer::ID_FALLBACK ],
			[ 'Link', $new, $text, $html5EncodedHref ],
			[ 'ExternalInterwiki', $new, $text, $legacyEncoded ],

			// Just before the heat death of universe: external interwikis are also HTML5 \m/
			[ 'Attribute', $allNew, $text, $html5EncodedId, Sanitizer::ID_PRIMARY ],
			[ 'Attribute', $allNew, $text, false, Sanitizer::ID_FALLBACK ],
			[ 'Link', $allNew, $text, $html5EncodedHref ],
			[ 'ExternalInterwiki', $allNew, $text, $html5EncodedHref ],

			// Whitespace
			[ 'attribute', $allNew, "foo bar", 'foo_bar', Sanitizer::ID_PRIMARY ],
			[ 'attribute', $allNew, "foo\fbar", 'foo_bar', Sanitizer::ID_PRIMARY ],
			[ 'attribute', $allNew, "foo\nbar", 'foo_bar', Sanitizer::ID_PRIMARY ],
			[ 'attribute', $allNew, "foo\tbar", 'foo_bar', Sanitizer::ID_PRIMARY ],
			[ 'attribute', $allNew, "foo\rbar", 'foo_bar', Sanitizer::ID_PRIMARY ],
		];
	}

	/**
	 * @covers Sanitizer::escapeIdInternal()
	 */
	public function testInvalidFragmentThrows() {
		$this->setMwGlobals( 'wgFragmentMode', [ 'boom!' ] );
		$this->expectException( InvalidArgumentException::class );
		Sanitizer::escapeIdForAttribute( 'This should throw' );
	}

	/**
	 * @covers Sanitizer::escapeIdForAttribute()
	 */
	public function testNoPrimaryFragmentModeThrows() {
		$this->setMwGlobals( 'wgFragmentMode', [ 666 => 'html5' ] );
		$this->expectException( UnexpectedValueException::class );
		Sanitizer::escapeIdForAttribute( 'This should throw' );
	}

	/**
	 * @covers Sanitizer::escapeIdForLink()
	 */
	public function testNoPrimaryFragmentModeThrows2() {
		$this->setMwGlobals( 'wgFragmentMode', [ 666 => 'html5' ] );
		$this->expectException( UnexpectedValueException::class );
		Sanitizer::escapeIdForLink( 'This should throw' );
	}

	/**
	 * Test escapeIdReferenceList for consistency with escapeIdForAttribute
	 *
	 * @dataProvider provideEscapeIdReferenceList
	 * @covers Sanitizer::escapeIdReferenceList
	 */
	public function testEscapeIdReferenceList( $referenceList, $id1, $id2 ) {
		$this->hideDeprecated( 'Sanitizer::escapeIdReferenceList' );
		$this->assertEquals(
			Sanitizer::escapeIdReferenceList( $referenceList ),
			Sanitizer::escapeIdForAttribute( $id1 )
			. ' '
			. Sanitizer::escapeIdForAttribute( $id2 )
		);
	}

	public static function provideEscapeIdReferenceList() {
		/** [ <reference list>, <individual id 1>, <individual id 2> ] */
		return [
			[ 'foo bar', 'foo', 'bar' ],
			[ '#1 #2', '#1', '#2' ],
			[ '+1 +2', '+1', '+2' ],
		];
	}

}<|MERGE_RESOLUTION|>--- conflicted
+++ resolved
@@ -133,12 +133,6 @@
 				[ 'role' => 'menuitem', 'aria-hidden' => 'false' ],
 				[ 'role' => 'menuitem', 'aria-hidden' => 'false' ],
 			],
-<<<<<<< HEAD
-			[ '/* insecure input */', 'foo: attr( title, url );' ],
-			[ '/* insecure input */', 'foo: attr( title url );' ],
-			[ '/* insecure input */', 'foo: var(--evil-attribute)' ],
-=======
->>>>>>> d3bf11f5
 		];
 	}
 
