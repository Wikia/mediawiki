--- conflicted
+++ resolved
@@ -1,18 +1,13 @@
 <?php
 
 use MediaWiki\Block\BlockRestrictionStore;
-<<<<<<< HEAD
-use MediaWiki\Block\Restriction\PageRestriction;
-=======
 use MediaWiki\Block\DatabaseBlock;
 use MediaWiki\Block\Restriction\ActionRestriction;
->>>>>>> d3bf11f5
 use MediaWiki\Block\Restriction\NamespaceRestriction;
 use MediaWiki\Block\Restriction\PageRestriction;
 use MediaWiki\MediaWikiServices;
 use Wikimedia\Rdbms\LoadBalancer;
 use Wikimedia\TestingAccessWrapper;
-use Wikimedia\Rdbms\LoadBalancer;
 
 /**
  * @group Blocking
@@ -296,11 +291,7 @@
 		$block = DatabaseBlock::newFromTarget( $badActor );
 		$this->assertSame( $reason, $block->getReasonComment()->text );
 		$this->assertSame( $expiry, $block->getExpiry() );
-<<<<<<< HEAD
-		$this->assertCount( 2, $block->getRestrictions() );
-=======
 		$this->assertCount( 3, $block->getRestrictions() );
->>>>>>> d3bf11f5
 		$this->assertTrue( $this->getBlockRestrictionStore()->equals( $block->getRestrictions(), [
 			new PageRestriction( $block->getId(), $pageMars->getId() ),
 			new PageRestriction( $block->getId(), $pageSaturn->getId() ),
@@ -977,17 +968,10 @@
 	 *
 	 * @return BlockRestrictionStore
 	 */
-<<<<<<< HEAD
-	private function getBlockRestrictionStore() : BlockRestrictionStore {
-		$loadBalancer = $this->getMockBuilder( LoadBalancer::class )
-					   ->disableOriginalConstructor()
-					   ->getMock();
-=======
 	private function getBlockRestrictionStore(): BlockRestrictionStore {
 		$loadBalancer = $this->getMockBuilder( LoadBalancer::class )
 			->disableOriginalConstructor()
 			->getMock();
->>>>>>> d3bf11f5
 
 		return new BlockRestrictionStore( $loadBalancer );
 	}
