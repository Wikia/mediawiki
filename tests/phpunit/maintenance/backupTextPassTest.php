<?php

namespace MediaWiki\Tests\Maintenance;

use BaseDump;
use MediaWiki\Revision\RevisionRecord;
use MediaWikiLangTestCase;
use TextPassDumper;
use WikiExporter;
use XmlDumpWriter;

/**
 * Tests for TextPassDumper that rely on the database
 *
 * Some of these tests use the old constuctor for TextPassDumper
 * and the dump() function, while others use the new loadWithArgv( $args )
 * function and execute(). This is to ensure both the old and new methods
 * work properly.
 *
 * @group Database
 * @group Dump
 * @covers TextPassDumper
 */
class TextPassDumperDatabaseTest extends DumpTestCase {

	use PageDumpTestDataTrait;

	public function addDBData() {
		parent::addDBData();

		$this->addTestPages();
	}

	public function schemaVersionProvider() {
		foreach ( XmlDumpWriter::$supportedSchemas as $schemaVersion ) {
			yield [ $schemaVersion ];
		}
	}

	/**
	 * @dataProvider schemaVersionProvider
	 */
	public function testFullTextPlain( $schemaVersion ) {
		// Setting up the dump
		$nameStub = $this->setUpStub( 'AllStubs', $schemaVersion );
		$nameFull = $this->getNewTempFile();

		$dumper = new TextPassDumper( [ "--stub=file:" . $nameStub,
			"--output=file:" . $nameFull, '--schema-version', $schemaVersion ] );
		$dumper->reporting = false;
		$dumper->setDB( $this->db );

		// Performing the dump
		$dumper->dump( WikiExporter::FULL, WikiExporter::TEXT );

		// Checking the dumped data
		$this->assertDumpSchema( $nameFull, $this->getXmlSchemaPath( $schemaVersion ) );

		$asserter = $this->getDumpAsserter( $schemaVersion );
		$this->setSiteVarMappings( $asserter );
		$this->setAllRevisionsVarMappings( $asserter );

		$siteInfoTemplate = $this->getDumpTemplatePath( 'SiteInfo', $schemaVersion );
		$pagesTemplate = $this->getDumpTemplatePath( 'AllText', $schemaVersion );

		$asserter->open( $nameFull );
		$asserter->assertDumpHead( $siteInfoTemplate );
		$asserter->assertDOM( $pagesTemplate );
		$asserter->assertDumpEnd();
	}

	public function testPrefetchPlain() {
		global $wgXmlDumpSchemaVersion;

		/** @var RevisionRecord[] $revisions */
		$revisions = [
			$this->rev1_1->getId() => $this->rev1_1,
			$this->rev2_1->getId() => $this->rev2_1,
			$this->rev2_2->getId() => $this->rev2_2,
			$this->rev2_3->getId() => $this->rev2_3,
			$this->rev2_4->getId() => $this->rev2_4,
			$this->rev4_1->getId() => $this->rev4_1,
		];

		$getPrefetchText = static function ( $pageid, $revid, $role ) use ( $revisions ) {
			$rev = $revisions[$revid];
			$slot = $rev->getSlot( $role );

			// NOTE: TextPassDumper does a sanity check on the string length,
			// so we have to pad to match the original length. The hash is not checked.
			return str_pad( "Prefetch: ({$pageid}/{$revid}/$role)", $slot->getSize(), '*' );
		};

		// The mock itself
		$prefetchMock = $this->getMockBuilder( BaseDump::class )
			->onlyMethods( [ 'prefetch' ] )
			->disableOriginalConstructor()
			->getMock();
		$prefetchMock->method( 'prefetch' )
			->willReturnCallback( $getPrefetchText );

		// Setting up of the dump
		$nameStub = $this->setUpStub( 'AllStubs', $wgXmlDumpSchemaVersion );
		$nameFull = $this->getNewTempFile();
		$expFile = $this->getDumpTemplatePath( 'AllText', $wgXmlDumpSchemaVersion );

		$dumper = new TextPassDumper( [ "--stub=file:" . $nameStub,
			"--output=file:" . $nameFull ] );

		$dumper->prefetch = $prefetchMock;
		$dumper->reporting = false;
		$dumper->setDB( $this->db );

		// Performing the dump
		$dumper->dump( WikiExporter::FULL, WikiExporter::TEXT );

		// Checking the dumped data
		$this->assertDumpSchema( $nameFull, $this->getXmlSchemaPath( $wgXmlDumpSchemaVersion ) );

		$asserter = $this->getDumpAsserter( $wgXmlDumpSchemaVersion );
		$this->setSiteVarMappings( $asserter );
		$this->setAllRevisionsVarMappings( $asserter );

		$siteInfoTemplate = $this->getDumpTemplatePath( 'SiteInfo', $wgXmlDumpSchemaVersion );
		$pagesTemplate = $this->getDumpTemplatePath( 'AllText', $wgXmlDumpSchemaVersion );

		$asserter->setVarMapping(
			'rev1_1_main_text',
			$getPrefetchText( $this->rev1_1->getPageId(), $this->rev1_1->getId(), 'main' )
		);
		$asserter->setVarMapping(
			'rev1_1_aux_text',
			$getPrefetchText( $this->rev1_1->getPageId(), $this->rev1_1->getId(), 'aux' )
		);
		$asserter->setVarMapping(
			'rev2_1_main_text',
			$getPrefetchText( $this->rev2_1->getPageId(), $this->rev2_1->getId(), 'main' )
		);
		$asserter->setVarMapping(
			'rev2_2_main_text',
			$getPrefetchText( $this->rev2_2->getPageId(), $this->rev2_2->getId(), 'main' )
		);
		$asserter->setVarMapping(
			'rev2_3_main_text',
			$getPrefetchText( $this->rev2_3->getPageId(), $this->rev2_3->getId(), 'main' )
		);
		$asserter->setVarMapping(
			'rev2_4_main_text',
			$getPrefetchText( $this->rev2_4->getPageId(), $this->rev2_4->getId(), 'main' )
		);
		$asserter->setVarMapping(
			'rev4_1_main_text',
			$getPrefetchText( $this->rev4_1->getPageId(), $this->rev4_1->getId(), 'main' )
		);

		$asserter->open( $nameFull );
		$asserter->assertDumpHead( $siteInfoTemplate );
		$asserter->assertDOM( $pagesTemplate );
		$asserter->assertDumpEnd();
	}

	/**
	 * Ensures that checkpoint dumps are used and written, by successively increasing the
	 * stub size and dumping until the duration crosses a threshold.
	 *
	 * @param string $checkpointFormat Either "file" for plain text or "gzip" for gzipped
	 *   checkpoint files.
	 */
	private function checkpointHelper( $checkpointFormat = "file" ) {
		global $wgXmlDumpSchemaVersion;

		// Getting temporary names
		$nameStub = $this->getNewTempFile();
		$nameOutputDir = $this->getNewTempDirectory();

		$stderr = fopen( 'php://output', 'a' );
		if ( $stderr === false ) {
			$this->fail( "Could not open stream for stderr" );
		}

		$iterations = 32; // We'll start with that many iterations of revisions
		// in stub. Make sure that the generated volume is above the buffer size
		// set below. Otherwise, the checkpointing does not trigger.
		$lastDuration = 0;
		$minDuration = 2; // We want the dump to take at least this many seconds
		$checkpointAfter = 0.5; // Generate checkpoint after this many seconds

		// Until a dump takes at least $minDuration seconds, perform a dump and check
		// duration. If the dump did not take long enough increase the iteration
		// count, to generate a bigger stub file next time.
		while ( $lastDuration < $minDuration ) {
			// Setting up the dump
			wfRecursiveRemoveDir( $nameOutputDir );
			$this->assertTrue( wfMkdirParents( $nameOutputDir ),
				"Creating temporary output directory " );
			$this->setUpStub( 'AllStubs', $wgXmlDumpSchemaVersion, $nameStub, $iterations );
			$dumper = new TextPassDumper();
			$dumper->loadWithArgv( [ "--stub=file:" . $nameStub,
				"--output=" . $checkpointFormat . ":" . $nameOutputDir . "/full",
				"--maxtime=1" /*This is in minutes. Fixup is below*/,
				"--buffersize=32768", // The default of 32 iterations fill up 32 KiB about twice
				"--checkpointfile=checkpoint-%s-%s.xml.gz" ] );
			$dumper->setDB( $this->db );
			$dumper->maxTimeAllowed = $checkpointAfter; // Patching maxTime from 1 minute
			$dumper->stderr = $stderr;

			// The actual dump and taking time
			$ts_before = microtime( true );
			$dumper->execute();
			$ts_after = microtime( true );
			$lastDuration = $ts_after - $ts_before;

			// Handling increasing the iteration count for the stubs
			if ( $lastDuration < $minDuration ) {
				$old_iterations = $iterations;
				if ( $lastDuration > 0.2 ) {
					// lastDuration is big enough, to allow an educated guess
					$factor = ( $minDuration + 0.5 ) / $lastDuration;
					if ( ( $factor > 1.1 ) && ( $factor < 100 ) ) {
						// educated guess is reasonable
						$iterations = (int)( $iterations * $factor );
					}
				}

				if ( $old_iterations == $iterations ) {
					// Heuristics were not applied, so we just *2.
					$iterations *= 2;
				}

				$this->assertLessThan( 50000, $iterations,
					"Emergency stop against infinitely increasing iteration "
						. "count ( last duration: $lastDuration )" );
			}
		}

		// The dump (hopefully) did take long enough to produce more than one
		// checkpoint file.
		// We now check all the checkpoint files for validity.

		$files = scandir( $nameOutputDir );
		$this->assertTrue( asort( $files ), "Sorting files in temporary directory" );
		$fileOpened = false;
		$lookingForPage = 1;
		$checkpointFiles = 0;

		$asserter = $this->getDumpAsserter();

		// Each run of the following loop body tries to handle exactly 1 /page/ (not
		// iteration of stub content). $i is only increased after having treated page 4.
		for ( $i = 0; $i < $iterations; ) {
			// 1. Assuring a file is opened and ready. Skipping across header if
			//    necessary.
			if ( !$fileOpened ) {
				$this->assertNotEmpty( $files, "No more existing dump files, "
					. "but not yet all pages found" );
				$fname = array_shift( $files );
				while ( $fname == "." || $fname == ".." ) {
					$this->assertNotEmpty( $files, "No more existing dump"
						. " files, but not yet all pages found" );
					$fname = array_shift( $files );
				}
				if ( $checkpointFormat == "gzip" ) {
					$this->gunzip( $nameOutputDir . "/" . $fname );
				}
				$asserter->open( $nameOutputDir . "/" . $fname );
				$asserter->assertDumpHead();
				$fileOpened = true;
				$checkpointFiles++;
			}

			// 2. Performing a single page check
			switch ( $lookingForPage ) {
				case 1:
					// Page 1
					$asserter->assertPageStart(
						$this->pageId1 + $i * self::$numOfPages,
						NS_MAIN,
						$this->pageTitle1->getPrefixedText()
					);
					$asserter->assertRevision(
						$this->rev1_1->getId() + $i * self::$numOfRevs,
						$this->rev1_1->getComment()->text,
						$this->getSlotTextId( $this->rev1_1->getSlot( 'main' ) ),
						false,
						$this->rev1_1->getSha1(),
						$this->getSlotText( $this->rev1_1->getSlot( 'main' ) )
					);
					$asserter->assertPageEnd();

					$lookingForPage = 2;
					break;

				case 2:
					// Page 2
					$asserter->assertPageStart(
						$this->pageId2 + $i * self::$numOfPages,
						NS_MAIN,
						$this->pageTitle2->getPrefixedText()
					);
					$asserter->assertRevision(
						$this->rev2_1->getId() + $i * self::$numOfRevs,
						$this->rev2_1->getComment()->text,
						$this->getSlotTextId( $this->rev2_1->getSlot( 'main' ) ),
						false,
						$this->rev2_1->getSha1(),
						$this->getSlotText( $this->rev2_1->getSlot( 'main' ) )
					);
					$asserter->assertRevision(
						$this->rev2_2->getId() + $i * self::$numOfRevs,
						$this->rev2_2->getComment()->text,
						$this->getSlotTextId( $this->rev2_2->getSlot( 'main' ) ),
						false,
						$this->rev2_2->getSha1(),
						$this->getSlotText( $this->rev2_2->getSlot( 'main' ) ),
						$this->rev2_1->getId() + $i * self::$numOfRevs
					);
					$asserter->assertRevision(
						$this->rev2_3->getId() + $i * self::$numOfRevs,
						$this->rev2_3->getComment()->text,
						$this->getSlotTextId( $this->rev2_3->getSlot( 'main' ) ),
						false,
						$this->rev2_3->getSha1(),
						$this->getSlotText( $this->rev2_3->getSlot( 'main' ) ),
						$this->rev2_2->getId() + $i * self::$numOfRevs
					);
					$asserter->assertRevision(
						$this->rev2_4->getId() + $i * self::$numOfRevs,
						$this->rev2_4->getComment()->text,
						$this->getSlotTextId( $this->rev2_4->getSlot( 'main' ) ),
						false,
						$this->rev2_4->getSha1(),
						$this->getSlotText( $this->rev2_4->getSlot( 'main' ) ),
						$this->rev2_3->getId() + $i * self::$numOfRevs
					);
					$asserter->assertPageEnd();

					$lookingForPage = 4;
					break;

				case 4:
					// Page 4
					$asserter->assertPageStart(
						$this->pageId4 + $i * self::$numOfPages,
						NS_TALK,
						$this->pageTitle4->getPrefixedText()
					);
					$asserter->assertRevision(
						$this->rev4_1->getId() + $i * self::$numOfRevs,
						$this->rev4_1->getComment()->text,
						$this->getSlotTextId( $this->rev4_1->getSlot( 'main' ) ),
						false,
						$this->rev4_1->getSha1(),
						$this->getSlotText( $this->rev4_1->getSlot( 'main' ) ),
						false,
						"BackupTextPassTestModel",
						"text/plain"
					);
					$asserter->assertPageEnd();

					$lookingForPage = 1;

					// We dealt with the whole iteration.
					$i++;
					break;

				default:
					$this->fail( "Bad setting for lookingForPage ($lookingForPage)" );
			}
		}
		$asserter->assertDumpEnd();
		$fileOpened = false;

		// Assuring we completely read all files ...
		$this->assertFalse( $fileOpened, "Currently read file still open?" );
		$this->assertSame( [], $files, "Remaining unchecked files" );

		// ... and have dealt with more than one checkpoint file
		$this->assertGreaterThan(
			1,
			$checkpointFiles,
			"expected more than 1 checkpoint to have been created. "
				. "Checkpoint interval is $checkpointAfter seconds, maybe your computer is too fast?"
		);

		$this->expectETAOutput();
	}

	/**
	 * Broken per T70653.
	 *
	 * @group large
	 * @group Broken
	 */
	public function testCheckpointPlain() {
		$this->checkpointHelper();
	}

	/**
	 * tests for working checkpoint generation in gzip format work.
	 *
	 * We keep this test in addition to the simpler self::testCheckpointPlain, as there
	 * were once problems when the used sinks were DumpPipeOutputs.
	 *
	 * xmldumps-backup typically uses bzip2 instead of gzip. However, as bzip2 requires
	 * PHP extensions, we go for gzip instead, which triggers the same relevant code
	 * paths while still being testable on more systems.
	 *
	 * Broken per T70653.
	 *
	 * @group large
	 * @group Broken
	 */
	public function testCheckpointGzip() {
		$this->checkHasGzip();
		$this->checkpointHelper( "gzip" );
	}

	/**
	 * Creates a stub file that is used for testing the text pass of dumps
	 *
	 * @param string $templateName
	 * @param string $schemaVersion
	 * @param string|null $outFile Absolute name of the file to write
	 *   the stub into. If this parameter is null, a new temporary
	 *   file is generated that is automatically removed upon tearDown.
	 * @param int $iterations (Optional) specifies how often the block
	 *   of 3 pages should go into the stub file. The page and
	 *   revision id increase further and further, while the text
	 *   id of the first iteration is reused. The pages and revision
	 *   of iteration > 1 have no corresponding representation in the database.
	 *
	 * @return string Absolute filename of the stub
	 * @throws \FatalError
	 * @throws \MWException
	 */
	private function setUpStub( $templateName, $schemaVersion, $outFile = null, $iterations = 1 ) {
		if ( $outFile === null ) {
			$outFile = $this->getNewTempFile();
		}
<<<<<<< HEAD
		$header = '<mediawiki xmlns="http://www.mediawiki.org/xml/export-0.10/" '
			. 'xmlns:xsi="http://www.w3.org/2001/XMLSchema-instance" '
			. 'xsi:schemaLocation="http://www.mediawiki.org/xml/export-0.10/ '
			. 'http://www.mediawiki.org/xml/export-0.10.xsd" version="0.10" xml:lang="en">
  <siteinfo>
    <sitename>wikisvn</sitename>
    <base>http://localhost/wiki-svn/index.php/Main_Page</base>
    <generator>MediaWiki 1.21alpha</generator>
    <case>first-letter</case>
    <namespaces>
      <namespace key="-2" case="first-letter">Media</namespace>
      <namespace key="-1" case="first-letter">Special</namespace>
      <namespace key="0" case="first-letter" />
      <namespace key="1" case="first-letter">Talk</namespace>
      <namespace key="2" case="first-letter">User</namespace>
      <namespace key="3" case="first-letter">User talk</namespace>
      <namespace key="4" case="first-letter">Wikisvn</namespace>
      <namespace key="5" case="first-letter">Wikisvn talk</namespace>
      <namespace key="6" case="first-letter">File</namespace>
      <namespace key="7" case="first-letter">File talk</namespace>
      <namespace key="8" case="first-letter">MediaWiki</namespace>
      <namespace key="9" case="first-letter">MediaWiki talk</namespace>
      <namespace key="10" case="first-letter">Template</namespace>
      <namespace key="11" case="first-letter">Template talk</namespace>
      <namespace key="12" case="first-letter">Help</namespace>
      <namespace key="13" case="first-letter">Help talk</namespace>
      <namespace key="14" case="first-letter">Category</namespace>
      <namespace key="15" case="first-letter">Category talk</namespace>
    </namespaces>
  </siteinfo>
';
		$tail = '</mediawiki>
';

		$content = $header;
		$iterations = intval( $iterations );
		$username = $this->getTestUser()->getUser()->getName();
		$userid = $this->getTestUser()->getUser()->getId();
		for ( $i = 0; $i < $iterations; $i++ ) {
			$page1 = '  <page>
    <title>BackupDumperTestP1</title>
    <ns>0</ns>
    <id>' . ( $this->pageId1 + $i * self::$numOfPages ) . '</id>
    <revision>
      <id>' . ( $this->revId1_1 + $i * self::$numOfRevs ) . '</id>
      <timestamp>2012-04-01T16:46:05Z</timestamp>
      <contributor>
        <username>' . $username . '</username>
        <id>' . $userid . '</id>
      </contributor>
      <comment>BackupDumperTestP1Summary1</comment>
      <model>wikitext</model>
      <format>text/x-wiki</format>
      <text id="' . $this->textId1_1 . '" bytes="23" />
      <sha1>0bolhl6ol7i6x0e7yq91gxgaan39j87</sha1>
    </revision>
  </page>
';
			$page2 = '  <page>
    <title>BackupDumperTestP2</title>
    <ns>0</ns>
    <id>' . ( $this->pageId2 + $i * self::$numOfPages ) . '</id>
    <revision>
      <id>' . ( $this->revId2_1 + $i * self::$numOfRevs ) . '</id>
      <timestamp>2012-04-01T16:46:05Z</timestamp>
      <contributor>
        <username>' . $username . '</username>
        <id>' . $userid . '</id>
      </contributor>
      <comment>BackupDumperTestP2Summary1</comment>
      <model>wikitext</model>
      <format>text/x-wiki</format>
      <text id="' . $this->textId2_1 . '" bytes="23" />
      <sha1>jprywrymfhysqllua29tj3sc7z39dl2</sha1>
    </revision>
    <revision>
      <id>' . ( $this->revId2_2 + $i * self::$numOfRevs ) . '</id>
      <parentid>' . ( $this->revId2_1 + $i * self::$numOfRevs ) . '</parentid>
      <timestamp>2012-04-01T16:46:05Z</timestamp>
      <contributor>
        <username>' . $username . '</username>
        <id>' . $userid . '</id>
      </contributor>
      <comment>BackupDumperTestP2Summary2</comment>
      <model>wikitext</model>
      <format>text/x-wiki</format>
      <text id="' . $this->textId2_2 . '" bytes="23" />
      <sha1>b7vj5ks32po5m1z1t1br4o7scdwwy95</sha1>
    </revision>
    <revision>
      <id>' . ( $this->revId2_3 + $i * self::$numOfRevs ) . '</id>
      <parentid>' . ( $this->revId2_2 + $i * self::$numOfRevs ) . '</parentid>
      <timestamp>2012-04-01T16:46:05Z</timestamp>
      <contributor>
        <username>' . $username . '</username>
        <id>' . $userid . '</id>
      </contributor>
      <comment>BackupDumperTestP2Summary3</comment>
      <model>wikitext</model>
      <format>text/x-wiki</format>
      <text id="' . $this->textId2_3 . '" bytes="23" />
      <sha1>jfunqmh1ssfb8rs43r19w98k28gg56r</sha1>
    </revision>
    <revision>
      <id>' . ( $this->revId2_4 + $i * self::$numOfRevs ) . '</id>
      <parentid>' . ( $this->revId2_3 + $i * self::$numOfRevs ) . '</parentid>
      <timestamp>2012-04-01T16:46:05Z</timestamp>
      <contributor>
        <username>' . $username . '</username>
        <id>' . $userid . '</id>
      </contributor>
      <comment>BackupDumperTestP2Summary4 extra</comment>
      <model>wikitext</model>
      <format>text/x-wiki</format>
      <text id="' . $this->textId2_4 . '" bytes="44" />
      <sha1>6o1ciaxa6pybnqprmungwofc4lv00wv</sha1>
    </revision>
  </page>
';
			// page 3 not in stub

			$page4 = '  <page>
    <title>Talk:BackupDumperTestP1</title>
    <ns>1</ns>
    <id>' . ( $this->pageId4 + $i * self::$numOfPages ) . '</id>
    <revision>
      <id>' . ( $this->revId4_1 + $i * self::$numOfRevs ) . '</id>
      <timestamp>2012-04-01T16:46:05Z</timestamp>
      <contributor>
        <username>' . $username . '</username>
        <id>' . $userid . '</id>
      </contributor>
      <comment>Talk BackupDumperTestP1 Summary1</comment>
      <model>BackupTextPassTestModel</model>
      <format>text/plain</format>
      <text id="' . $this->textId4_1 . '" bytes="35" />
      <sha1>nktofwzd0tl192k3zfepmlzxoax1lpe</sha1>
    </revision>
  </page>
';
			$content .= $page1 . $page2 . $page4;
		}
		$content .= $tail;
		$this->assertEquals( strlen( $content ), file_put_contents(
			$fname, $content ), "Length of prepared stub" );
=======

		$templatePath = $this->getDumpTemplatePath( $templateName, $schemaVersion );

		$asserter = $this->getDumpAsserter( $schemaVersion );
		$this->setAllRevisionsVarMappings( $asserter );

		$writer = new XmlDumpWriter( XmlDumpWriter::WRITE_STUB, $schemaVersion );
		$content = $writer->openStream();

		for ( $i = 0; $i < $iterations; $i++ ) {
			$asserter->setVarMapping( 'rev1_1_pageid', $this->pageId1 + $i * self::$numOfPages );
			$asserter->setVarMapping( 'rev1_1_id', $this->rev1_1->getId() + $i * self::$numOfRevs );
>>>>>>> d3bf11f5

			$asserter->setVarMapping( 'rev2_1_pageid', $this->pageId2 + $i * self::$numOfPages );
			$asserter->setVarMapping( 'rev2_1_id', $this->rev2_1->getId() + $i * self::$numOfRevs );
			$asserter->setVarMapping( 'rev2_2_id', $this->rev2_2->getId() + $i * self::$numOfRevs );
			$asserter->setVarMapping( 'rev2_3_id', $this->rev2_3->getId() + $i * self::$numOfRevs );
			$asserter->setVarMapping( 'rev2_4_id', $this->rev2_4->getId() + $i * self::$numOfRevs );

			$asserter->setVarMapping( 'rev4_1_pageid', $this->pageId4 + $i * self::$numOfPages );
			$asserter->setVarMapping( 'rev4_1_id', $this->rev4_1->getId() + $i * self::$numOfRevs );

			$asserter->setVarMapping( 'rev5_1_pageid', $this->pageId5 + $i * self::$numOfPages );
			$asserter->setVarMapping( 'rev5_1_id', $this->rev5_1->getId() + $i * self::$numOfRevs );

			$xml = file_get_contents( $templatePath );
			$xml = $asserter->stripTestTags( $xml );
			$xml = $asserter->resolveVars( $xml );
			$content .= $xml;
		}
		$content .= $writer->closeStream();

		$this->assertEquals( strlen( $content ), file_put_contents(
			$outFile, $content ), "Length of prepared stub" );

		return $outFile;
	}
}

/**
 * Tests for TextPassDumper that do not rely on the database
 *
 * (As the Database group is only detected at class level (not method level), we
 * cannot bring this test case's tests into the above main test case.)
 *
 * @group Dump
 * @covers TextPassDumper
 */
class TextPassDumperDatabaselessTest extends MediaWikiLangTestCase {
	/**
	 * Ensures that setting the buffer size is effective.
	 *
	 * @dataProvider bufferSizeProvider
	 */
	public function testBufferSizeSetting( $expected, $size, $msg ) {
		$dumper = new TextPassDumperAccessor();
		$dumper->loadWithArgv( [ "--buffersize=" . $size ] );
		$dumper->execute();
		$this->assertEquals( $expected, $dumper->getBufferSize(), $msg );
	}

	/**
	 * Ensures that setting the buffer size is effective.
	 *
	 * @dataProvider bufferSizeProvider
	 */
	public function bufferSizeProvider() {
		// expected, bufferSize to initialize with, message
		return [
			[ 512 * 1024, 512 * 1024, "Setting 512 KiB is not effective" ],
			[ 8192, 8192, "Setting 8 KiB is not effective" ],
			[ 4096, 2048, "Could set buffer size below lower bound" ]
		];
	}
}

/**
 * Accessor for internal state of TextPassDumper
 *
 * Do not warrentless add getters here.
 */
class TextPassDumperAccessor extends TextPassDumper {
	/**
	 * Gets the bufferSize.
	 *
	 * If bufferSize setting does not work correctly, testCheckpoint... tests
	 * fail and point in the wrong direction. To aid in troubleshooting when
	 * testCheckpoint... tests break at some point in the future, we test the
	 * bufferSize setting, hence need this accessor.
	 *
	 * (Yes, bufferSize is internal state of the TextPassDumper, but aiding
	 * debugging of testCheckpoint... in the future seems to be worth testing
	 * against it nonetheless.)
	 *
	 * @return int
	 */
	public function getBufferSize() {
		return $this->bufferSize;
	}

	public function dump( $history, $text = null ) {
		return true;
	}
}<|MERGE_RESOLUTION|>--- conflicted
+++ resolved
@@ -437,153 +437,6 @@
 		if ( $outFile === null ) {
 			$outFile = $this->getNewTempFile();
 		}
-<<<<<<< HEAD
-		$header = '<mediawiki xmlns="http://www.mediawiki.org/xml/export-0.10/" '
-			. 'xmlns:xsi="http://www.w3.org/2001/XMLSchema-instance" '
-			. 'xsi:schemaLocation="http://www.mediawiki.org/xml/export-0.10/ '
-			. 'http://www.mediawiki.org/xml/export-0.10.xsd" version="0.10" xml:lang="en">
-  <siteinfo>
-    <sitename>wikisvn</sitename>
-    <base>http://localhost/wiki-svn/index.php/Main_Page</base>
-    <generator>MediaWiki 1.21alpha</generator>
-    <case>first-letter</case>
-    <namespaces>
-      <namespace key="-2" case="first-letter">Media</namespace>
-      <namespace key="-1" case="first-letter">Special</namespace>
-      <namespace key="0" case="first-letter" />
-      <namespace key="1" case="first-letter">Talk</namespace>
-      <namespace key="2" case="first-letter">User</namespace>
-      <namespace key="3" case="first-letter">User talk</namespace>
-      <namespace key="4" case="first-letter">Wikisvn</namespace>
-      <namespace key="5" case="first-letter">Wikisvn talk</namespace>
-      <namespace key="6" case="first-letter">File</namespace>
-      <namespace key="7" case="first-letter">File talk</namespace>
-      <namespace key="8" case="first-letter">MediaWiki</namespace>
-      <namespace key="9" case="first-letter">MediaWiki talk</namespace>
-      <namespace key="10" case="first-letter">Template</namespace>
-      <namespace key="11" case="first-letter">Template talk</namespace>
-      <namespace key="12" case="first-letter">Help</namespace>
-      <namespace key="13" case="first-letter">Help talk</namespace>
-      <namespace key="14" case="first-letter">Category</namespace>
-      <namespace key="15" case="first-letter">Category talk</namespace>
-    </namespaces>
-  </siteinfo>
-';
-		$tail = '</mediawiki>
-';
-
-		$content = $header;
-		$iterations = intval( $iterations );
-		$username = $this->getTestUser()->getUser()->getName();
-		$userid = $this->getTestUser()->getUser()->getId();
-		for ( $i = 0; $i < $iterations; $i++ ) {
-			$page1 = '  <page>
-    <title>BackupDumperTestP1</title>
-    <ns>0</ns>
-    <id>' . ( $this->pageId1 + $i * self::$numOfPages ) . '</id>
-    <revision>
-      <id>' . ( $this->revId1_1 + $i * self::$numOfRevs ) . '</id>
-      <timestamp>2012-04-01T16:46:05Z</timestamp>
-      <contributor>
-        <username>' . $username . '</username>
-        <id>' . $userid . '</id>
-      </contributor>
-      <comment>BackupDumperTestP1Summary1</comment>
-      <model>wikitext</model>
-      <format>text/x-wiki</format>
-      <text id="' . $this->textId1_1 . '" bytes="23" />
-      <sha1>0bolhl6ol7i6x0e7yq91gxgaan39j87</sha1>
-    </revision>
-  </page>
-';
-			$page2 = '  <page>
-    <title>BackupDumperTestP2</title>
-    <ns>0</ns>
-    <id>' . ( $this->pageId2 + $i * self::$numOfPages ) . '</id>
-    <revision>
-      <id>' . ( $this->revId2_1 + $i * self::$numOfRevs ) . '</id>
-      <timestamp>2012-04-01T16:46:05Z</timestamp>
-      <contributor>
-        <username>' . $username . '</username>
-        <id>' . $userid . '</id>
-      </contributor>
-      <comment>BackupDumperTestP2Summary1</comment>
-      <model>wikitext</model>
-      <format>text/x-wiki</format>
-      <text id="' . $this->textId2_1 . '" bytes="23" />
-      <sha1>jprywrymfhysqllua29tj3sc7z39dl2</sha1>
-    </revision>
-    <revision>
-      <id>' . ( $this->revId2_2 + $i * self::$numOfRevs ) . '</id>
-      <parentid>' . ( $this->revId2_1 + $i * self::$numOfRevs ) . '</parentid>
-      <timestamp>2012-04-01T16:46:05Z</timestamp>
-      <contributor>
-        <username>' . $username . '</username>
-        <id>' . $userid . '</id>
-      </contributor>
-      <comment>BackupDumperTestP2Summary2</comment>
-      <model>wikitext</model>
-      <format>text/x-wiki</format>
-      <text id="' . $this->textId2_2 . '" bytes="23" />
-      <sha1>b7vj5ks32po5m1z1t1br4o7scdwwy95</sha1>
-    </revision>
-    <revision>
-      <id>' . ( $this->revId2_3 + $i * self::$numOfRevs ) . '</id>
-      <parentid>' . ( $this->revId2_2 + $i * self::$numOfRevs ) . '</parentid>
-      <timestamp>2012-04-01T16:46:05Z</timestamp>
-      <contributor>
-        <username>' . $username . '</username>
-        <id>' . $userid . '</id>
-      </contributor>
-      <comment>BackupDumperTestP2Summary3</comment>
-      <model>wikitext</model>
-      <format>text/x-wiki</format>
-      <text id="' . $this->textId2_3 . '" bytes="23" />
-      <sha1>jfunqmh1ssfb8rs43r19w98k28gg56r</sha1>
-    </revision>
-    <revision>
-      <id>' . ( $this->revId2_4 + $i * self::$numOfRevs ) . '</id>
-      <parentid>' . ( $this->revId2_3 + $i * self::$numOfRevs ) . '</parentid>
-      <timestamp>2012-04-01T16:46:05Z</timestamp>
-      <contributor>
-        <username>' . $username . '</username>
-        <id>' . $userid . '</id>
-      </contributor>
-      <comment>BackupDumperTestP2Summary4 extra</comment>
-      <model>wikitext</model>
-      <format>text/x-wiki</format>
-      <text id="' . $this->textId2_4 . '" bytes="44" />
-      <sha1>6o1ciaxa6pybnqprmungwofc4lv00wv</sha1>
-    </revision>
-  </page>
-';
-			// page 3 not in stub
-
-			$page4 = '  <page>
-    <title>Talk:BackupDumperTestP1</title>
-    <ns>1</ns>
-    <id>' . ( $this->pageId4 + $i * self::$numOfPages ) . '</id>
-    <revision>
-      <id>' . ( $this->revId4_1 + $i * self::$numOfRevs ) . '</id>
-      <timestamp>2012-04-01T16:46:05Z</timestamp>
-      <contributor>
-        <username>' . $username . '</username>
-        <id>' . $userid . '</id>
-      </contributor>
-      <comment>Talk BackupDumperTestP1 Summary1</comment>
-      <model>BackupTextPassTestModel</model>
-      <format>text/plain</format>
-      <text id="' . $this->textId4_1 . '" bytes="35" />
-      <sha1>nktofwzd0tl192k3zfepmlzxoax1lpe</sha1>
-    </revision>
-  </page>
-';
-			$content .= $page1 . $page2 . $page4;
-		}
-		$content .= $tail;
-		$this->assertEquals( strlen( $content ), file_put_contents(
-			$fname, $content ), "Length of prepared stub" );
-=======
 
 		$templatePath = $this->getDumpTemplatePath( $templateName, $schemaVersion );
 
@@ -596,7 +449,6 @@
 		for ( $i = 0; $i < $iterations; $i++ ) {
 			$asserter->setVarMapping( 'rev1_1_pageid', $this->pageId1 + $i * self::$numOfPages );
 			$asserter->setVarMapping( 'rev1_1_id', $this->rev1_1->getId() + $i * self::$numOfRevs );
->>>>>>> d3bf11f5
 
 			$asserter->setVarMapping( 'rev2_1_pageid', $this->pageId2 + $i * self::$numOfPages );
 			$asserter->setVarMapping( 'rev2_1_id', $this->rev2_1->getId() + $i * self::$numOfRevs );
