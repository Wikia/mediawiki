<?php

namespace MediaWiki\Tests\Maintenance;

use CommentStoreComment;
use Content;
use ContentHandler;
use DOMDocument;
use ExecutableFinder;
use MediaWiki\MediaWikiServices;
use MediaWiki\Revision\RevisionAccessException;
use MediaWiki\Revision\RevisionRecord;
use MediaWiki\Storage\SlotRecord;
use MediaWikiLangTestCase;
use MWException;
use WikiExporter;
use WikiPage;

/**
 * Base TestCase for dumps
 */
abstract class DumpTestCase extends MediaWikiLangTestCase {

	/**
	 * exception to be rethrown once in sound PHPUnit surrounding
	 *
	 * As the current MediaWikiIntegrationTestCase::run is not robust enough to recover
	 * from thrown exceptions directly, we cannot throw frow within
	 * self::addDBData, although it would be appropriate. Hence, we catch the
	 * exception and store it until we are in setUp and may finally rethrow
	 * the exception without crashing the test suite.
	 *
	 * @var \Exception|null
	 */
	protected $exceptionFromAddDBData = null;

	/** @var bool|null Whether the 'gzip' utility is available */
	protected static $hasGzip = null;

	/**
	 * Skip the test if 'gzip' is not in $PATH.
	 *
	 * @return bool
	 */
	protected function checkHasGzip() {
		if ( self::$hasGzip === null ) {
			self::$hasGzip = ( ExecutableFinder::findInDefaultPaths( 'gzip' ) !== false );
		}

		if ( !self::$hasGzip ) {
			$this->markTestSkipped( "Skip test, requires the gzip utility in PATH" );
		}

		return self::$hasGzip;
	}

	/**
	 * Adds a revision to a page, while returning the resuting revision's id text id.
	 *
	 * @param WikiPage $page Page to add the revision to
	 * @param string $text Revisions text
	 * @param string $summary Revisions summary
	 * @param string $model The model ID (defaults to wikitext)
	 *
	 * @throws MWException
	 * @return array
	 */
	protected function addRevision(
		WikiPage $page,
		$text,
		$summary,
		$model = CONTENT_MODEL_WIKITEXT
	) {
<<<<<<< HEAD
		$status = $page->doEditContent(
			ContentHandler::makeContent( $text, $page->getTitle(), $model ),
			$summary, 0, false, $this->getTestUser()->getUser()
		);
=======
		$contentHandler = ContentHandler::getForModelID( $model );
		$content = $contentHandler->unserializeContent( $text );

		$rev = $this->addMultiSlotRevision( $page, [ 'main' => $content ], $summary );

		if ( !$rev ) {
			throw new MWException( "Could not create revision" );
		}

		$text_id = $this->getSlotTextId( $rev->getSlot( SlotRecord::MAIN ) );
		return [ $rev->getId(), $text_id, $rev ];
	}

	/**
	 * @param SlotRecord $slot
	 *
	 * @return string|null
	 */
	protected function getSlotText( SlotRecord $slot ) {
		try {
			return $slot->getContent()->serialize();
		} catch ( RevisionAccessException $ex ) {
			return null;
		}
	}
>>>>>>> d3bf11f5

	/**
	 * @param SlotRecord $slot
	 *
	 * @return int
	 */
	protected function getSlotTextId( SlotRecord $slot ) {
		return (int)preg_replace( '/^tt:/', '', $slot->getAddress() );
	}

	/**
	 * @param SlotRecord $slot
	 *
	 * @return string
	 */
	protected function getSlotFormat( SlotRecord $slot ) {
		$contentHandler = ContentHandler::getForModelID( $slot->getModel() );
		return $contentHandler->getDefaultFormat();
	}

	/**
	 * Adds a revision to a page, while returning the resulting revision's id and text id.
	 *
	 * @param WikiPage $page Page to add the revision to
	 * @param Content[] $slots A mapping of slot names to Content objects
	 * @param string $summary Revisions summary
	 *
	 * @throws MWException
	 * @return RevisionRecord
	 */
	protected function addMultiSlotRevision(
		WikiPage $page,
		array $slots,
		$summary
	) {
		$slotRoleRegistry = MediaWikiServices::getInstance()->getSlotRoleRegistry();

		$updater = $page->newPageUpdater( $this->getTestUser()->getUser() );

		foreach ( $slots as $role => $content ) {
			if ( !$slotRoleRegistry->isDefinedRole( $role ) ) {
				$slotRoleRegistry->defineRoleWithModel( $role, $content->getModel() );
			}

			$updater->setContent( $role, $content );
		}

		$updater->saveRevision( CommentStoreComment::newUnsavedComment( trim( $summary ) ) );
		return $updater->getNewRevision();
	}

	/**
	 * gunzips the given file and stores the result in the original file name
	 *
	 * @param string $fname Filename to read the gzipped data from and stored
	 *   the gunzipped data into
	 */
	protected function gunzip( $fname ) {
		$gzipped_contents = file_get_contents( $fname );
		if ( $gzipped_contents === false ) {
			$this->fail( "Could not get contents of $fname" );
		}

		$contents = gzdecode( $gzipped_contents );

		$this->assertEquals(
			strlen( $contents ),
			file_put_contents( $fname, $contents ),
			'# bytes written'
		);
	}

	public static function setUpBeforeClass(): void {
		parent::setUpBeforeClass();

		if ( !function_exists( 'libxml_set_external_entity_loader' ) ) {
			return;
		}

		// The W3C is intentionally slow about returning schema files,
		// see <https://www.w3.org/Help/Webmaster#slowdtd>.
		// To work around that, we keep our own copies of the relevant schema files.
		libxml_set_external_entity_loader(
			static function ( $public, $system, $context ) {
				switch ( $system ) {
					// if more schema files are needed, add them here.
					case 'http://www.w3.org/2001/xml.xsd':
						$file = __DIR__ . '/xml.xsd';
						break;
					default:
						if ( is_file( $system ) ) {
							$file = $system;
						} else {
							return null;
						}
				}

				return $file;
			}
		);
	}

	/**
	 * Default set up function.
	 *
	 * Reports errors from addDBData to PHPUnit
	 */
	protected function setUp(): void {
		parent::setUp();

		// Check if any Exception is stored for rethrowing from addDBData
		// @see self::exceptionFromAddDBData
		if ( $this->exceptionFromAddDBData !== null ) {
			throw $this->exceptionFromAddDBData;
		}
	}

	/**
	 * Returns the path to the XML schema file for the given schema version.
	 *
	 * @param string|null $schemaVersion
	 *
	 * @return string
	 */
	protected function getXmlSchemaPath( $schemaVersion = null ) {
		global $IP, $wgXmlDumpSchemaVersion;

		$schemaVersion = $schemaVersion ?: $wgXmlDumpSchemaVersion;

		return "$IP/docs/export-$schemaVersion.xsd";
	}

	/**
	 * Checks for test output consisting only of lines containing ETA announcements
	 */
	protected function expectETAOutput() {
		// Newer PHPUnits require assertion about the output using PHPUnit's own
		// expectOutput[...] functions. However, the PHPUnit shipped prediactes
		// do not allow to check /each/ line of the output using /readable/ REs.
		// So we ...

		// 1. ... add a dummy output checking to make PHPUnit not complain
		//    about unchecked test output
		$this->expectOutputRegex( '//' );

		// 2. Do the real output checking on our own.
		$lines = explode( "\n", $this->getActualOutput() );
		$this->assertGreaterThan( 1, count( $lines ), "Minimal lines of produced output" );
		$this->assertSame( '', array_pop( $lines ), "Output ends in LF" );
		$timestamp_re = "[0-9]{4}-[01][0-9]-[0-3][0-9] [0-2][0-9]:[0-5][0-9]:[0-6][0-9]";
		foreach ( $lines as $line ) {
			$this->assertRegExp(
				"/$timestamp_re: .* \(ID [0-9]+\) [0-9]* pages .*, [0-9]* revs .*, ETA/",
				$line
			);
		}
	}

	/**
	 * @param null|string $schemaVersion
	 *
	 * @return DumpAsserter
	 */
	protected function getDumpAsserter( $schemaVersion = null ) {
		$schemaVersion = $schemaVersion ?: WikiExporter::schemaVersion();
		return new DumpAsserter( $schemaVersion );
	}

	/**
	 * Checks an XML file against an XSD schema.
	 * @param string $fname
	 * @param string $schemaFile
	 */
	protected function assertDumpSchema( $fname, $schemaFile ) {
		if ( !function_exists( 'libxml_use_internal_errors' ) ) {
			// Would be nice to leave a warning somehow.
			// We don't want to skip all of the test case that calls this, though.
			$this->markAsRisky();
			return;
		}
		$xml = new DOMDocument();
		$this->assertTrue( $xml->load( $fname ),
			"Opening temporary file $fname via DOMDocument failed" );

		// Don't throw
		$oldLibXmlInternalErrors = libxml_use_internal_errors( true );

		// NOTE: if this reports "Invalid Schema", the schema may be referencing an external
		// entity (typically, another schema) that needs to be mapped in the
		// libxml_set_external_entity_loader callback defined in setUpBeforeClass() above!
		// Or $schemaFile doesn't point to a schema file, or the schema is indeed just broken.
		if ( !$xml->schemaValidate( $schemaFile ) ) {
			$errorText = '';

			foreach ( libxml_get_errors() as $error ) {
				$errorText .= "\nline {$error->line}: {$error->message}";
			}

			libxml_clear_errors();

			$this->fail(
				"Failed asserting that $fname conforms to the schema in $schemaFile:\n$errorText"
			);
		}

		libxml_use_internal_errors( $oldLibXmlInternalErrors );
	}

}<|MERGE_RESOLUTION|>--- conflicted
+++ resolved
@@ -71,12 +71,6 @@
 		$summary,
 		$model = CONTENT_MODEL_WIKITEXT
 	) {
-<<<<<<< HEAD
-		$status = $page->doEditContent(
-			ContentHandler::makeContent( $text, $page->getTitle(), $model ),
-			$summary, 0, false, $this->getTestUser()->getUser()
-		);
-=======
 		$contentHandler = ContentHandler::getForModelID( $model );
 		$content = $contentHandler->unserializeContent( $text );
 
@@ -102,7 +96,6 @@
 			return null;
 		}
 	}
->>>>>>> d3bf11f5
 
 	/**
 	 * @param SlotRecord $slot
